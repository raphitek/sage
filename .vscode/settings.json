--- conflicted
+++ resolved
@@ -21,11 +21,8 @@
         "--doctest-modules",
     ],
     "python.testing.unittestEnabled": false,
-<<<<<<< HEAD
     "python.linting.pycodestyleEnabled": true,
     "python.linting.enabled": true,
-=======
->>>>>>> 5fb2a6ea
     "cSpell.words": [
         "Conda",
         "Cython"
