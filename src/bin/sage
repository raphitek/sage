#!/usr/bin/env bash

help_banner() {
    grep -v 'Type' "$SAGE_LOCAL/bin/sage-banner"
    echo
}

usage() {
    help_banner
    ####  1.......................26..................................................78
    ####  |.....................--.|...................................................|
    echo "Optional arguments:"
    echo "  file.[sage|py|spyx] -- run given .sage, .py or .spyx file"
    echo "  -advanced           -- list all command line options"
    echo "  -c <cmd>            -- Evaluates cmd as sage code"
    echo "  -experimental       -- list all experimental packages that can be installed"
    echo "  -gap [...]          -- run Sage's Gap with given arguments"
    echo "  -gap3 [...]         -- run Sage's GAP3 with given arguments"
    echo "  -gp [...]           -- run Sage's PARI/GP calculator with given arguments"
    echo "  -h, -?              -- print this help message"
    echo "  -i [packages]       -- install the given Sage packages"
    echo "  -pip [...]          -- invoke pip, the Python package manager"
    echo "  -inotebook [...]    -- start the *insecure* Sage notebook (deprecated)"
    echo "  -maxima [...]       -- run Sage's Maxima with given arguments"
    echo "  -mwrank [...]       -- run Sage's mwrank with given arguments"
    echo "  --notebook=[...]    -- start the Sage notebook (valid options are"
    echo "                         'default', 'sagenb', and 'ipython')"
    echo "  -n, --notebook      -- shortcut for --notebook=default"
    echo "  -optional           -- list all optional packages that can be installed"
    echo "  -python [...]       -- run the Python interpreter"
    echo "  -R [...]            -- run Sage's R with given arguments"
    echo "  -singular [...]     -- run Sage's singular with given arguments"
    echo "  -sqlite3 [...]      -- run Sage's sqlite3 with given arguments"
    echo "  -root               -- print the Sage root directory"
    echo "  --nodotsage         -- run Sage without using the user's .sage directory:"
    echo "                         create and use a temporary .sage directory instead"
    echo "  -t [options] <--all|files|dir>"
    echo "                      -- test examples in .py, .pyx, .sage, .tex or .rst files"
    echo "                         selected options:"
    echo "                           --long - include lines with the phrase 'long time'"
    echo "                           --verbose - print debugging output during the test"
    echo "                           --optional - controls which optional tests are run"
    echo "                           --sagenb - test all sagenb files"
    echo "                           --help - show all testing options"
    echo "  -upgrade [version]  -- download, build and install the given version. Here,"
    echo "                         'version' is a git branch or tag name. Useful values"
    echo "                         are 'master' (the current development version, this"
    echo "                         is the default) or a version number like '5.13'."
    echo "  -v, -version        -- display Sage version information"
    exit 0
}

usage_advanced() {
    help_banner
    ####  1.......................26..................................................78
    ####  |.....................--.|...................................................|
    echo "Running Sage:"
    echo "  file.[sage|py|spyx] -- run given .sage, .py or .spyx file"
    echo "  -advanced           -- print this advanced help message"
    echo "  -c <cmd>            -- Evaluates cmd as sage code"
    echo "  -h, -?              -- print short help message"
    echo "  -min [...]          -- do not populate global namespace (must be first"
    echo "                         option)"
    echo "  -preparse <file.sage> -- preparse file.sage and produce corresponding file.sage.py"
    echo "  -q                  -- quiet; start with no banner"
    echo "  -root               -- print the Sage root directory"
    echo "  -gthread, -qthread, -q4thread, -wthread, -pylab"
    echo "                      -- pass the option through to ipython"
    echo "  -v, -version        -- display Sage version information"
    echo "  -dumpversion        -- print Sage version"
    echo "  -git-branch         -- print the current git branch"

    echo
    ####  1.......................26..................................................78
    ####  |.....................--.|...................................................|
    echo "Running the notebook:"
    echo "  --notebook=[...]    -- start the Sage notebook (valid options are"
    echo "                         'default', 'sagenb', and 'ipython'). See the output"
    echo "                         of sage --notebook --help for more details and"
    echo "                         examples of how to pass optional arguments"
    echo "  -bn, -build-and-notebook [...] -- build the Sage library then start"
    echo "                         the Sage notebook"
    echo "  -inotebook [...]    -- start the *insecure* Sage notebook (deprecated)"
    echo "  -n, -notebook [...] -- start the default Sage notebook (options are the"
    echo "                         same as for the notebook command in Sage).  See the"
    echo "                         output of sage -n -h for more details"

    echo
    ####  1.......................26..................................................78
    ####  |.....................--.|...................................................|
    echo "Running external programs:"
    echo "  -cleaner            -- run the Sage cleaner"
    echo "  -cython [...]       -- run Cython with given arguments"
    echo "  -ecl [...]          -- run Common Lisp"
    echo "  -gap [...]          -- run Sage's Gap with given arguments"
    echo "  -gap3 [...]         -- run Sage's GAP3 with given arguments"
    echo "  -gdb                -- run Sage under the control of gdb"
    echo "  -gp [...]           -- run Sage's PARI/GP calculator with given arguments"
    echo "  -ipython [...]      -- run Sage's IPython using the default environment (not"
    echo "                         Sage), passing additional options to IPython"
    echo "  -kash [...]         -- run Sage's Kash with given arguments"
    command -v kash &>/dev/null || \
    echo "                         (not installed currently, run sage -i kash)"
    echo "  -lisp [...]         -- run Lisp interpreter included with Sage"
    echo "  -M2 [...]           -- run Sage's Macaulay2 with given arguments"
    command -v M2 &>/dev/null || \
    echo "                         (not installed currently, run sage -i macaulay2)"
    echo "  -maxima [...]       -- run Sage's Maxima with given arguments"
    echo "  -mwrank [...]       -- run Sage's mwrank with given arguments"
    echo "  -python [...]       -- run the Python interpreter"
    echo "  -R [...]            -- run Sage's R with given arguments"
    echo "  -scons [...]        -- run Sage's scons"
    echo "  -sh [...]           -- run \$SHELL ($SHELL) with Sage environment variables"
    echo "  -singular [...]     -- run Sage's singular with given arguments"
    echo "  -sqlite3 [...]      -- run Sage's sqlite3 with given arguments"
    echo "  -twistd [...]       -- run Twisted server"

    echo
    ####  1.......................26..................................................78
    ####  |.....................--.|...................................................|
    echo "Installing packages and upgrading:"
    echo "  -package [args]     -- call the new package manager with given arguments."
    echo "                         Run without arguments for package-specific help."
    echo "  -experimental       -- list all experimental packages that can be installed"
    echo "  -f [opts] [packages]-- shortcut for -i -f: force build of the given Sage"
    echo "                         packages"
    echo "  -i [opts] [packages]-- install the given Sage packages (unless they are"
    echo "                         already installed); if no packages are given, print"
    echo "                         a list of all installed packages.  Options:"
    echo "                           -c -- run the packages' test suites"
    echo "                           -f -- force build: install the packages even"
    echo "                                 if they are already installed"
    echo "                           -s -- do not delete the spkg/build directories"
    echo "                                 after a successful build"
    echo "  -info [packages]    -- print the SPKG.txt of the given packages"
    echo "  --location          -- if needed, fix paths to make Sage relocatable"
    echo "  -optional           -- list all optional packages that can be installed"
    echo "  -standard           -- list all standard packages that can be installed"
    echo "  -installed          -- list all installed packages"
    echo "  -upgrade [version]  -- download, build and install the given version. Here,"
    echo "                         'version' is a git branch or tag name. Useful values"
    echo "                         are 'master' (the current development version, this"
    echo "                         is the default) or a version number like '5.13'."
    echo "  -pip [...]          -- invoke pip, the Python package manager"

    echo
    ####  1.......................26..................................................78
    ####  |.....................--.|...................................................|
    echo "Building and testing the Sage library:"
    echo "  -b                  -- build Sage library."
    echo "  -ba                 -- same as -b and rebuild all Cython code"
    echo "  -ba-force           -- same as -ba, but don't query before rebuilding"
    echo "  -br                 -- build and run Sage"
    echo "  -bt [...]           -- build and test, options like -t below"
    echo "  -btp <N> [...]      -- build and test parallel, options like -tp below"
    echo "  -btnew [...]        -- build and test modified files, options like -tnew"
    echo "  -fixdoctests <file.py> [output_file] [--long]"
    echo "                      -- replace failing doctests with the actual output. With"
    echo "                         optional output_file: redirect there. With the --long"
    echo "                         option: include #long time tests."
    echo "  -startuptime [module] -- display how long each component of Sage takes to"
    echo "                         start up; optionally specify a module to get more"
    echo "                         details about that particular module"
    echo "  -t [options] <--all|files|dir>"
    echo "                      -- test examples in .py, .pyx, .sage, .tex or .rst files"
    echo "                         selected options:"
    echo "                           --long - include lines with the phrase 'long time'"
    echo "                           --verbose - print debugging output during the test"
    echo "                           --optional - controls which optional tests are run"
    echo "                           --randorder[=seed] - randomize order of tests"
    echo "                           --new - only test files modified since last commit"
    echo "                           --initial - only show the first failure per block"
    echo "                           --debug - drop into PDB after an unexpected error"
    echo "                           --failed - only test files that failed last test"
    echo "                           --sagenb - test all sagenb files"
    echo "                           --help - show all testing options"
    echo "                           --warn-long [timeout] - warning if doctest is slow"
    echo "  -tp <N> [...]       -- like -t above, but tests in parallel using N threads"
    echo "                         with 0 interpreted as a sensible default"
    echo "  -testall [options]  -- test all source files, docs, and examples.  options"
    echo "                         like -t"

    echo
    ####  1.......................26..................................................78
    ####  |.....................--.|...................................................|
    echo "Documentation:"
    echo "  -coverage <files>   -- give info about doctest coverage of files"
    echo "  -coverageall        -- give summary info about doctest coverage of all"
    echo "                         files in the Sage library"
    echo "  -docbuild [lang/]<document> <html|pdf|...> -- Build the Sage documentation"
    echo "  -search_src <string> -- search through all the Sage library code for string"
    echo "  -search_doc <string> -- search through the Sage documentation for string"
    echo "  -grep <string>      -- same as -search_src"
    echo "  -grepdoc <string>   -- same as -search_doc"

    echo
    ####  1.......................26..................................................78
    ####  |.....................--.|...................................................|
    echo "File conversion:"
    echo "  -rst2txt [...]      -- Generates Sage worksheet text file from standalone"
    echo "                         reStructuredText source."
    echo "  -rst2sws [...]      -- Generates Sage worksheet (.sws) from standalone"
    echo "                         reStructuredText source."
    echo "  -sws2rst <sws doc>  -- Generates a reStructuredText source file from"
    echo "                         a Sage worksheet (.sws) document."

    echo
    ####  1.......................26..................................................78
    ####  |.....................--.|...................................................|
    echo "Making Sage packages or distributions:"
    echo "  -bdist <tmpdir>     -- build a binary distribution of Sage"
    echo "  -sdist              -- build a source distribution of Sage"
    echo "  -pkg <dir>          -- create Sage package dir.spkg from a given directory"
    echo "  -pkg_nc <dir>       -- as -pkg, but do not compress the package"
    echo "  -fix-pkg-checksums  -- fix the checksums from build/pkgs directories from "
    echo "                         the packages located in upstream/"

    echo
    ####  1.......................26..................................................78
    ####  |.....................--.|...................................................|
    echo "Valgrind memory debugging:"
    echo "  -cachegrind         -- run Sage using Valgrind's cachegrind tool.  The log"
    echo "                         files are named sage-cachegrind.PID can be found in"
    echo "                         $DOT_SAGE"
    echo "  -callgrind          -- run Sage using Valgrind's callgrind tool.  The log"
    echo "                         files are named sage-callgrind.PID can be found in"
    echo "                         $DOT_SAGE"
    echo "  -massif             -- run Sage using Valgrind's massif tool.  The log"
    echo "                         files are named sage-massif.PID can be found in"
    echo "                         $DOT_SAGE"
    echo "  -memcheck           -- run Sage using Valgrind's memcheck tool.  The log"
    echo "                         files are named sage-memcheck.PID can be found in"
    echo "                         $DOT_SAGE"
    echo "  -omega              -- run Sage using Valgrind's omega tool.  The log"
    echo "                         files are named sage-omega.PID can be found in"
    echo "                         $DOT_SAGE"
    echo "  -valgrind           -- this is an alias for -memcheck"
    echo
    echo "You can also use -- before a long option, e.g., 'sage --optional'."
    echo
    exit 0
}


#####################################################################
# Special options to be processed without sage-env
#####################################################################

# Check for '--nodotsage' before sourcing sage-env; otherwise sage-env
# will already have set some environment variables with the old
# setting for DOT_SAGE.
if [ "$1" = '--nodotsage' ]; then
    export DOT_SAGE=`mktemp -d ${TMPDIR:-/tmp}/dotsageXXXXXX`
    shift
    command "$0" "$@"
    status=$?
    rm -rf "$DOT_SAGE"
    exit $status
fi

# Check for '--patchbot' before sourcing sage-env: patchbot needs
# an unclobbered environment before testing unsafe tickets.
if [ "$1" = '-patchbot' -o "$1" = "--patchbot" ]; then
    shift
    cd "$SAGE_ROOT"
    exec local/bin/patchbot/patchbot.py "$@"
fi

# Check for '--upgrade' before sourcing sage-env: the top-level "make"
# should be run outside of the Sage shell, see #15517.
if [ "$1" = '-upgrade' -o "$1" = "--upgrade" ]; then
    shift
    cd "$SAGE_ROOT"
    exec local/bin/sage-upgrade "$@"
fi


# Source sage-env ($0 is the name of this "sage" script, so we can just
# append -env to that). We redirect stdout to stderr, which is safer
# for scripts.
. "$0-env" >&2
if [ $? -ne 0 ]; then
    echo >&2 "Error setting environment variables by sourcing '$0-env';"
    echo >&2 "possibly contact sage-devel (see http://groups.google.com/group/sage-devel)."
    exit 1
fi


if [ $# -gt 0 ]; then
  if [ "$1" = '-h' -o "$1" = '-?' -o "$1" = '-help' -o "$1" = '--help' ]; then
     usage
  fi
  if [ "$1" = "-advanced" -o "$1" = "--advanced" ]; then
     usage_advanced
  fi
fi

# Prepare for running Sage, either interactively or non-interactively.
sage_setup() {
    # Check that we're not in a source tarball which hasn't been built yet (#13561).
    if [ ! -d "$SAGE_LOCAL/lib/python/site-packages/sage" ]; then
        echo >&2 '************************************************************************'
        echo >&2 'It seems that you are attempting to run Sage from an unpacked source'
        echo >&2 'tarball, but you have not compiled it yet (or maybe the build has not'
        echo >&2 'finished). You should run `make` in the Sage root directory first.'
        echo >&2 'If you did not intend to build Sage from source, you should download'
        echo >&2 'a binary tarball instead. Read README.txt for more information.'
        echo >&2 '************************************************************************'
        exit 1
    fi

    # Display the startup banner
    if [ "$SAGE_BANNER" != "no" ]; then
        cat "$SAGE_LOCAL/bin/sage-banner"
    fi

    maybe_sage_location

    if [ ! -d "$IPYTHONDIR" ]; then
        # make sure that $DOT_SAGE exists so that ipython will happily
        # create its config directories there.  If DOT_SAGE doesn't
        # exist, ipython complains.
        mkdir -p "$DOT_SAGE"
    fi
    sage-cleaner &>/dev/null &
}


# Check to see if the whole Sage install tree has moved.  If so,
# change various hardcoded paths.  Skip this if we don't have write
# access to $SAGE_LOCAL (e.g. when running as a different user) or
# if Python and sage-location haven't been installed yet.
maybe_sage_location()
{
    if [ -w "$SAGE_LOCAL" ]; then
        if [ -x "$SAGE_LOCAL/bin/python" ] && [ -x "$SAGE_LOCAL/bin/sage-location" ]; then
            sage-location || exit $?
        fi
    fi
}


# Start an interactive Sage session, this function never returns.
interactive_sage() {
    sage_setup
    exec sage-ipython "$@" -i
}

if [ "$1" = '-min' -o "$1" = '--min' ]; then
    shift
    export SAGE_IMPORTALL=no
fi

if [ "$1" = '-q' ]; then
    shift
    export SAGE_BANNER="no"
fi

if [ $# -eq 0 ]; then
    interactive_sage
fi

if [ "$1" = '-cleaner' -o "$1" = '--cleaner' ]; then
    exec sage-cleaner
fi

#####################################################################
# Report information about the Sage environment
#####################################################################

if [ "$1" = '-dumpversion' -o "$1" = '--dumpversion' ]; then
	. "$SAGE_LOCAL"/bin/sage-version.sh
	echo ${SAGE_VERSION}
	exit 0
fi

if [ "$1" = '-v' -o "$1" = '-version' -o "$1" = '--version' ]; then
	. "$SAGE_LOCAL"/bin/sage-version.sh
	echo "SageMath Version ${SAGE_VERSION}, Release Date: ${SAGE_RELEASE_DATE}"
	exit 0
fi

if [ "$1" = '-root'  -o "$1" = '--root' ]; then
    echo "$SAGE_ROOT"
    exit 0
fi

#####################################################################
# Run Sage's versions of the standard Algebra/Geometry etc. software
#####################################################################

if [ "$1" = '-axiom' -o "$1" = '--axiom' ]; then
    shift
    exec axiom "$@"
fi

if [ "$1" = '-gap' -o "$1" = '--gap' ]; then
    shift
    exec gap "$@"
fi

if [ "$1" = '-gap3' -o "$1" = '--gap3' ]; then
    shift
    exec gap3 "$@"
fi

if [ "$1" = '-gp' -o "$1" = '--gp' ]; then
    shift
    exec gp "$@"
fi

if [ "$1" = '-singular' -o "$1" = '--singular' ]; then
    shift
    exec singular "$@"
fi

if [ "$1" = '-sqlite3' -o "$1" = '--sqlite3' ]; then
    shift
    exec sqlite3 "$@"
fi

if [ "$1" = '-sws2rst' -o "$1" = '--sws2rst' ]; then
    shift
    exec sage-sws2rst "$@"
fi

if [ "$1" = '-twistd' -o "$1" = '--twistd' ]; then
    shift
    exec twistd "$@"
fi

if [ "$1" = '-ecl' -o "$1" = '--ecl' ]; then
    shift
    exec ecl "$@"
fi

if [ "$1" = '-lisp' -o "$1" = '--lisp' ]; then
    shift
    exec ecl "$@"
fi

if [ "$1" = '-kash' -o "$1" = '--kash' ]; then
    shift
    exec kash "$@"
fi

if [ "$1" = '-fixdoctests' -o "$1" = '--fixdoctests' ]; then
    shift
    exec sage-fixdoctests "$@"
fi

if [ "$1" = '-maxima' -o "$1" = '--maxima' ]; then
    shift
    exec maxima "$@"
fi

if [ "$1" = '-mwrank' -o "$1" = '--mwrank' ]; then
    shift
    exec mwrank "$@"
fi

if [ "$1" = '-M2' -o "$1" = '--M2' ]; then
    shift
    exec M2 "$@"
fi

if [ "$1" = '-scons' -o "$1" = '--scons' ]; then
    shift
    exec scons "$@"
fi

if [ "$1" = '-pip' -o "$1" = '--pip' ]; then
    shift
    exec pip "$@"
fi

if [ "$1" = '-fix-pkg-checksums' -o "$1" = '--fix-pkg-checksums' ]; then
    shift
    exec sage-fix-pkg-checksums "$@"
fi

if [ "$1" = '-python' -o "$1" = '--python' ]; then
    shift
    exec python "$@"
fi

if [ "$1" = '-R' -o "$1" = '--R' ]; then
    shift
    exec R "$@"
fi

if [ "$1" = '-ipython' -o "$1" = '--ipython' ]; then
    shift
    exec ipython "$@"
fi

if [ "$1" = '-git' -o "$1" = '--git' ]; then
    shift
    exec git "$@"
fi

if [ "$1" = '-git-branch' -o "$1" = '--git-branch' ]; then
    shift
    exec git --git-dir="$SAGE_ROOT"/.git rev-parse --abbrev-ref HEAD
fi

if [ "$1" = '-sh' -o "$1" = '--sh' ]; then
    # AUTHORS:
    # - Carl Witty and William Stein: initial version
    # - Craig Citro: add options for not loading profile
    # - Martin Albrecht: fix zshell prompt (#11866)
    # - John Palmieri: shorten the prompts, and don't print messages if
    #   there are more arguments to 'sage -sh' (#11790)
    shift
    # If $SHELL is unset, default to bash
    if [ -z "$SHELL" ]; then
        export SHELL=bash
    fi
    # We must start a new shell with no .profile or .bashrc files
    # processed, so that we know our path is correct
    SHELL_NAME=`basename "$SHELL"`
    # Check for SAGE_SHPROMPT.  If defined, use for the prompt.  If
    # not, check for already-defined $PS1, and if defined use that.
    # $PS1 should only be available if it is defined in
    # $DOT_SAGE/sagerc.
    if [ -n "$SAGE_SHPROMPT" ]; then
        oldPS1=$SAGE_SHPROMPT
    elif [ -n "$PS1" ]; then
        oldPS1=$PS1
    fi
    # Set the default prompt.  If available, use reverse video to
    # highlight the string "(sage-sh)".
    if tput rev &>/dev/null; then
        color_prompt=yes
    fi
    case "$SHELL_NAME" in
        bash)
            SHELL_OPTS="--norc"
            if [ "$color_prompt" = yes ]; then
                PS1="\[$(tput rev)\](sage-sh)\[$(tput sgr0)\] \u@\h:\W\$ "
            else
                PS1="(sage-sh) \u@\h:\w\$ "
            fi
            export PS1
            ;;
        csh)
            # csh doesn't seem to allow the specification of a different
            # .cshrc file, and the prompt can only be set in this file, so
            # don't bother changing the prompt.
            SHELL_OPTS="-f"
            ;;
        ksh)
            SHELL_OPTS="-p"
            if [ "$color_prompt" = yes ] ; then
                PS1="$(tput rev)(sage-sh)$(tput sgr0) $USER@`hostname -s`:\${PWD##*/}$ "
            else
                PS1="(sage-sh) $USER@`hostname -s`:\${PWD##*/}$ "
            fi
            export PS1
            ;;
        sh)
            # We don't really know which shell "sh" is (it could be
            # bash, but this is not guaranteed), so we don't set
            # SHELL_OPTS.
            if [ "$color_prompt" = yes ] ; then
                PS1="$(tput rev)(sage-sh)$(tput sgr0) $USER@`hostname -s`:\${PWD##*/}$ "
            else
                PS1="(sage-sh) $USER@`hostname -s`:\${PWD}$ "
            fi
            export PS1
            ;;
        tcsh)
            # tcsh doesn't seem to allow the specification of a different
            # .tcshrc file, and the prompt can only be set in this file, so
            # don't bother changing the prompt.
            SHELL_OPTS="-f"
            ;;
        zsh)
            PS1="%S(sage-sh)%s %n@%m:%~$ "
            # In zsh, the system /etc/zshenv is *always* run,
            # and this may change the path (like on OSX), so we'll
            # create a temporary .zshenv to reset the path
            ZDOTDIR=$DOT_SAGE && export ZDOTDIR
            cat >"$ZDOTDIR/.zshenv" <<EOF
PATH="$PATH" && export PATH
EOF
            SHELL_OPTS=" -d"
            export PS1
            ;;
        *)
            export PS1='(sage-sh) $ '
            ;;
    esac
    if [ -n "$oldPS1" ]; then
        PS1="$oldPS1"
        export PS1
    fi
    if [ $# -eq 0 ]; then
        # No arguments, so print informative message...
        echo >&2
        echo >&2 "Starting subshell with Sage environment variables set.  Don't forget"
        echo >&2 "to exit when you are done.  Beware:"
        echo >&2 " * Do not do anything with other copies of Sage on your system."
        echo >&2 " * Do not use this for installing Sage packages using \"sage -i\" or for"
        echo >&2 "   running \"make\" at Sage's root directory.  These should be done"
        echo >&2 "   outside the Sage shell."
        echo >&2
        if [ -n "$SHELL_OPTS" ]; then
            echo >&2 "Bypassing shell configuration files..."
            echo >&2
        fi
        echo >&2 "Note: SAGE_ROOT=$SAGE_ROOT"
        "$SHELL" $SHELL_OPTS "$@"
        status=$?
        echo "Exited Sage subshell." 1>&2
    else
        exec "$SHELL" $SHELL_OPTS "$@"
        # If 'exec' returns, an error occurred:
        status=$?
        echo >&2 "Fatal error: 'exec \"$SHELL\" \"$@\"' failed!"
    fi
    exit $status
fi

#####################################################################
# Test coverage of a module?
#####################################################################

if [ "$1" = "-coverage" -o "$1" = "--coverage" ]; then
    shift
    exec sage-coverage "$@"
fi

if [ "$1" = "-coverageall" -o "$1" = "--coverageall" ]; then
    shift
    exec sage-coverageall "$@"
fi

#####################################################################
# File conversion
#####################################################################

if [ "$1" = '-rst2txt' -o "$1" = '--rst2txt' ]; then
    shift
    exec sage-rst2txt "$@"
fi

if [ "$1" = '-rst2sws' -o "$1" = '--rst2sws' ]; then
    shift
    exec sage-rst2sws "$@"
fi

#####################################################################
# Run Sage's versions of the standard Algebra/Geometry etc. software
#####################################################################

build_sage() {
    maybe_sage_location
    ( cd "$SAGE_SRC" && $MAKE ) || exit $?
}

if [[ "$1" =~ ^--notebook=.* || "$1" =~ ^-n=.* || "$1" =~ ^-notebook=.* ]] ; then
    sage-cleaner &>/dev/null &
    exec sage-notebook "$@"
fi

if [ "$1" = "-notebook" -o "$1" = '--notebook' -o "$1" = '-n' ]; then
    sage-cleaner &>/dev/null &
    exec sage-notebook "$@"
fi

if [ "$1" = "-bn" -o "$1" = "--build-and-notebook" ]; then
    shift
    build_sage
    sage-cleaner &>/dev/null &
    exec sage-notebook --notebook=default "$@"
fi

if [ "$1" = "-inotebook" -o "$1" = '--inotebook' ]; then
    shift
    sage-cleaner &>/dev/null &
    exec sage-notebook --notebook=sagenb secure=False "$@"
fi

if [ "$1" = '-grep' -o "$1" = "--grep" -o "$1" = "-search_src" -o "$1" = "--search_src" ]; then
   shift
   sage-grep "$@"
   exit 0
fi

if [ "$1" = '-grepdoc' -o "$1" = "--grepdoc" -o "$1" = "-search_doc" -o "$1" = "--search_doc" ]; then
   shift
   sage-grepdoc "$@"
   exit 0
fi

if [ "$1" = '-b' ]; then
    time build_sage
    exit $?
fi

if [ "$1" = '-br' -o "$1" = "--br" ]; then
    build_sage
    interactive_sage
fi

if [ "$1" = '-r' ]; then
   shift
   interactive_sage
fi

if [ "$1" = '-ba' -o "$1" = '-ba-force' -o "$1" = '--ba-force' ]; then
    ( cd "$SAGE_SRC" && make clean )
    build_sage
    exit $?
fi

if [ "$1" = '-t' -o "$1" = '-bt' -o "$1" = '-tp' -o "$1" = '-btp' ]; then
    if [ "$1" = '-bt' -o "$1" = '-btp' ]; then
        build_sage
    fi
    if [ ! -f  "$DOT_SAGE"/init.sage ]; then
        echo >&2 "init.sage does not exist ... creating"
        touch "$DOT_SAGE"/init.sage
    fi
    SAGE_BANNER="no"
    sage_setup
    export PYTHONIOENCODING="utf-8"  # Fix encoding for doctests
    if [ "$1" = '-tp' -o "$1" = '-btp' ]; then
        shift
        exec sage-runtests -p "$@"
    else
        shift
        exec sage-runtests "$@"
    fi
fi

if [ "$1" = '-tnew' -o "$1" = '-btnew' ]; then
    if [ "$1" = '-btnew' ]; then
        build_sage
    fi
    shift
    SAGE_BANNER="no"
    sage_setup
    export PYTHONIOENCODING="utf-8"  # Fix encoding for doctests
    exec sage-runtests --new "$@"
fi

if [ "$1" = '-testall' -o "$1" = "--testall" ]; then
    shift
    SAGE_BANNER="no"
    sage_setup
    export PYTHONIOENCODING="utf-8"  # Fix encoding for doctests
    exec sage-runtests -a "$@"
fi

if [ "$1" = '-c' ]; then
    shift
    SAGE_BANNER="no"
    sage_setup
    unset TERM  # See Trac #12263
    exec sage-eval "$@"
fi

if [ "$1" = '--location' ]; then
    maybe_sage_location
    exit 0
fi


install() {
    maybe_sage_location

    mkdir -p "$SAGE_LOGS"
    for PKG in "$@"
    do
        # Check for options
        case "$PKG" in
            -f) OPTF="-f"
                continue;;
            -m) OPTS="-s"
                echo >&2 "Warning: the -m option is deprecated since Sage 5.0.  Use -s instead."
                continue;;
            -s) OPTS="-s"
                continue;;
            -c) OPTC="-c"
                continue;;
            --check) OPTC="-c"
                continue;;
            -info) OPTINFO="--info"
                continue;;
            --info) OPTINFO="--info"
                continue;;
            -*) echo >&2 "Error: unknown option '$PKG'"
                exit 2;;
        esac

        PKG_NAME=`echo "$PKG" | sed -e "s/\.spkg$//"`
        PKG_NAME=`basename "$PKG_NAME"`

<<<<<<< HEAD
        "$SAGE_ROOT"/build/make/pipestatus \
            "sage-spkg $OPTINFO $OPTF $OPTS $OPTC '$PKG' 2>&1" \
            "(trap '' SIGINT; tee -a '$SAGE_ROOT/logs/install.log' '$SAGE_LOGS/$PKG_NAME.log')"
=======
        sage-logger \
            "sage-spkg $OPTINFO $OPTF $OPTS $OPTC '$PKG'" "$SAGE_LOGS/$PKG_NAME.log"
>>>>>>> 58f931d0
        # Do not try to install further packages if one failed
        if [ $? -ne 0 ]; then
            exit 1
        fi
    done
    # Display a message if we actually installed something (using this
    # file, generated by sage-spkg, is a bit of a hack though)
    if [ -f "$SAGE_LOCAL/lib/sage-force-relocate.txt" ]; then
        echo
        echo "Warning: it might be needed to update the Sage library before"
        echo "installed packages work: you should run 'make' from \$SAGE_ROOT"
        echo "before running Sage."
    fi
    exit 0
}

if [ "$1" = '-package' -o "$1" = "--package" ]; then
    shift
    exec sage-package $@
fi

if [ "$1" = '-optional' -o "$1" = "--optional" ]; then
    shift
    exec sage-list-packages optional $@
fi

if [ "$1" = '-experimental' -o "$1" = "--experimental" ]; then
    shift
    exec sage-list-packages experimental $@
fi

if [ "$1" = '-standard' -o "$1" = "--standard" ]; then
    shift
    exec sage-list-packages standard $@
fi

if [ "$1" = '-installed' -o "$1" = "--installed" ]; then
    shift
    exec sage-list-packages installed $@
fi

if [ "$1" = '-i' ]; then
    shift
    # If there are no further arguments, simply list all installed
    # packages.
    if [ $# -eq 0 ]; then
        exec sage-spkg
    fi
    install "$@"
fi

if [ "$1" = '-f' ]; then
    shift
    # If there are no further arguments, simply list all installed
    # packages.
    if [ $# -eq 0 ]; then
        exec sage-spkg
    fi
    install -f "$@"
fi

if [ "$1" = '-info' -o "$1" = '--info' ]; then
    shift
    for PKG in "$@"
    do
        sage-spkg --info "$PKG" || exit $?
    done
    exit 0
fi

if [ "$1" = '-pkg' -o "$1" = '-spkg' -o "$1" = "--pkg" -o "$1" = "--spkg" ]; then
    shift
    exec sage-pkg "$@"
fi

if [ "$1" = '-pkg_nc' -o "$1" = "--pkg_nc" ]; then
    shift
    exec sage-pkg -n "$@"
fi

if [ "$1" = '-sdist' -o "$1" = "--sdist" ]; then
    maybe_sage_location
    shift
    exec sage-sdist "$@"
fi

if [ "$1" = '-rsyncdist' -o "$1" = "--rsyncdist" ]; then
    if [ $# -ne 2 ]; then
        echo >&2 "** MISSING VERSION NUMBER! **"
        exit 2
    fi
    maybe_sage_location
    exec sage-rsyncdist $2
fi

if [ "$1" = '-bdist' -o "$1" = "--bdist" ]; then
    maybe_sage_location
    shift
    exec sage-bdist "$@"
fi

if [ "$1" = "-docbuild" -o "$1" = "--docbuild" ]; then
    shift
    exec python "$SAGE_DOC/common/builder.py" "$@"
fi

if [ "$1" = '-gdb' -o "$1" = "--gdb" ]; then
    shift
    sage_setup
    if [ "$SAGE_DEBUG" = "no" ]; then
        gdb -x "$SAGE_LOCAL/bin/sage-gdb-commands" \
            -args python "$SAGE_LOCAL/bin/sage-ipython" "$@" -i
    else
        cygdb "$SAGE_SRC/build" "$SAGE_SRC/sage" \
            -- -x "$SAGE_LOCAL/bin/sage-gdb-commands" \
            -args python "$SAGE_LOCAL/bin/sage-ipython" "$@" -i
    fi
    exit $?
fi

if [ "$1" = '-preparse' -o "$1" = "--preparse" ]; then
    shift
    exec sage-preparse "$@"
fi

if [ "$1" = "-cython" -o "$1" = '--cython' -o "$1" = '-pyrex' -o "$1" = "--pyrex" ]; then
    shift
    exec sage-cython "$@"
fi

if [ "$1" = '-valgrind' -o "$1" = "--valgrind" -o "$1" = '-memcheck' -o "$1" = "--memcheck" ]; then
    shift
    sage_setup
    exec sage-valgrind "$@"
fi

if [ "$1" = '-massif' -o "$1" = "--massif" ]; then
    shift
    sage_setup
    exec sage-massif "$@"
fi

if [ "$1" = '-cachegrind' -o "$1" = "--cachegrind" ]; then
    shift
    sage_setup
    exec sage-cachegrind "$@"
fi

if [ "$1" = '-callgrind' -o "$1" = "--callgrind" ]; then
    shift
    sage_setup
    exec sage-callgrind "$@"
fi

if [ "$1" = '-omega' -o "$1" = "--omega" ]; then
    shift
    sage_setup
    exec sage-omega "$@"
fi

if [ "$1" = '-startuptime' -o "$1" = '--startuptime' ]; then
    exec sage-startuptime.py "$@"
fi

if [ "$1" = '-gthread' -o "$1" = '-qthread' -o "$1" = '-q4thread' -o "$1" = '-wthread' -o "$1" = '-pylab' ]; then
    # Intentionally no "shift" here
    interactive_sage "$@"
fi

if [ "$1" = '-dev' -o "$1" = "--dev" ]; then
    shift
    exec sage-dev "$@"
fi

if [ $# -ge 1 ]; then
    T=`echo "$1" | sed -e "s/.*\.//"`
    if [ "$T" = "spkg" ]; then
        install "$@"
    fi
    SAGE_BANNER="no"
    sage_setup
    unset TERM  # See Trac #12263
    exec sage-run "$@"
fi<|MERGE_RESOLUTION|>--- conflicted
+++ resolved
@@ -798,14 +798,8 @@
         PKG_NAME=`echo "$PKG" | sed -e "s/\.spkg$//"`
         PKG_NAME=`basename "$PKG_NAME"`
 
-<<<<<<< HEAD
-        "$SAGE_ROOT"/build/make/pipestatus \
-            "sage-spkg $OPTINFO $OPTF $OPTS $OPTC '$PKG' 2>&1" \
-            "(trap '' SIGINT; tee -a '$SAGE_ROOT/logs/install.log' '$SAGE_LOGS/$PKG_NAME.log')"
-=======
         sage-logger \
             "sage-spkg $OPTINFO $OPTF $OPTS $OPTC '$PKG'" "$SAGE_LOGS/$PKG_NAME.log"
->>>>>>> 58f931d0
         # Do not try to install further packages if one failed
         if [ $? -ne 0 ]; then
             exit 1
