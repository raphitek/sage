--- conflicted
+++ resolved
@@ -45,17 +45,6 @@
 banner = '$SAGE_VERSION_BANNER'
 EOF
 
-<<<<<<< HEAD
-# Rebuild the Sage library for the change in version.py to take effect
-"$SAGE_ROOT/sage" -b
-
-# Update the simplified Sage banner
-"$SAGE_ROOT/sage" --python -c \
-    "import sage.misc.banner; sage.misc.banner.banner()" \
-    > "$SAGE_ROOT/VERSION.txt"
-
-=======
->>>>>>> f96bbd40
 # Update Sage version file for shell scripts in SAGE_SRC/bin/sage-version.sh
 cat <<EOF > "$SAGE_SRC/bin/sage-version.sh"
 # Sage version information for shell scripts
@@ -65,12 +54,9 @@
 SAGE_VERSION_BANNER='$SAGE_VERSION_BANNER'
 EOF
 
-<<<<<<< HEAD
-=======
 # Create a top-level VERSION.txt file, which some external utilities rely on
 echo "$SAGE_VERSION_BANNER" > "$SAGE_ROOT/VERSION.txt"
 
->>>>>>> f96bbd40
 # Regenerate auto-generated files tarball
 "$SAGE_ROOT/bootstrap" -i -s
 
