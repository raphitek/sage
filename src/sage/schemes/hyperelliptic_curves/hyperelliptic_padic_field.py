"""
Hyperelliptic curves over a padic field.
"""

#*****************************************************************************
#  Copyright (C) 2007 Robert Bradshaw <robertwb@math.washington.edu>
#  Distributed under the terms of the GNU General Public License (GPL)
#                  http://www.gnu.org/licenses/
#*****************************************************************************

import hyperelliptic_generic

from sage.rings.all import PowerSeriesRing, PolynomialRing, ZZ, QQ, Integers
from sage.misc.functional import ceil, log
from sage.modules.free_module import VectorSpace
from sage.matrix.constructor import matrix

class HyperellipticCurve_padic_field(hyperelliptic_generic.HyperellipticCurve_generic):

# The functions below were prototyped at the 2007 Arizona Winter School by
# Robert Bradshaw and Ralf Gerkmann, working with Miljan Brakovevic and
# Kiran Kedlaya
# All of the below is with respect to the Monsky Washnitzer cohomology.

    def local_analytic_interpolation(self, P, Q):
        """
        Construct a linear interpolation from P to Q in a power series
        in the local parameter t, with precision equal to the p-adic
        precision of the underlying ring.

        Returns a point $X(t) = ( x(t) : y(t) : z(t) )$ such that
        $X(0) = P and X(1) = Q$

        This is implemented by linearly interpolating x, solving formally for y,
        and letting z(t) = 1.

        For this to make sense, P and Q must be in the same residue series, neither equal to infinity.

        TODO: remove the last condition?
        """
        prec = self.base_ring().precision_cap()
        t = PowerSeriesRing(self.base_ring(), 't', prec).gen(0)
        x = P[0]+t*(Q[0]-P[0])
        pt = self.lift_x(x)
        if pt[1][0] == P[1]:
            return pt
        else:
            return -pt

    def tiny_integrals(self, F, P, Q):
        """
        Evaluate the integrals of $f_i dx/y$ from P to Q for each f_i in F
        by formally integrating a power series in a local parameter $t$

        P and Q MUST be in the same residue disk for this result to make sense.
        """
        x, y, z = self.local_analytic_interpolation(P, Q)
        dt = x.derivative() / y
        integrals = []
        for f in F:
            f_dt = f(x,y) * dt
            I = sum([f_dt[n]/(n+1) for n in xrange(f_dt.degree())]) # \int_0^1 f dt
            integrals.append(I)
#            integrals.append(f_dt.integral()(1))
        return integrals

    def tiny_integrals_on_basis(self, P, Q):
        """
        Evaluate the integrals of $dx/y$ and $x dx/y$
        by formally integrating a power series in a local parameter $t$

        P and Q MUST be in the same residue disk for this result to make sense.

        TEST:
            sage: K = pAdicField(17, 5)
            sage: E = EllipticCurve(K, [-31/3, -2501/108]) # 11a
            sage: P = E(K(14/3), K(11/2))
            sage: TP = E.teichmuller(P);
            sage: E.tiny_integrals_on_basis(P, TP)
            [2*17 + 11*17^2 + 3*17^3 + 16*17^4 + O(17^5), 15*17 + 11*17^2 + 16*17^3 + 11*17^4 + O(17^5)]
        """
        if P == Q:
            V = VectorSpace(self.base_ring(), 2*self.genus())
            return V(0)
        R = PolynomialRing(self.base_ring(), ['x', 'y'])
        x, y = R.gens()
        return self.tiny_integrals([x**i for i in range(2*self.genus())], P, Q)


    def teichmuller(self, P):
        """
        Find a Teichm\:uller point in the same residue class of P.

        Because this lift of frobenius acts as $x \mapsto x^p$,
        take the Teichmuler lift of $x$ and then find a matching y
        from that.

        EXAMPLES:
            sage: K = pAdicField(7, 5)
            sage: E = EllipticCurve(K, [-31/3, -2501/108]) # 11a
            sage: P = E(K(14/3), K(11/2))
            sage: E.frobenius(P) == P
            False
            sage: TP = E.teichmuller(P); TP
            (0 : 2 + 3*7 + 3*7^2 + 3*7^4 + O(7^5) : 1 + O(7^5))
            sage: E.frobenius(TP) == TP
            True
            sage: (TP[0] - P[0]).valuation() > 0, (TP[1] - P[1]).valuation() > 0
            (True, True)
        """
        K = P[0].parent()
        x = K.teichmuller(P[0])
        pt = self.lift_x(x)
        p = K.prime()
        if (pt[1] - P[1]).valuation() > 0:
            return pt
        else:
            return -pt

    def coleman_integrals_on_basis(self, P, Q):
        import sage.schemes.elliptic_curves.monsky_washnitzer as monsky_washnitzer
        from sage.misc.profiler import Profiler
        prof = Profiler()
        prof("setup")
        K = self.base_ring()
        p = K.prime()
        dim = 2*self.genus()
        V = VectorSpace(K, dim)

        prof("tiny integrals")
        TP = self.teichmuller(P)
#        print "TP", TP
        P_to_TP = V(self.tiny_integrals_on_basis(P, TP))
#        print " P to TP:", P_to_TP[0]

        TQ = self.teichmuller(Q)
#        print "TQ", TQ
        TQ_to_Q = V(self.tiny_integrals_on_basis(TQ, Q))
#        print "TQ to  Q:", TQ_to_Q[0]

        prof("mw calc")
        try:
            M_frob, forms = self._frob_calc
        except AttributeError:
            M_frob, forms = self._frob_calc = monsky_washnitzer.matrix_of_frobenius_hyperelliptic(self)
            prof("changing rings")
            # another hack due to slow padics
            forms = [f.change_ring(self.base_ring()) for f in forms]
            self._frob_calc = (M_frob, forms)

        prof("eval f")
<<<<<<< HEAD
        # another hack due to slow padics
        R = forms[0].base_ring()
        try:
            prof("eval f %s"%R)
            L = [f(R(TP[0]), R(TP[1])) - f(R(TQ[0]), R(TQ[1])) for f in forms]
        except ValueError:
            prof("changing rings")
            forms = [f.change_ring(self.base_ring()) for f in forms]
            prof("eval f %s"%self.base_ring())
            L = [f(TP[0], TP[1]) - f(TQ[0], TQ[1]) for f in forms]
=======
        L = [f(TP[0], TP[1]) - f(TQ[0], TQ[1]) for f in forms]
>>>>>>> 4f4c7e93
        b = 2*V(L)
#        print "b =", b

        prof("lin alg")
        M_sys = matrix(K, M_frob).transpose() - 1
        TP_to_TQ = M_sys**(-1) * b

#        print "TP to TQ: ", TP_to_TQ[0]
#        print "\n"
        prof("done")
#        print prof
        return P_to_TP + TP_to_TQ + TQ_to_Q

    coleman_integrals_on_basis_hyperelliptic = coleman_integrals_on_basis


    def monsky_washnitzer_gens(self):
        import sage.schemes.elliptic_curves.monsky_washnitzer as monsky_washnitzer
        S = monsky_washnitzer.SpecialHyperellipticQuotientRing(self)
        return S.gens()

    def invariant_differential(self):
        import sage.schemes.elliptic_curves.monsky_washnitzer as monsky_washnitzer
        S = monsky_washnitzer.SpecialHyperellipticQuotientRing(self)
        MW = monsky_washnitzer.MonskyWashnitzerDifferentialRing(S)
        return MW.invariant_differential()

    def coleman_integral(self, w, P, Q):
        """
        Example of Leprevost from Kiran Kedlaya
        The first two should be zero as $(P-Q) = 30(P-Q)$ in the Jacobian
        and $dx/y$ and $x dx/y$ are holomorphic.

        sage: K = pAdicField(11, 6)
        sage: x = polygen(K)
        sage: C = HyperellipticCurve(x^5 + 33/16*x^4 + 3/4*x^3 + 3/8*x^2 - 1/4*x + 1/16)
        sage: P = C(-1, 1); P1 = C(-1, -1)
        sage: Q = C(0, 1/4); Q1 = C(0, -1/4)
        sage: x, y = C.monsky_washnitzer_gens()
        sage: w = C.invariant_differential()
        sage: w.coleman_integral(P, Q)
        O(11^6)
        sage: C.coleman_integral(x*w, P, Q)
        O(11^6)
        sage: C.coleman_integral(x^2*w, P, Q)
        3*11 + 2*11^2 + 7*11^3 + 2*11^4 + 10*11^5 + O(11^6)
        """
        # TODO: implement jacobians and show the relationship directly
        import sage.schemes.elliptic_curves.monsky_washnitzer as monsky_washnitzer
        S = monsky_washnitzer.SpecialHyperellipticQuotientRing(self, QQ)
        MW = monsky_washnitzer.MonskyWashnitzerDifferentialRing(S)
        w = MW(w)
        f, vec = w.reduce_fast()
        basis_values = self.coleman_integrals_on_basis(P, Q)
        dim = len(basis_values)
        return f(P[0], P[1]) - f(Q[0], Q[1]) + sum([vec[i] * basis_values[i] for i in range(dim)]) # this is just a dot product...


<|MERGE_RESOLUTION|>--- conflicted
+++ resolved
@@ -143,13 +143,8 @@
             M_frob, forms = self._frob_calc
         except AttributeError:
             M_frob, forms = self._frob_calc = monsky_washnitzer.matrix_of_frobenius_hyperelliptic(self)
-            prof("changing rings")
-            # another hack due to slow padics
-            forms = [f.change_ring(self.base_ring()) for f in forms]
-            self._frob_calc = (M_frob, forms)
 
         prof("eval f")
-<<<<<<< HEAD
         # another hack due to slow padics
         R = forms[0].base_ring()
         try:
@@ -160,9 +155,6 @@
             forms = [f.change_ring(self.base_ring()) for f in forms]
             prof("eval f %s"%self.base_ring())
             L = [f(TP[0], TP[1]) - f(TQ[0], TQ[1]) for f in forms]
-=======
-        L = [f(TP[0], TP[1]) - f(TQ[0], TQ[1]) for f in forms]
->>>>>>> 4f4c7e93
         b = 2*V(L)
 #        print "b =", b
 
