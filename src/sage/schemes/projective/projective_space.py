r"""
Projective `n` space over a ring

EXAMPLES:

We construct projective space over various rings of various dimensions.

The simplest projective space::

    sage: ProjectiveSpace(0)
    Projective Space of dimension 0 over Integer Ring

A slightly bigger projective space over `\QQ`::

    sage: X = ProjectiveSpace(1000, QQ); X
    Projective Space of dimension 1000 over Rational Field
    sage: X.dimension()
    1000

We can use "over" notation to create projective spaces over various
base rings.

::

    sage: X = ProjectiveSpace(5)/QQ; X
    Projective Space of dimension 5 over Rational Field
    sage: X/CC
    Projective Space of dimension 5 over Complex Field with 53 bits of precision

The third argument specifies the printing names of the generators of the
homogeneous coordinate ring. Using the method `.objgens()` you can obtain both
the space and the generators as ready to use variables. ::

    sage: P2, vars = ProjectiveSpace(10, QQ, 't').objgens()
    sage: vars
    (t0, t1, t2, t3, t4, t5, t6, t7, t8, t9, t10)

You can alternatively use the special syntax with ``<`` and ``>``.

::

    sage: P2.<x,y,z> = ProjectiveSpace(2, QQ)
    sage: P2
    Projective Space of dimension 2 over Rational Field
    sage: P2.coordinate_ring()
    Multivariate Polynomial Ring in x, y, z over Rational Field

The first of the three lines above is just equivalent to the two lines::

    sage: P2 = ProjectiveSpace(2, QQ, 'xyz')
    sage: x,y,z = P2.gens()

For example, we use `x,y,z` to define the intersection of
two lines.

::

    sage: V = P2.subscheme([x+y+z, x+y-z]); V
    Closed subscheme of Projective Space of dimension 2 over Rational Field defined by:
     x + y + z,
     x + y - z
    sage: V.dimension()
    0

AUTHORS:

- Ben Hutz: (June 2012): support for rings

- Ben Hutz (9/2014): added support for Cartesian products

- Rebecca Lauren Miller (March 2016) : added point_transformation_matrix
"""

# ****************************************************************************
#       Copyright (C) 2006 William Stein <wstein@gmail.com>
#
#  Distributed under the terms of the GNU General Public License (GPL)
#
#                  http://www.gnu.org/licenses/
# ****************************************************************************

from sage.arith.all import gcd, binomial, srange
from sage.rings.all import (PolynomialRing,
                            Integer,
                            ZZ)

from sage.rings.ring import CommutativeRing
from sage.rings.rational_field import is_RationalField
from sage.rings.polynomial.multi_polynomial_ring import is_MPolynomialRing
from sage.rings.polynomial.polynomial_ring import is_PolynomialRing
from sage.rings.finite_rings.finite_field_constructor import is_FiniteField

from sage.categories.fields import Fields
from sage.categories.number_fields import NumberFields
from sage.categories.homset import Hom
from sage.categories.map import Map
from sage.misc.all import (latex,
                           prod)
from sage.misc.all import cartesian_product_iterator
from sage.misc.persist import register_unpickle_override

from sage.structure.category_object import normalize_names
from sage.structure.unique_representation import UniqueRepresentation
from sage.combinat.integer_vector import IntegerVectors
from sage.combinat.integer_vector_weighted import WeightedIntegerVectors
from sage.combinat.permutation import Permutation
from sage.combinat.tuple import Tuples
from sage.combinat.tuple import UnorderedTuples
from sage.combinat.subset import Subsets
from sage.matrix.constructor import matrix
from sage.modules.free_module_element import prepare
from sage.schemes.generic.ambient_space import AmbientSpace
from sage.schemes.projective.projective_homset import (SchemeHomset_points_projective_ring,
                                                       SchemeHomset_points_projective_field)
from sage.schemes.projective.projective_point import (SchemeMorphism_point_projective_ring,
                                                      SchemeMorphism_point_projective_field,
                                                      SchemeMorphism_point_projective_finite_field)
from sage.schemes.projective.projective_morphism import (SchemeMorphism_polynomial_projective_space,
                                                         SchemeMorphism_polynomial_projective_space_field,
                                                         SchemeMorphism_polynomial_projective_space_finite_field)


# for better efficiency
_Fields = Fields()


def is_ProjectiveSpace(x):
    r"""
    Return True if ``x`` is a projective space.

    In other words, if ``x`` is an ambient space `\mathbb{P}^n_R`,
    where `R` is a ring and `n\geq 0` is an integer.

    EXAMPLES::

        sage: from sage.schemes.projective.projective_space import is_ProjectiveSpace
        sage: is_ProjectiveSpace(ProjectiveSpace(5, names='x'))
        True
        sage: is_ProjectiveSpace(ProjectiveSpace(5, GF(9,'alpha'), names='x'))
        True
        sage: is_ProjectiveSpace(Spec(ZZ))
        False
    """
    return isinstance(x, ProjectiveSpace_ring)


def ProjectiveSpace(n, R=None, names=None):
    r"""
    Return projective space of dimension ``n`` over the ring ``R``.

    EXAMPLES: The dimension and ring can be given in either order.

    ::

        sage: ProjectiveSpace(3, QQ)
        Projective Space of dimension 3 over Rational Field
        sage: ProjectiveSpace(5, QQ)
        Projective Space of dimension 5 over Rational Field
        sage: P = ProjectiveSpace(2, QQ, names='XYZ'); P
        Projective Space of dimension 2 over Rational Field
        sage: P.coordinate_ring()
        Multivariate Polynomial Ring in X, Y, Z over Rational Field

    The divide operator does base extension.

    ::

        sage: ProjectiveSpace(5)/GF(17)
        Projective Space of dimension 5 over Finite Field of size 17

    The default base ring is `\ZZ`.

    ::

        sage: ProjectiveSpace(5)
        Projective Space of dimension 5 over Integer Ring

    There is also an projective space associated each polynomial ring.

    ::

        sage: R = GF(7)['x,y,z']
        sage: P = ProjectiveSpace(R); P
        Projective Space of dimension 2 over Finite Field of size 7
        sage: P.coordinate_ring()
        Multivariate Polynomial Ring in x, y, z over Finite Field of size 7
        sage: P.coordinate_ring() is R
        True

    ::

        sage: ProjectiveSpace(3, Zp(5), 'y')
        Projective Space of dimension 3 over 5-adic Ring with capped relative precision 20

    ::

        sage: ProjectiveSpace(2,QQ,'x,y,z')
        Projective Space of dimension 2 over Rational Field

    ::

        sage: PS.<x,y>=ProjectiveSpace(1,CC)
        sage: PS
        Projective Space of dimension 1 over Complex Field with 53 bits of precision

    ::

        sage: R.<x,y,z> = QQ[]
        sage: ProjectiveSpace(R).variable_names()
        ('x', 'y', 'z')

    Projective spaces are not cached, i.e., there can be several with
    the same base ring and dimension (to facilitate gluing
    constructions).

    ::

        sage: R.<x> = QQ[]
        sage: ProjectiveSpace(R)
        Projective Space of dimension 0 over Rational Field

    TESTS::

        sage: R.<x,y>=QQ[]
        sage: P.<z,w> = ProjectiveSpace(R)
        Traceback (most recent call last):
        ...
        NameError: variable names passed to ProjectiveSpace conflict with names in ring

    ::

        sage: R.<x,y>=QQ[]
        sage: P.<x,y> = ProjectiveSpace(R)
        sage: P.gens() == R.gens()
        True
    """
    if (is_MPolynomialRing(n) or is_PolynomialRing(n)) and R is None:
        if names is not None:
            # Check for the case that the user provided a variable name
            # That does not match what we wanted to use from R
            names = normalize_names(n.ngens(), names)
            if n.variable_names() != names:
                # The provided name doesn't match the name of R's variables
                raise NameError("variable names passed to ProjectiveSpace conflict with names in ring")
        A = ProjectiveSpace(n.ngens() - 1, n.base_ring(),
                            names=n.variable_names())
        A._coordinate_ring = n
        return A
    if names is None:
        names = 'x'
    if isinstance(R, (Integer, int)):
        n, R = R, n
    if R is None:
        R = ZZ  # default is the integers
    if R in _Fields:
        if is_FiniteField(R):
            return ProjectiveSpace_finite_field(n, R, names)
        if is_RationalField(R):
            return ProjectiveSpace_rational_field(n, R, names)
        else:
            return ProjectiveSpace_field(n, R, names)
    elif isinstance(R, CommutativeRing):
        return ProjectiveSpace_ring(n, R, names)
    else:
        raise TypeError("R (=%s) must be a commutative ring" % R)


class ProjectiveSpace_ring(UniqueRepresentation, AmbientSpace):
    """
    Projective space of dimension `n` over the ring
    `R`.

    EXAMPLES::

        sage: X.<x,y,z,w> = ProjectiveSpace(3, QQ)
        sage: X.base_scheme()
        Spectrum of Rational Field
        sage: X.base_ring()
        Rational Field
        sage: X.structure_morphism()
        Scheme morphism:
          From: Projective Space of dimension 3 over Rational Field
          To:   Spectrum of Rational Field
          Defn: Structure map
        sage: X.coordinate_ring()
        Multivariate Polynomial Ring in x, y, z, w over Rational Field

    Loading and saving::

        sage: loads(X.dumps()) == X
        True
        sage: P = ProjectiveSpace(ZZ, 1, 'x')
        sage: loads(P.dumps()) is P
        True

    Equality and hashing::

        sage: ProjectiveSpace(QQ, 3, 'a') == ProjectiveSpace(ZZ, 3, 'a')
        False
        sage: ProjectiveSpace(ZZ, 1, 'a') == ProjectiveSpace(ZZ, 0, 'a')
        False
        sage: ProjectiveSpace(ZZ, 2, 'a') == AffineSpace(ZZ, 2, 'a')
        False

        sage: ProjectiveSpace(QQ, 3, 'a') != ProjectiveSpace(ZZ, 3, 'a')
        True
        sage: ProjectiveSpace(ZZ, 1, 'a') != ProjectiveSpace(ZZ, 0, 'a')
        True
        sage: ProjectiveSpace(ZZ, 2, 'a') != AffineSpace(ZZ, 2, 'a')
        True

        sage: hash(ProjectiveSpace(QQ, 3, 'a')) == hash(ProjectiveSpace(ZZ, 3, 'a'))
        False
        sage: hash(ProjectiveSpace(ZZ, 1, 'a')) == hash(ProjectiveSpace(ZZ, 0, 'a'))
        False
        sage: hash(ProjectiveSpace(ZZ, 2, 'a')) == hash(AffineSpace(ZZ, 2, 'a'))
        False
    """
    @staticmethod
    def __classcall__(cls, n, R=ZZ, names=None):
        """
        EXAMPLES::

            sage: ProjectiveSpace(QQ, 2, names='XYZ') is ProjectiveSpace(QQ, 2, names='XYZ')
            True
        """
        normalized_names = normalize_names(n + 1, names)
        return super(ProjectiveSpace_ring, cls).__classcall__(cls, n, R, normalized_names)

    def __init__(self, n, R=ZZ, names=None):
        """
        Initialization function.

        EXAMPLES::

            sage: ProjectiveSpace(3, Zp(5), 'y')
            Projective Space of dimension 3 over 5-adic Ring with capped relative precision 20
        """
        AmbientSpace.__init__(self, n, R)
        self._assign_names(names)

    def ngens(self):
        """
        Return the number of generators of this projective space.

        This is the number of variables in the coordinate ring of self.

        EXAMPLES::

            sage: ProjectiveSpace(3, QQ).ngens()
            4
            sage: ProjectiveSpace(7, ZZ).ngens()
            8
        """
        return self.dimension_relative() + 1

    def _check_satisfies_equations(self, v):
        """
        Return True if ``v`` defines a point on the scheme; raise a
        TypeError otherwise.

        EXAMPLES::

            sage: P = ProjectiveSpace(2, ZZ)
            sage: P._check_satisfies_equations([1, 1, 0])
            True

        ::

            sage: P = ProjectiveSpace(1, QQ)
            sage: P._check_satisfies_equations((1/2, 0))
            True

        ::

            sage: P = ProjectiveSpace(2, ZZ)
            sage: P._check_satisfies_equations([0, 0, 0])
            Traceback (most recent call last):
            ...
            TypeError: the zero vector is not a point in projective space

        ::

            sage: P = ProjectiveSpace(2, ZZ)
            sage: P._check_satisfies_equations((1, 0))
            Traceback (most recent call last):
            ...
            TypeError: the list v=(1, 0) must have 3 components

        ::

            sage: P = ProjectiveSpace(2, ZZ)
            sage: P._check_satisfies_equations([1/2, 0, 1])
            Traceback (most recent call last):
            ...
            TypeError: the components of v=[1/2, 0, 1] must be elements of Integer Ring
        """
        if not isinstance(v, (list, tuple)):
            raise TypeError('the argument v=%s must be a list or tuple' % v)
        n = self.ngens()
        if not len(v) == n:
            raise TypeError('the list v=%s must have %s components' % (v, n))
        R = self.base_ring()
        for coord in v:
            if coord not in R:
                raise TypeError('the components of v=%s must be elements of %s' % (v, R))
        zero = [R(0)] * n
        if v == zero:
            raise TypeError('the zero vector is not a point in projective space')
        return True

    def coordinate_ring(self):
        """
        Return the coordinate ring of this scheme.

        EXAMPLES::

            sage: ProjectiveSpace(3, GF(19^2,'alpha'), 'abcd').coordinate_ring()
            Multivariate Polynomial Ring in a, b, c, d over Finite Field in alpha of size 19^2

        ::

            sage: ProjectiveSpace(3).coordinate_ring()
            Multivariate Polynomial Ring in x0, x1, x2, x3 over Integer Ring

        ::

            sage: ProjectiveSpace(2, QQ, ['alpha', 'beta', 'gamma']).coordinate_ring()
            Multivariate Polynomial Ring in alpha, beta, gamma over Rational Field
        """
        try:
            return self._coordinate_ring
        except AttributeError:
            self._coordinate_ring = PolynomialRing(self.base_ring(),
                                        self.variable_names(),
                                        self.dimension_relative() + 1)
            return self._coordinate_ring

    def _validate(self, polynomials):
        """
        If ``polynomials`` is a tuple of valid polynomial functions on self,
        return ``polynomials``, otherwise raise TypeError.

        Since this is a projective space, polynomials must be homogeneous.

        INPUT:

        - ``polynomials`` -- tuple of polynomials in the coordinate ring of
            this space.

        OUTPUT:

        - tuple of polynomials in the coordinate ring of this space.

        EXAMPLES::

            sage: P.<x, y, z> = ProjectiveSpace(2, ZZ)
            sage: P._validate([x*y - z^2, x])
            [x*y - z^2, x]

       ::

            sage: P.<x, y, z> = ProjectiveSpace(2, ZZ)
            sage: P._validate((x*y - z, x))
            Traceback (most recent call last):
            ...
            TypeError: x*y - z is not a homogeneous polynomial

      ::

            sage: P.<x, y, z> = ProjectiveSpace(2, ZZ)
            sage: P._validate(x*y - z)
            Traceback (most recent call last):
            ...
            TypeError: the argument polynomials=x*y - z must be a list or tuple
        """
        if not isinstance(polynomials, (list, tuple)):
            raise TypeError('the argument polynomials=%s must be a list or tuple' % polynomials)
        for f in polynomials:
            if not f.is_homogeneous():
                raise TypeError("%s is not a homogeneous polynomial" % f)
        return polynomials

    def __pow__(self, m):
        """
        Return the Cartesian power of this space.

        INPUT: ``m`` -- integer.

        OUTPUT: product of projective spaces.

        EXAMPLES::

            sage: P = ProjectiveSpace(1, QQ, 'x')
            sage: P3 = P^3; P3
            Product of projective spaces P^1 x P^1 x P^1 over Rational Field
            sage: P3.variable_names()
            ('x0', 'x1', 'x2', 'x3', 'x4', 'x5')

        As you see, custom variable names are not preserved by power operator,
        since there is no natural way to make new ones in general.
        """
        mm = int(m)
        if mm != m:
            raise ValueError("m must be an integer")
        from sage.schemes.product_projective.space import ProductProjectiveSpaces
        return ProductProjectiveSpaces([self.dimension_relative()] * mm, self.base_ring())

    def __mul__(self, right):
        r"""
        Create the product of projective spaces.

        INPUT:

        - ``right`` - a projective space, product of projective spaces, or subscheme.

        OUTPUT: a product of projective spaces or subscheme.

        EXAMPLES::

            sage: P1 = ProjectiveSpace(QQ, 1, 'x')
            sage: P2 = ProjectiveSpace(QQ, 2, 'y')
            sage: P1*P2
            Product of projective spaces P^1 x P^2 over Rational Field

            ::

            sage: S.<t,x,y,z,u,v,w> = ProductProjectiveSpaces([3, 2], QQ)
            sage: T.<a,b> = ProjectiveSpace(QQ, 1)
            sage: T*S
            Product of projective spaces P^1 x P^3 x P^2 over Rational Field

        ::

            sage: S = ProjectiveSpace(ZZ, 2, 't')
            sage: T = ProjectiveSpace(ZZ, 3, 'x')
            sage: T.inject_variables()
            Defining x0, x1, x2, x3
            sage: X = T.subscheme([x0*x2 - x1*x3])
            sage: S*X
            Closed subscheme of Product of projective spaces P^2 x P^3 over Integer Ring defined by:
              x0*x2 - x1*x3

        ::

            sage: S = ProjectiveSpace(QQ, 3, 'x')
            sage: T = AffineSpace(2, QQ, 'y')
            sage: S*T
            Traceback (most recent call last):
            ...
            TypeError: Affine Space of dimension 2 over Rational Field must be a
            projective space, product of projective spaces, or subscheme
        """
        if self.base_ring() != right.base_ring():
            raise ValueError('Must have the same base ring')

        from sage.schemes.product_projective.space import ProductProjectiveSpaces_ring
        from sage.schemes.product_projective.space import ProductProjectiveSpaces
        from sage.schemes.generic.algebraic_scheme import AlgebraicScheme_subscheme

        if isinstance(right, (ProductProjectiveSpaces_ring)):
            return ProductProjectiveSpaces([self] + right.components())
        elif isinstance(right, ProjectiveSpace_ring):
            if self is right:
                return self.__pow__(2)
            return ProductProjectiveSpaces([self, right])
        elif isinstance(right, AlgebraicScheme_subscheme):
            AS = self * right.ambient_space()
            CR = AS.coordinate_ring()
            n = self.ambient_space().coordinate_ring().ngens()

            phi = self.ambient_space().coordinate_ring().hom(list(CR.gens()[:n]), CR)
            psi = right.ambient_space().coordinate_ring().hom(list(CR.gens()[n:]), CR)
            return AS.subscheme([phi(t) for t in self.defining_polynomials()] + [psi(t) for t in right.defining_polynomials()])
        else:
            raise TypeError('%s must be a projective space, product of projective spaces, or subscheme' % right)

    def _latex_(self):
        r"""
        Return a LaTeX representation of this projective space.

        EXAMPLES::

            sage: print(latex(ProjectiveSpace(1, ZZ, 'x')))
            {\mathbf P}_{\Bold{Z}}^1

        TESTS::

            sage: ProjectiveSpace(3, Zp(5), 'y')._latex_()
            '{\\mathbf P}_{\\Bold{Z}_{5}}^3'
        """
        return "{\\mathbf P}_{%s}^%s" % (latex(self.base_ring()),
                                         self.dimension_relative())

    def _linear_system_as_kernel(self, d, pt, m):
        """
        Return a matrix whose kernel consists of the coefficient vectors
        of the degree ``d`` hypersurfaces (wrt lexicographic ordering of its
        monomials) with multiplicity at least ``m`` at ``pt``.

        INPUT:

        -  ``d`` -- a nonnegative integer.

        -  ``pt`` -- a point of self (possibly represented by a list with at \
                     least one component equal to 1).

        -  ``m`` -- a nonnegative integer.

        OUTPUT:

        A matrix of size `\binom{m-1+n}{n}` x `\binom{d+n}{n}` where n is the
        relative dimension of self. The base ring of the matrix is a ring that
        contains the base ring of self and the coefficients of the given point.

        EXAMPLES:

        If the degree `d` is 0, then a matrix consisting of the first unit vector
        is returned::

            sage: P = ProjectiveSpace(GF(5), 2, names='x')
            sage: pt = P([1, 1, 1])
            sage: P._linear_system_as_kernel(0, pt, 3)
            [1]
            [0]
            [0]
            [0]
            [0]
            [0]

        If the multiplicity `m` is 0, then a matrix with zero rows
        is returned::

            sage: P = ProjectiveSpace(GF(5), 2, names='x')
            sage: pt = P([1, 1, 1])
            sage: M = P._linear_system_as_kernel(2, pt, 0)
            sage: [M.nrows(), M.ncols()]
            [0, 6]

        The base ring does not need to be a field or even an integral domain.
        In this case, the point can be given by a list::

            sage: R = Zmod(4)
            sage: P = ProjectiveSpace(R, 2, names='x')
            sage: pt = [R(1), R(3), R(0)]
            sage: P._linear_system_as_kernel(3, pt, 2)
            [1 3 0 1 0 0 3 0 0 0]
            [0 1 0 2 0 0 3 0 0 0]
            [0 0 1 0 3 0 0 1 0 0]

        When representing a point by a list at least one component must be 1
        (even when the base ring is a field and the list gives a well-defined
        point in projective space)::

            sage: R = GF(5)
            sage: P = ProjectiveSpace(R, 2, names='x')
            sage: pt = [R(3), R(3), R(0)]
            sage: P._linear_system_as_kernel(3, pt, 2)
            Traceback (most recent call last):
            ...
            TypeError: at least one component of pt=[3, 3, 0] must be equal
                          to 1

        The components of the list do not have to be elements of the base ring
        of the projective space. It suffices if there exists a common parent.
        For example, the kernel of the following matrix corresponds to
        hypersurfaces of degree 2 in 3-space with multiplicity at least 2 at a
        general point in the third affine patch::

            sage: P = ProjectiveSpace(QQ,3,names='x')
            sage: RPol.<t0,t1,t2,t3> = PolynomialRing(QQ,4)
            sage: pt = [t0,t1,1,t3]
            sage: P._linear_system_as_kernel(2,pt,2)
            [ 2*t0    t1     1    t3     0     0     0     0     0     0]
            [    0    t0     0     0  2*t1     1    t3     0     0     0]
            [ t0^2 t0*t1    t0 t0*t3  t1^2    t1 t1*t3     1    t3  t3^2]
            [    0     0     0    t0     0     0    t1     0     1  2*t3]

        .. TODO::

            Use this method as starting point to implement a class
            LinearSystem for linear systems of hypersurfaces.

        """
        if not isinstance(d, (int, Integer)):
            raise TypeError('the argument d=%s must be an integer' % d)
        if d < 0:
            raise ValueError('the integer d=%s must be nonnegative' % d)
        if not isinstance(pt, (list, tuple,
                               SchemeMorphism_point_projective_ring)):
            raise TypeError('the argument pt=%s must be a list, tuple, or '
                            'point on a projective space' % pt)
        pt, R = prepare(pt, None)
        n = self.dimension_relative()
        if not len(pt) == n + 1:
            raise TypeError('the sequence pt=%s must have %s '
                            'components' % (pt, n + 1))
        if not R.has_coerce_map_from(self.base_ring()):
            raise TypeError('unable to find a common ring for all elements')
        try:
            i = pt.index(1)
        except Exception:
            raise TypeError('at least one component of pt=%s must be equal '
                            'to 1' % pt)
        pt = pt[:i] + pt[i + 1:]
        if not isinstance(m, (int, Integer)):
            raise TypeError('the argument m=%s must be an integer' % m)
        if m < 0:
            raise ValueError('the integer m=%s must be nonnegative' % m)
        # the components of partials correspond to partial derivatives
        # of order at most m-1 with respect to n variables
        partials = IntegerVectors(m - 1, n + 1).list()
        # the components of monoms correspond to monomials of degree
        # at most d in n variables
        monoms = IntegerVectors(d, n + 1).list()
        M = matrix(R, len(partials), len(monoms))
        for row in range(M.nrows()):
            e = partials[row][:i] + partials[row][i + 1:]
            for col in range(M.ncols()):
                f = monoms[col][:i] + monoms[col][i + 1:]
                if all(f[j] >= e[j] for j in range(n)):
                    M[row, col] = prod(binomial(fj, ej) * ptj**(fj - ej)
                                       for ptj, fj, ej in zip(pt, f, e)
                                       if fj > ej)
        return M

    def _morphism(self, *args, **kwds):
        """
        Construct a morphism.

        For internal use only. See :mod:`morphism` for details.

        TESTS::

            sage: P2.<x,y,z> = ProjectiveSpace(2, GF(3))
            sage: P2._morphism(P2.Hom(P2), [x,y,z])
            Scheme endomorphism of Projective Space of dimension 2 over Finite Field of size 3
              Defn: Defined on coordinates by sending (x : y : z) to
                    (x : y : z)
        """
        return SchemeMorphism_polynomial_projective_space(*args, **kwds)

    def _point_homset(self, *args, **kwds):
        """
        Construct a point Hom-set.

        For internal use only. See :mod:`morphism` for details.

        TESTS::

            sage: P2.<x,y,z> = ProjectiveSpace(2, GF(3))
            sage: P2._point_homset(Spec(GF(3)), P2)
            Set of rational points of Projective Space of dimension 2 over Finite Field of size 3
        """
        return SchemeHomset_points_projective_ring(*args, **kwds)

    def point(self, v, check=True):
        """
        Create a point on this projective space.

        INPUT:

        - ``v`` -- anything that defines a point

        - ``check`` -- boolean (optional, default: ``True``); whether
          to check the defining data for consistency

        OUTPUT: A point of this projective space.

        EXAMPLES::

            sage: P2 = ProjectiveSpace(QQ, 2)
            sage: P2.point([4,5])
            (4 : 5 : 1)

        ::

            sage: P = ProjectiveSpace(QQ, 1)
            sage: P.point(infinity)
            (1 : 0)

        ::

            sage: P = ProjectiveSpace(QQ, 2)
            sage: P.point(infinity)
            Traceback (most recent call last):
            ...
            ValueError: +Infinity not well defined in dimension > 1

        ::

            sage: P = ProjectiveSpace(ZZ, 2)
            sage: P.point([infinity])
            Traceback (most recent call last):
             ...
            ValueError: [+Infinity] not well defined in dimension > 1
        """
        from sage.rings.infinity import infinity
        if v is infinity or (isinstance(v, (list, tuple)) and
                             len(v) == 1 and v[0] is infinity):
            if self.dimension_relative() > 1:
                raise ValueError("%s not well defined in dimension > 1" % v)
            v = [1, 0]

        return self.point_homset()(v, check=check)

    def _point(self, *args, **kwds):
        """
        Construct a point.

        For internal use only. See :mod:`morphism` for details.

        TESTS::

            sage: P2.<x,y,z> = ProjectiveSpace(2, GF(3))
            sage: point_homset = P2._point_homset(Spec(GF(3)), P2)
            sage: P2._point(point_homset, [1,2,3])
            (2 : 1 : 0)
        """
        return SchemeMorphism_point_projective_ring(*args, **kwds)

    def _repr_(self):
        """
        Return a string representation of this projective space.

        EXAMPLES::

            sage: ProjectiveSpace(1, ZZ, 'x')
            Projective Space of dimension 1 over Integer Ring

        TESTS::

            sage: ProjectiveSpace(3, Zp(5), 'y')._repr_()
            'Projective Space of dimension 3 over 5-adic Ring with capped relative precision 20'
        """
        return "Projective Space of dimension %s over %s" % (self.dimension_relative(), self.base_ring())

    def _repr_generic_point(self, v=None):
        """
        Return a string representation of the generic point
        corresponding to the list of polys ``v`` on this projective space.

        If ``v`` is None, the representation of the generic point of
        the projective space is returned.

        EXAMPLES::

            sage: P.<x, y, z> = ProjectiveSpace(2, ZZ)
            sage: P._repr_generic_point([z*y-x^2])
            '(-x^2 + y*z)'
            sage: P._repr_generic_point()
            '(x : y : z)'
        """
        if v is None:
            v = self.gens()
        return '(%s)' % (" : ".join([repr(f) for f in v]))

    def _latex_generic_point(self, v=None):
        """
        Return a LaTeX representation of the generic point
        corresponding to the list of polys ``v`` on this projective space.

        If ``v`` is None, the representation of the generic point of
        the projective space is returned.

        EXAMPLES::

            sage: P.<x, y, z> = ProjectiveSpace(2, ZZ)
            sage: P._latex_generic_point([z*y-x^2])
            '\\left(-x^{2} + y z\\right)'
            sage: P._latex_generic_point()
            '\\left(x : y : z\\right)'
        """
        if v is None:
            v = self.gens()
        return '\\left(%s\\right)' % (" : ".join(str(latex(f)) for f in v))

    def change_ring(self, R):
        r"""
        Return a projective space over ring ``R``.

        INPUT:

        - ``R`` -- commutative ring or morphism.

        OUTPUT:

        - projective space over ``R``.

        .. NOTE::

            There is no need to have any relation between ``R`` and the base ring
            of this space, if you want to have such a relation, use
            ``self.base_extend(R)`` instead.

        EXAMPLES::

            sage: P.<x, y, z> = ProjectiveSpace(2, ZZ)
            sage: PQ = P.change_ring(QQ); PQ
            Projective Space of dimension 2 over Rational Field
            sage: PQ.change_ring(GF(5))
            Projective Space of dimension 2 over Finite Field of size 5

        ::

            sage: K.<w> = QuadraticField(2)
            sage: P = ProjectiveSpace(K,2,'t')
            sage: P.change_ring(K.embeddings(QQbar)[0])
            Projective Space of dimension 2 over Algebraic Field
        """
        if isinstance(R, Map):
            return ProjectiveSpace(self.dimension_relative(), R.codomain(),
                               self.variable_names())
        else:
            return ProjectiveSpace(self.dimension_relative(), R,
                               self.variable_names())

    def is_projective(self):
        """
        Return that this ambient space is projective `n`-space.

        EXAMPLES::

            sage: ProjectiveSpace(3,QQ).is_projective()
            True
        """
        return True

    def subscheme(self, X):
        """
        Return the closed subscheme defined by ``X``.

        INPUT:

        -  ``X`` - a list or tuple of equations.

        EXAMPLES::

            sage: A.<x,y,z> = ProjectiveSpace(2, QQ)
            sage: X = A.subscheme([x*z^2, y^2*z, x*y^2]); X
            Closed subscheme of Projective Space of dimension 2 over Rational Field defined by:
              x*z^2,
              y^2*z,
              x*y^2
            sage: X.defining_polynomials ()
            (x*z^2, y^2*z, x*y^2)
            sage: I = X.defining_ideal(); I
            Ideal (x*z^2, y^2*z, x*y^2) of Multivariate Polynomial Ring in x, y, z over Rational Field
            sage: I.groebner_basis()
            [x*y^2, y^2*z,  x*z^2]
            sage: X.dimension()
            0
            sage: X.base_ring()
            Rational Field
            sage: X.base_scheme()
            Spectrum of Rational Field
            sage: X.structure_morphism()
            Scheme morphism:
              From: Closed subscheme of Projective Space of dimension 2 over Rational Field defined by:
              x*z^2,
              y^2*z,
              x*y^2
              To:   Spectrum of Rational Field
              Defn: Structure map

            sage: TestSuite(X).run(skip=["_test_an_element", "_test_elements",\
            "_test_elements_eq", "_test_some_elements", "_test_elements_eq_reflexive",\
            "_test_elements_eq_symmetric", "_test_elements_eq_transitive",\
            "_test_elements_neq"])
        """
        from sage.schemes.projective.projective_subscheme import (AlgebraicScheme_subscheme_projective,
                                                                  AlgebraicScheme_subscheme_projective_field)
        R = self.base_ring()
        if R.is_field() and R.is_exact():
            return AlgebraicScheme_subscheme_projective_field(self, X)

        return AlgebraicScheme_subscheme_projective(self, X)

    def affine_patch(self, i, AA=None):
        r"""
        Return the `i^{th}` affine patch of this projective space.

        This is an ambient affine space `\mathbb{A}^n_R,` where
        `R` is the base ring of self, whose "projective embedding"
        map is `1` in the `i^{th}` factor.

        INPUT:

        - ``i`` -- integer between 0 and dimension of self, inclusive.

        - ``AA`` -- (default: None) ambient affine space, this is constructed
                if it is not given.

        OUTPUT:

        - An ambient affine space with fixed projective_embedding map.

        EXAMPLES::

            sage: PP = ProjectiveSpace(5) / QQ
            sage: AA = PP.affine_patch(2)
            sage: AA
            Affine Space of dimension 5 over Rational Field
            sage: AA.projective_embedding()
            Scheme morphism:
              From: Affine Space of dimension 5 over Rational Field
              To:   Projective Space of dimension 5 over Rational Field
              Defn: Defined on coordinates by sending (x0, x1, x3, x4, x5) to
                    (x0 : x1 : 1 : x3 : x4 : x5)
            sage: AA.projective_embedding(0)
            Scheme morphism:
              From: Affine Space of dimension 5 over Rational Field
              To:   Projective Space of dimension 5 over Rational Field
              Defn: Defined on coordinates by sending (x0, x1, x3, x4, x5) to
                    (1 : x0 : x1 : x3 : x4 : x5)

        ::

            sage: P.<x,y> = ProjectiveSpace(QQ,1)
            sage: P.affine_patch(0).projective_embedding(0).codomain() == P
            True
        """
        i = int(i)   # implicit type checking
        n = self.dimension_relative()
        if i < 0 or i > n:
            raise ValueError("argument i (= %s) must be between 0 and %s" % (i, n))
        try:
            A = self.__affine_patches[i]
            # assume that if you've passed in a new affine space you
            # want to override the existing patch
            if AA is None or A == AA:
                return A
        except AttributeError:
            self.__affine_patches = {}
        except KeyError:
            pass
        # if no ith patch exists, we may still be here with AA==None
        if AA is None:
            from sage.schemes.affine.affine_space import AffineSpace
            g = self.gens()
            gens = g[:i] + g[i + 1:]
            AA = AffineSpace(n, self.base_ring(), names=gens,
                             ambient_projective_space=self,
                             default_embedding_index=i)
        elif AA.dimension_relative() != n:
            raise ValueError("affine space must be of the dimension %s" % (n))
        self.__affine_patches[i] = AA
        return AA

    def _an_element_(self):
        r"""
        Returns a (preferably typical) element of this space.

        This is used both for illustration and testing purposes.

        OUTPUT: a point in this projective space.

        EXAMPLES::

            sage: ProjectiveSpace(ZZ, 3, 'x').an_element()
            (7 : 6 : 5 : 1)

            sage: ProjectiveSpace(PolynomialRing(ZZ,'y'), 3, 'x').an_element()
            (7*y : 6*y : 5*y : 1)
        """
        n = self.dimension_relative()
        R = self.base_ring()
        return self([(7 - i) * R.an_element() for i in range(n)] + [R.one()])

    def Lattes_map(self, E, m):
        r"""
        Given an elliptic curve ``E`` and an integer ``m`` return
        the Lattes map associated to multiplication by `m`.

        In other words, the rational map on the quotient
        `E/\{\pm 1\} \cong \mathbb{P}^1` associated to `[m]:E \to E`.

        INPUT:

        - ``E`` -- an elliptic curve.

        - ``m`` -- an integer.

        OUTPUT: a dynamical system on this projective space.

        EXAMPLES::

            sage: P.<x,y> = ProjectiveSpace(QQ,1)
            sage: E = EllipticCurve(QQ,[-1, 0])
            sage: P.Lattes_map(E, 2)
            Dynamical System of Projective Space of dimension 1 over Rational Field
              Defn: Defined on coordinates by sending (x : y) to
                    (1/4*x^4 + 1/2*x^2*y^2 + 1/4*y^4 : x^3*y - x*y^3)

        TESTS::

            sage: P.<x,y> = ProjectiveSpace(GF(37), 1)
            sage: E = EllipticCurve([1, 1])
            sage: f = P.Lattes_map(E, 2); f
            Dynamical System of Projective Space of dimension 1 over Finite Field of size 37
              Defn: Defined on coordinates by sending (x : y) to
                    (-9*x^4 + 18*x^2*y^2 - 2*x*y^3 - 9*y^4 : x^3*y + x*y^3 + y^4)
        """
        if self.dimension_relative() != 1:
            raise TypeError("must be dimension 1")
        if self.base_ring() != E.base_ring():
            E = E.change_ring(self.base_ring())

        L = E.multiplication_by_m(m, x_only=True)
        F = [L.numerator(), L.denominator()]
        R = self.coordinate_ring()
        x, y = R.gens()
        phi = F[0].parent().hom([x], R)
        F = [phi(F[0]).homogenize(y), phi(F[1]).homogenize(y) * y]
        from sage.dynamics.arithmetic_dynamics.projective_ds import DynamicalSystem_projective
        return DynamicalSystem_projective(F, domain=self)

    def cartesian_product(self, other):
        r"""
        Return the Cartesian product of this projective space and
        ``other``.

        INPUT:

        - ``other`` - A projective space with the same base ring as this space.

        OUTPUT:

        - A Cartesian product of projective spaces.

        EXAMPLES::

            sage: P1 = ProjectiveSpace(QQ, 1, 'x')
            sage: P2 = ProjectiveSpace(QQ, 2, 'y')
            sage: PP = P1.cartesian_product(P2); PP
            Product of projective spaces P^1 x P^2 over Rational Field
            sage: PP.gens()
            (x0, x1, y0, y1, y2)
        """
        from sage.schemes.product_projective.space import ProductProjectiveSpaces
        return ProductProjectiveSpaces([self, other])

    def chebyshev_polynomial(self, n, kind='first', monic=False):
        """
        Generates an endomorphism of this projective line by a Chebyshev polynomial.

        Chebyshev polynomials are a sequence of recursively defined orthogonal
        polynomials. Chebyshev of the first kind are defined as `T_0(x) = 1`,
        `T_1(x) = x`, and `T_{n+1}(x) = 2xT_n(x) - T_{n-1}(x)`. Chebyshev of
        the second kind are defined as `U_0(x) = 1`,
        `U_1(x) = 2x`, and `U_{n+1}(x) = 2xU_n(x) - U_{n-1}(x)`.

        INPUT:

        - ``n`` -- a non-negative integer.

        - ``kind`` -- ``first`` or ``second`` specifying which kind of chebyshev the user would like
          to generate. Defaults to ``first``.

        - ``monic`` -- ``True`` or ``False`` specifying if the polynomial defining the system
          should be monic or not. Defaults to ``False``.

        OUTPUT: :class:`DynamicalSystem_projective`

        EXAMPLES::

            sage: P.<x,y> = ProjectiveSpace(QQ, 1)
            sage: P.chebyshev_polynomial(5, 'first')
            Dynamical System of Projective Space of dimension 1 over Rational Field
            Defn: Defined on coordinates by sending (x : y) to
            (16*x^5 - 20*x^3*y^2 + 5*x*y^4 : y^5)

        ::

            sage: P.<x,y> = ProjectiveSpace(QQ, 1)
            sage: P.chebyshev_polynomial(3, 'second')
            Dynamical System of Projective Space of dimension 1 over Rational Field
            Defn: Defined on coordinates by sending (x : y) to
            (8*x^3 - 4*x*y^2 : y^3)

        ::

            sage: P.<x,y> = ProjectiveSpace(QQ, 1)
            sage: P.chebyshev_polynomial(3, 2)
            Traceback (most recent call last):
            ...
            ValueError: keyword 'kind' must have a value of either 'first' or 'second'

        ::

            sage: P.<x,y> = ProjectiveSpace(QQ, 1)
            sage: P.chebyshev_polynomial(-4, 'second')
            Traceback (most recent call last):
            ...
            ValueError: first parameter 'n' must be a non-negative integer

        ::

            sage: P = ProjectiveSpace(QQ, 2, 'x')
            sage: P.chebyshev_polynomial(2)
            Traceback (most recent call last):
            ...
            TypeError: projective space must be of dimension 1

        ::

            sage: P.<x,y> = ProjectiveSpace(QQ,1)
            sage: P.chebyshev_polynomial(3, monic=True)
            Dynamical System of Projective Space of dimension 1 over Rational Field
              Defn: Defined on coordinates by sending (x : y) to
                    (x^3 - 3*x*y^2 : y^3)

        ::

            sage: F.<t> = FunctionField(QQ)
            sage: P.<y,z> = ProjectiveSpace(F,1)
            sage: P.chebyshev_polynomial(4,monic=True)
            Dynamical System of Projective Space of dimension 1 over Rational function field in t over Rational Field
              Defn: Defined on coordinates by sending (y : z) to
                    (y^4 + (-4)*y^2*z^2 + 2*z^4 : z^4)
        """
        if self.dimension_relative() != 1:
            raise TypeError("projective space must be of dimension 1")
        n = ZZ(n)
        if (n < 0):
            raise ValueError("first parameter 'n' must be a non-negative integer")
        # use the affine version and then homogenize.
        A = self.affine_patch(1)
        f = A.chebyshev_polynomial(n, kind)
        if monic and self.base().characteristic() != 2:
            f = f.homogenize(1)
            return f.conjugate(matrix([[~ZZ(2), 0], [0, 1]]))
        return f.homogenize(1)

    def veronese_embedding(self, d, CS=None, order='lex'):
        r"""
        Return the degree ``d`` Veronese embedding from this projective space.

        INPUT:

        - ``d`` -- a positive integer.

        - ``CS`` -- a projective ambient space to embed into. If this projective space has dimension `N`, the
          dimension of ``CS`` must be `\binom{N + d}{d} - 1`. This is constructed if not specified. Default:
          ``None``.

        - ``order`` -- a monomial order to use to arrange the monomials defining the embedding. The monomials
          will be arranged from greatest to least with respect to this order. Default: ``'lex'``.

        OUTPUT:

        - a scheme morphism from this projective space to ``CS``.

        EXAMPLES::

            sage: P.<x,y> = ProjectiveSpace(QQ, 1)
            sage: vd = P.veronese_embedding(4, order='invlex')
            sage: vd
            Scheme morphism:
              From: Projective Space of dimension 1 over Rational Field
              To:   Projective Space of dimension 4 over Rational Field
              Defn: Defined on coordinates by sending (x : y) to
                    (y^4 : x*y^3 : x^2*y^2 : x^3*y : x^4)

        Veronese surface::

            sage: P.<x,y,z> = ProjectiveSpace(QQ, 2)
            sage: Q.<q,r,s,t,u,v> = ProjectiveSpace(QQ, 5)
            sage: vd = P.veronese_embedding(2, Q)
            sage: vd
            Scheme morphism:
              From: Projective Space of dimension 2 over Rational Field
              To:   Projective Space of dimension 5 over Rational Field
              Defn: Defined on coordinates by sending (x : y : z) to
                    (x^2 : x*y : x*z : y^2 : y*z : z^2)
            sage: vd(P.subscheme([]))
            Closed subscheme of Projective Space of dimension 5 over Rational Field
            defined by:
              -u^2 + t*v,
              -s*u + r*v,
              -s*t + r*u,
              -s^2 + q*v,
              -r*s + q*u,
              -r^2 + q*t
        """
        d = ZZ(d)
        if d <= 0:
            raise ValueError("(=%s) must be a positive integer" % d)
        N = self.dimension()
        # construct codomain space if not given
        if CS is None:
            CS = ProjectiveSpace(self.base_ring(), binomial(N + d, d) - 1)
        else:
            if not is_ProjectiveSpace(CS):
                raise TypeError("(=%s) must be a projective space" % CS)
            if CS.dimension() != binomial(N + d, d) - 1:
                raise TypeError("(=%s) has the wrong dimension to serve as the codomain space" % CS)

        R = self.coordinate_ring().change_ring(order=order)
        monomials = sorted([R({tuple(v): 1}) for v in WeightedIntegerVectors(d, [1] * (N + 1))])
        monomials.reverse()  # order the monomials greatest to least via the given monomial order
        return Hom(self, CS)(monomials)

    def point_transformation_matrix(self, points_source, points_target, normalize=True):
        r"""

        Returns a unique element of PGL that transforms one set of points to another.

        Given a projective space of dimension n and a set of n+2 source points and a set of n+2 target
        points in the same projective space, such that no n+1 points of each set are linearly dependent
        find the unique element of PGL that translates the source points to the target points.

        .. warning::
            over non-exact rings such as the ComplexField, the returned matrix could
            be very far from correct.

        INPUT:

            - ``points_source`` -- points in source projective space.

            - ``points_target`` -- points in target projective space.

            - ``normalize`` -- (default: `True`) If the returned matrix should be normalized.
              Only works over exact rings. If the base ring is a field, the matrix is normalized so
              that the last nonzero entry in the last row is 1. If the base ring is a ring, then
              the matrix is normalized so that the entries are elements of the base ring.

        OUTPUT: Transformation matrix - element of PGL.

        ALGORITHM:

        See [Hutz2007]_, Proposition 2.16 for details.

        EXAMPLES::

            sage: P1.<a,b,c>=ProjectiveSpace(QQ, 2)
            sage: points_source=[P1([1, 4, 1]), P1([1, 2, 2]), P1([3, 5, 1]), P1([1, -1, 1])]
            sage: points_target=[P1([5, -2, 7]), P1([3, -2, 3]), P1([6, -5, 9]), P1([3, 6, 7])]
            sage: m = P1.point_transformation_matrix(points_source, points_target); m
            [ -13/59 -128/59  -25/59]
            [538/177    8/59  26/177]
            [ -45/59 -196/59       1]
            sage: [m*points_source[i] == points_target[i] for i in range(4)]
            [True, True, True, True]

        ::

            sage: P.<a,b> = ProjectiveSpace(GF(13),  1)
            sage: points_source = [P([-6, 7]), P([1, 4]), P([3, 2])]
            sage: points_target = [P([-1, 2]), P([0, 2]), P([-1, 6])]
            sage: P.point_transformation_matrix(points_source, points_target)
            [10  4]
            [10  1]

        ::

            sage: P.<a,b> = ProjectiveSpace(QQ, 1)
            sage: points_source = [P([-6, -4]), P([1, 4]), P([3, 2])]
            sage: points_target = [P([-1, 2]), P([0, 2]), P([-7, -3])]
            sage: P.point_transformation_matrix(points_source, points_target)
            Traceback (most recent call last):
            ...
            ValueError: source points not independent

        ::

            sage: R.<t> = FunctionField(QQ)
            sage: P.<a,b> = ProjectiveSpace(R, 1)
            sage: points_source = [P([-6*t, 7]), P([1, 4]), P([3, 2])]
            sage: points_target = [P([-1, 2*t]), P([0, 2]), P([-1, 6])]
            sage: P.point_transformation_matrix(points_source, points_target)
            [             (1/3*t + 7/12)/(t^2 - 53/24*t)            (-1/12*t - 7/48)/(t^2 - 53/24*t)]
            [(-2/3*t^2 - 7/36*t - 35/12)/(t^2 - 53/24*t)                                           1]

        ::

            sage: P1.<a,b,c>=ProjectiveSpace(RR, 2)
            sage: points_source=[P1([1, 4, 1]), P1([1, 2, 2]), P1([3, 5, 1]), P1([1, -1, 1])]
            sage: points_target=[P1([5, -2, 7]), P1([3, -2, 3]), P1([6, -5, 9]), P1([3, 6, 7])]
            sage: P1.point_transformation_matrix(points_source, points_target)
            [-0.0619047619047597  -0.609523809523810  -0.119047619047621]
            [  0.853968253968253  0.0380952380952380  0.0412698412698421]
            [ -0.214285714285712  -0.933333333333333   0.280952380952379]

        ::

            sage: P1.<a,b,c>=ProjectiveSpace(ZZ, 2)
            sage: points_source=[P1([1, 4, 1]), P1([1, 2, 2]), P1([3, 5, 1]), P1([1, -1, 1])]
            sage: points_target=[P1([5, -2, 7]), P1([3, -2, 3]), P1([6, -5, 9]), P1([3, 6, 7])]
            sage: P1.point_transformation_matrix(points_source, points_target)
            [ -39 -384  -75]
            [ 538   24   26]
            [-135 -588  177]

        ::

            sage: P1.<a,b,c>=ProjectiveSpace(ZZ, 2)
            sage: points_source=[P1([1, 4, 1]), P1([1, 2, 2]), P1([3, 5, 1]), P1([1, -1, 1])]
            sage: points_target=[P1([5, -2, 7]), P1([3, -2, 3]), P1([6, -5, 9]), P1([3, 6, 7])]
            sage: P1.point_transformation_matrix(points_source, points_target, normalize=False)
            [-13/30 -64/15   -5/6]
            [269/45   4/15  13/45]
            [  -3/2 -98/15  59/30]

        ::

            sage: R.<t> = ZZ[]
            sage: P.<a,b> = ProjectiveSpace(R, 1)
            sage: points_source = [P([-6*t, 7]), P([1, 4]), P([3, 2])]
            sage: points_target = [P([-1, 2*t]), P([0, 2]), P([-1, 6])]
            sage: P.point_transformation_matrix(points_source, points_target)
            [         -48*t - 84           12*t + 21]
            [96*t^2 + 28*t + 420    -144*t^2 + 318*t]

        TESTS::

            sage: P.<a,b> = ProjectiveSpace(QQ, 1)
            sage: points_source = [P([-6, -1]), P([1, 4]), P([3, 2])]
            sage: points_target = [P([-1, 2]), P([0, 2]), P([-2, 4])]
            sage: P.point_transformation_matrix(points_source, points_target)
            Traceback (most recent call last):
            ...
            ValueError: target points not independent

        ::

            sage: P.<a,b,c>=ProjectiveSpace(QQ, 2)
            sage: points_source=[P([1, 4, 1]), P([2, -7, 9]), P([3, 5, 1])]
            sage: points_target=[P([5, -2, 7]), P([3, -2, 3]), P([6, -5, 9]), P([6, -1, 1])]
            sage: P.point_transformation_matrix(points_source, points_target)
            Traceback (most recent call last):
            ...
            ValueError: incorrect number of points in source, need 4 points

        ::

            sage: P.<a,b,c>=ProjectiveSpace(QQ, 2)
            sage: points_source=[P([1, 4, 1]), P([2, -7, 9]), P([3, 5, 1]), P([1, -1, 1])]
            sage: points_target=[P([5, -2, 7]), P([3, -2, 3]), P([6, -5, 9]), P([6, -1, 1]),P([7, 8, -9])]
            sage: P.point_transformation_matrix(points_source, points_target)
            Traceback (most recent call last):
            ...
            ValueError: incorrect number of points in target, need 4 points

        ::

            sage: P.<a,b,c>=ProjectiveSpace(QQ, 2)
            sage: P1.<x,y,z>=ProjectiveSpace(QQ, 2)
            sage: points_source=[P([1, 4, 1]), P([2, -7, 9]), P([3, 5, 1]), P1([1, -1, 1])]
            sage: points_target=[P([5, -2, 7]), P([3, -2, 3]), P([6, -5, 9]), P([6, -1, 1])]
            sage: P.point_transformation_matrix(points_source, points_target)
            Traceback (most recent call last):
            ...
            ValueError: source points not in self

        ::

            sage: P.<a,b,c>=ProjectiveSpace(QQ, 2)
            sage: P1.<x,y,z>=ProjectiveSpace(QQ, 2)
            sage: points_source=[P([1, 4, 1]), P([2, -7, 9]), P([3, 5, 1]), P([1, -1, 1])]
            sage: points_target=[P([5, -2, 7]), P([3, -2, 3]), P([6, -5, 9]), P1([6, -1, 1])]
            sage: P.point_transformation_matrix(points_source, points_target)
            Traceback (most recent call last):
            ...
            ValueError: target points not in self

        ::

            sage: P.<x,y,z>=ProjectiveSpace(ZZ,2)
            sage: points_source = [P(1, 0, 0), P(0, 1, 0), P(0, 0, 1), P(1, -1, -1)]
            sage: points_target = [P(0, 1, 0), P(-2, 0, 1), P(0, 0, 1), P(1, -1, -1)]
            sage: P.point_transformation_matrix(points_source,points_target,normalize=True)
            [ 0 -2  0]
            [-2  0  0]
            [ 0  1  1]
        """
        r = self.base_ring()
        n = self.dimension_relative()
        # makes sure there aren't to few or two many points
        if len(points_source) != n + 2:
            raise ValueError("incorrect number of points in source, need %d points" % (n + 2))
        if len(points_target) != n + 2:
            raise ValueError("incorrect number of points in target, need %d points" % (n + 2))
        if any(x.codomain() != self for x in points_source):
            raise ValueError("source points not in self")
        if any(x.codomain() != self for x in points_target):
            raise ValueError("target points not in self")
        Ms = matrix(r, [list(s) for s in points_source])
        if any(m == 0 for m in Ms.minors(n + 1)):
            raise ValueError("source points not independent")
        Mt = matrix(r, [list(t) for t in points_target])
        if any(l == 0 for l in Mt.minors(n + 1)):
            raise ValueError("target points not independent")

        # get_matrix calculates the transform from the list of points
        # [ [1 : 0 : 0 : ... ]
        #   [0 : 1 : 0 : ... ]
        #   [0 : 0 : 1 : ... ]
        #   ...
        #   [1 : 1 : 1 : ... ] ]
        # to the list of points S
        def get_matrix(S, N):
            a = matrix(N+1, N+1, [S[j][i] for i in range(N+1) for j in range(N+1)])
            b = matrix(N+1, 1, list(S[N+1]))
            X = a.solve_right(b)
            m = matrix(N+1, N+1, [X[i,0]*S[i][j] for i in range(N+1) for j in range(N+1)])
            m = m.transpose()
            return m

        m_source = get_matrix(points_source, n)
        m_target = get_matrix(points_target, n)
        return_mat = m_target*m_source.inverse()
        if normalize:
            R = self.base_ring()
            if R.is_exact():
                if R.is_field():
                    last_row = list(return_mat.rows()[-1])[:]
                    last_ele = last_row.pop()
                    while last_ele == 0:
                        last_ele = last_row.pop()
                    return_mat *= ZZ(1)/last_ele
                else:
                    lcm = return_mat[0][0].denominator()
                    for row in return_mat.rows():
                        for ele in row:
                            lcm = lcm.lcm(ele.denominator())
                    return_mat *= lcm
        return return_mat

    def hyperplane_transformation_matrix(self, plane_1, plane_2):
        r"""
        Return a PGL element sending ``plane_1`` to ``plane_2``.

        ``plane_1`` and ``plane_2`` must be hyperplanes (subschemes of
        codimension 1, each defined by a single linear homogeneous equation).

        INPUT:

        - ``plane_1``, ``plane_2`` -- hyperplanes of this projective space

        OUTPUT: An element of PGL

        EXAMPLES::

            sage: P.<x,y> = ProjectiveSpace(QQ, 1)
            sage: plane1 = P.subscheme(x)
            sage: plane2 = P.subscheme(y)
            sage: m = P.hyperplane_transformation_matrix(plane1, plane2); m
            [-1 -1]
            [ 1  0]
            sage: plane2(m*P((0,1)))
            (1 : 0)

        ::

            sage: P.<x,y,z,w> = ProjectiveSpace(QQ, 3)
            sage: plane1 = P.subscheme(x + 2*y + z)
            sage: plane2 = P.subscheme(2*x + y + z)
            sage: P.hyperplane_transformation_matrix(plane1, plane2)
            [  -3    0    0    0]
            [   9    6    0    0]
            [-3/2   -3  3/2    0]
            [-1/2   -1 -1/2    1]

        ::

            sage: P.<x,y> = ProjectiveSpace(ZZ, 1)
            sage: plane1 = P.subscheme(x + y)
            sage: plane2 = P.subscheme(y)
            sage: P.hyperplane_transformation_matrix(plane1, plane2)
            [ 1  0]
            [-1 -1]

        ::

            sage: K.<v> = CyclotomicField(3)
            sage: P.<x,y,z> = ProjectiveSpace(K, 2)
            sage: plane1 = P.subscheme(x - 2*v*y + z)
            sage: plane2 = P.subscheme(x + v*y + v*z)
            sage: m = P.hyperplane_transformation_matrix(plane1, plane2)
            sage: m
            [ -6/7*v - 2/7             0             0]
            [ 2/7*v + 10/7  -4/7*v + 8/7             0]
            [ -4/7*v + 1/7 -10/7*v - 8/7             1]

        ::

            sage: R.<x> = QQ[]
            sage: K.<k> = NumberField(x^2+1)
            sage: P.<x,y,z,w> = ProjectiveSpace(K, 3)
            sage: plane1 = P.subscheme(k*x + 2*k*y + z)
            sage: plane2 = P.subscheme(7*k*x + y + 9*z)
            sage: m = P.hyperplane_transformation_matrix(plane1, plane2); m
            [   297/410*k + 279/410                      0                      0                      0]
            [-3609/410*k + 4437/410 -1656/205*k + 2358/205                      0                      0]
            [    511/410*k - 24/205     511/205*k - 48/205   -107/205*k + 327/410                      0]
            [    83/410*k - 107/205     83/205*k - 214/205     107/205*k + 83/410                      1]

        ::

            sage: K.<v> = CyclotomicField(3)
            sage: R.<t> = K[]
            sage: F.<w> = K.extension(t^5 + 2)
            sage: G.<u> = F.absolute_field()
            sage: P.<x,y,z> = ProjectiveSpace(G, 2)
            sage: plane1 = P.subscheme(x - 2*u*y + z)
            sage: plane2 = P.subscheme(x + u*y + z)
            sage: m = P.hyperplane_transformation_matrix(plane1, plane2)
            sage: plane2(m*P((2*u, 1, 0)))
            (-u : 1 : 0)

        ::

            sage: P.<x,y,z> = ProjectiveSpace(FiniteField(2), 2)
            sage: plane1 = P.subscheme(x + y + z)
            sage: plane2 = P.subscheme(z)
            sage: P.hyperplane_transformation_matrix(plane1, plane2)
            [1 0 0]
            [1 1 0]
            [1 1 1]

        ::

            sage: R.<t> = QQ[]
            sage: P.<x,y,z> = ProjectiveSpace(R, 2)
            sage: plane1 = P.subscheme(x + 9*t*y + z)
            sage: plane2 = P.subscheme(x + z)
            sage: P.hyperplane_transformation_matrix(plane1, plane2)
            [       -1/9*t          -t^2             0]
            [ -t^2 + 1/9*t             0             0]
            [         1/81         1/9*t -1/9*t + 1/81]

        TESTS::

            sage: P.<x,y> = ProjectiveSpace(QQ, 1)
            sage: plane1 = P.subscheme(x^2)
            sage: plane2 = P.subscheme(y)
            sage: P.hyperplane_transformation_matrix(plane1, plane2)
            Traceback (most recent call last):
            ...
            ValueError: plane_1 must be defined by a single degree 1 equation
        """
        from sage.schemes.projective.projective_subscheme import AlgebraicScheme_subscheme_projective
        if not isinstance(plane_1, AlgebraicScheme_subscheme_projective):
            raise TypeError('plane_1 must be a subscheme')
        if not isinstance(plane_2, AlgebraicScheme_subscheme_projective):
            raise TypeError('plane_2 must be a subscheme')
        if plane_1.ambient_space() != self:
            raise ValueError('plane_1 must be a subscheme of this projective space')
        if plane_2.ambient_space() != self:
            raise ValueError('plane_2 must be a subscheme of this projective space')
        if len(plane_1.defining_polynomials()) > 1 or plane_1.defining_polynomials()[0].degree() != 1:
            raise ValueError('plane_1 must be defined by a single degree 1 equation')
        if len(plane_2.defining_polynomials()) > 1 or plane_2.defining_polynomials()[0].degree() != 1:
            raise ValueError('plane_2 must be defined by a single degree 1 equation')
        N = self.dimension_relative()
        CR = self.coordinate_ring()
        points = []
        from sage.rings.rational_field import QQ
        P_QQ = ProjectiveSpace(QQ, N)
        # to determine the PGL transform, we need N+2 points source points and N+2 target points,
        # of which no N+1 are co-planar. Additionally, in order to map plane_1 to plane_2, N source
        # points must lie on plane_1, and N target points must lie on plane_2
        for plane in [plane_1, plane_2]:
            source_points = []
            nonzero_places = []
            height_1 = P_QQ.points_of_bounded_height(bound=1)

            # first we find N planar points
            # we have a single linear equation with N+1 variables
            # first we add a point for each variable with coefficient 0
            # giving us J points added in this loop
            for i in range(N+1):
                if plane.defining_polynomials()[0].coefficient(CR.gens()[i]) == 0:
                    L = [0]*(N+1)
                    L[i] = 1
                    source_points.append(self(L))
                else:
                    nonzero_places.append(i)
            # next we add a point for each variable with non-zero coefficient, except the last
            # giving us a total of (N+1) - J - 1 = N - J points added in this loop
            # resulting in exactly J + (N-J) = N points on the plane
            for i in range(len(nonzero_places)-1):
                nonzero_place1 = nonzero_places[i]
                nonzero_place2 = nonzero_places[i+1]
                L = [0]*(N+1)
                L[nonzero_place1] = -1*plane.defining_polynomials()[0].coefficient(CR.gens()[nonzero_place2])
                L[nonzero_place2] = plane.defining_polynomials()[0].coefficient(CR.gens()[nonzero_place1])
                source_points.append(self(L))

            # next we add independent points until we have N+2 points total
            for point in height_1:
                if len(source_points) == N:
                    try:
                        plane(point)
<<<<<<< HEAD
                    except ValueError:
=======
                    except (ValueError, TypeError):
>>>>>>> be872c16
                        source_points.append(self(point))
                        base_list = [list(s) for s in source_points]
                elif len(source_points) == N + 1:
                    Ms = matrix(base_list + [point])
                    if not any([m == 0 for m in Ms.minors(N + 1)]):
                        source_points.append(self(point))
                        break
            if len(source_points) != N+2:
                raise NotImplementedError('Failed to automatically find sufficient independent points.' +
                    ' Please find the necessary independent points manually, then use point transformation matrix.')
            points.append(source_points)
        return self.point_transformation_matrix(points[0], points[1])

    def is_linearly_independent(self, points, n=None):
        r"""
        Return whether the set of points is linearly independent.

        Alternatively, specify ``n`` to check if every subset of
        size ``n`` is linearly independent.

        INPUT:

        - ``points`` -- a list of points in this projective space.

        - ``n`` -- (Optional) A positive integer less than or equal to the length
          of ``points``. Specifies the size of the subsets to check for
          linear independence.

        OUTPUT:

        - ``True`` if ``points`` is linearly independent, ``False`` otherwise.

        EXAMPLES::

            sage: P.<x,y,z> = ProjectiveSpace(QQ, 2)
            sage: points = [P((1, 0, 1)), P((1, 2, 1)), P((1, 3, 4))]
            sage: P.is_linearly_independent(points)
            True

        ::

            sage: P.<x,y,z> = ProjectiveSpace(GF(5), 2)
            sage: points = [P((1, 0, 1)), P((1, 2, 1)), P((1, 3, 4)), P((0, 0 ,1))]
            sage: P.is_linearly_independent(points, 2)
            True

        ::

            sage: R.<c> = QQ[]
            sage: P.<x,y,z> = ProjectiveSpace(R, 2)
            sage: points = [P((c, 0, 1)), P((0, c, 1)), P((1, 0, 4)), P((0, 0 ,1))]
            sage: P.is_linearly_independent(points, 3)
            False

        ::

            sage: R.<c> = QQ[]
            sage: P.<x,y,z> = ProjectiveSpace(FractionField(R), 2)
            sage: points = [P((c, 0, 1)), P((0, c, 1)), P((1, 3, 4)), P((0, 0 ,1))]
            sage: P.is_linearly_independent(points, 3)
            True

        ::

            sage: K.<k> = CyclotomicField(3)
            sage: P.<x,y,z> = ProjectiveSpace(K, 2)
            sage: points = [P((k, k^2, 1)), P((0, k, 1)), P((1, 0, 4)), P((0, 0 ,1))]
            sage: P.is_linearly_independent(points, 3)
            True

        ::

            sage: P.<x,y> = ProjectiveSpace(QQ, 1)
            sage: points = [P((1, 0)), P((1, 1))]
            sage: P.is_linearly_independent(points)
            True

        TESTS::

            sage: points = [P(1, 0), P(1, 1), P(2, 1)]
            sage: P.is_linearly_independent(points, 5)
            Traceback (most recent call last):
            ...
            ValueError: n must be a non negative integer not greater than the length of points
        """
        if not isinstance(points, list):
            raise TypeError("points must be a list")
        if any(not isinstance(point, SchemeMorphism_point_projective_ring) for point in points):
            raise TypeError("points must be a list of projective points")
        if any(x.codomain() != self for x in points):
            raise ValueError("points not in this projective space")
        if n is None:
            M = matrix([list(t) for t in points])
            return M.rank() == len(points)
        n = Integer(n)
        if n < 1 or n > len(points):
            raise ValueError('n must be a non negative integer not greater than the length of points')
        all_subsets = Subsets(range(len(points)), n)
        linearly_independent = True
        for subset in all_subsets:
            point_list = []
            for index in subset:
                point_list.append(list(points[index]))
            M = matrix(point_list)
            if M.rank() != n:
                linearly_independent = False
                break
        return linearly_independent

class ProjectiveSpace_field(ProjectiveSpace_ring):
    def _point_homset(self, *args, **kwds):
        """
        Construct a point Hom-set.

        For internal use only. See :mod:`morphism` for details.

        TESTS::

            sage: P2.<x,y,z> = ProjectiveSpace(2, GF(3))
            sage: P2._point_homset(Spec(GF(3)), P2)
            Set of rational points of Projective Space of dimension 2 over Finite Field of size 3
        """
        return SchemeHomset_points_projective_field(*args, **kwds)

    def _point(self, *args, **kwds):
        """
        Construct a point.

        For internal use only. See :mod:`morphism` for details.

        TESTS::

            sage: P2.<x,y,z> = ProjectiveSpace(2, GF(3))
            sage: point_homset = P2._point_homset(Spec(GF(3)), P2)
            sage: P2._point(point_homset, [1,2,3])
            (2 : 1 : 0)
        """
        return SchemeMorphism_point_projective_field(*args, **kwds)

    def _morphism(self, *args, **kwds):
        """
        Construct a morphism.

        For internal use only. See :mod:`morphism` for details.

        TESTS::

            sage: P2.<x,y,z> = ProjectiveSpace(2, GF(3))
            sage: P2._morphism(P2.Hom(P2), [x,y,z])
            Scheme endomorphism of Projective Space of dimension 2 over Finite Field of size 3
              Defn: Defined on coordinates by sending (x : y : z) to
                    (x : y : z)
        """
        return SchemeMorphism_polynomial_projective_space_field(*args, **kwds)

    def points_of_bounded_height(self, **kwds):
        r"""
        Returns an iterator of the points in self of absolute height of at most the given bound.

        Bound check is strict for the rational field. Requires self to be projective space
        over a number field. Uses the
        Doyle-Krumm algorithm 4 (algorithm 5 for imaginary quadratic) for
        computing algebraic numbers up to a given height [DK2013]_.

        The algorithm requires floating point arithmetic, so the user is
        allowed to specify the precision for such calculations.
        Additionally, due to floating point issues, points
        slightly larger than the bound may be returned. This can be controlled
        by lowering the tolerance.

        INPUT:

        kwds:

        - ``bound`` - a real number

        - ``tolerance`` - a rational number in (0,1] used in doyle-krumm algorithm-4

        - ``precision`` - the precision to use for computing the elements of bounded height of number fields.

        OUTPUT:

        - an iterator of points in this space

        EXAMPLES::

            sage: P.<x,y> = ProjectiveSpace(QQ, 1)
            sage: sorted(list(P.points_of_bounded_height(bound=5)))
            [(0 : 1), (1 : -5), (1 : -4), (1 : -3), (1 : -2), (1 : -1), (1 : 0),
             (1 : 1), (1 : 2), (1 : 3), (1 : 4), (1 : 5), (2 : -5), (2 : -3),
             (2 : -1), (2 : 1), (2 : 3), (2 : 5), (3 : -5), (3 : -4), (3 : -2),
             (3 : -1), (3 : 1), (3 : 2), (3 : 4), (3 : 5), (4 : -5), (4 : -3),
             (4 : -1), (4 : 1), (4 : 3), (4 : 5), (5 : -4), (5 : -3), (5 : -2),
             (5 : -1), (5 : 1), (5 : 2), (5 : 3), (5 : 4)]

        ::

            sage: u = QQ['u'].0
            sage: P.<x,y,z> = ProjectiveSpace(NumberField(u^2 - 2, 'v'), 2)
            sage: len(list(P.points_of_bounded_height(bound=1.5, tolerance=0.1)))
            57
        """
        if is_RationalField(self.base_ring()):
            ftype = False  # stores whether the field is a number field or the rational field
        elif self.base_ring() in NumberFields():  # true for rational field as well, so check is_RationalField first
            ftype = True
        else:
            raise NotImplementedError("self must be projective space over a number field")

        bound = kwds.pop('bound')
        B = bound**(self.base_ring().absolute_degree())  # convert to relative height

        n = self.dimension_relative()
        R = self.base_ring()
        if ftype:
            zero = R.zero()
            i = n
            while not i < 0:
                P = [zero for _ in range(i)] + [R.one()]
                P += [zero for _ in range(n - i)]
                yield self(P)
                tol = kwds.pop('tolerance', 1e-2)
                prec = kwds.pop('precision', 53)
                iters = [R.elements_of_bounded_height(bound=B, tolerance=tol, precision=prec) for _ in range(i)]
                for x in iters:
                    next(x)  # put at zero
                j = 0
                while j < i:
                    try:
                        P[j] = next(iters[j])
                        yield self(P)
                        j = 0
                    except StopIteration:
                        iters[j] = R.elements_of_bounded_height(bound=B, tolerance=tol, precision=prec)  # reset
                        next(iters[j])  # put at zero
                        P[j] = zero
                        j += 1
                i -= 1
        else:  # base ring QQ
            zero = (0,) * (n + 1)
            for c in cartesian_product_iterator([srange(-B, B + 1)
                                                 for _ in range(n + 1)]):
                if gcd(c) == 1 and c > zero:
                    yield self.point(c, check=False)

    def subscheme_from_Chow_form(self, Ch, dim):
        r"""
        Returns the subscheme defined by the Chow equations associated to the Chow form ``Ch``.

        These equations define the subscheme set-theoretically, but only for smooth
        subschemes and hypersurfaces do they define the subscheme as a scheme.

        ALGORITHM:

        The Chow form is a polynomial in the Plucker coordinates. The Plucker coordinates
        are the bracket polynomials. We first re-write the Chow form in terms of the dual
        Plucker coordinates. Then we expand `Ch(span(p,L)` for a generic point `p` and a
        generic linear subspace `L`. The coefficients as polynomials in the coordinates
        of `p` are the equations defining the subscheme. [DalbecSturmfels].

        INPUT:

        - ``Ch`` - a homogeneous polynomial.

        - ``dim`` - the dimension of the associated scheme.

        OUTPUT: a projective subscheme.

        EXAMPLES::

            sage: P = ProjectiveSpace(QQ, 4, 'z')
            sage: R.<x0,x1,x2,x3,x4> = PolynomialRing(QQ)
            sage: H = x1^2 + x2^2 + 5*x3*x4
            sage: P.subscheme_from_Chow_form(H,3)
            Closed subscheme of Projective Space of dimension 4 over Rational Field defined by:
              -5*z0*z1 + z2^2 + z3^2

        ::

            sage: P = ProjectiveSpace(QQ, 3, 'z')
            sage: R.<x0,x1,x2,x3,x4,x5> = PolynomialRing(QQ)
            sage: H = x1-x2-x3+x5+2*x0
            sage: P.subscheme_from_Chow_form(H, 1)
            Closed subscheme of Projective Space of dimension 3 over Rational Field
            defined by:
              -z1 + z3,
              z0 + z2 + z3,
              -z1 - 2*z3,
              -z0 - z1 + 2*z2

        ::

            sage: P.<x0,x1,x2,x3> = ProjectiveSpace(GF(7), 3)
            sage: X = P.subscheme([x3^2+x1*x2,x2-x0])
            sage: Ch = X.Chow_form();Ch
            t0^2 - 2*t0*t3 + t3^2 - t2*t4 - t4*t5
            sage: Y = P.subscheme_from_Chow_form(Ch, 1); Y
            Closed subscheme of Projective Space of dimension 3 over Finite Field of
            size 7 defined by:
              x1*x2 + x3^2,
              -x0*x2 + x2^2,
              -x0*x1 - x1*x2 - 2*x3^2,
              x0^2 - x0*x2,
              x0*x1 + x3^2,
              -2*x0*x3 + 2*x2*x3,
              2*x0*x3 - 2*x2*x3,
              x0^2 - 2*x0*x2 + x2^2
            sage: I = Y.defining_ideal()
            sage: I.saturation(I.ring().ideal(list(I.ring().gens())))[0]
            Ideal (x0 - x2, x1*x2 + x3^2) of Multivariate Polynomial Ring in x0, x1,
            x2, x3 over Finite Field of size 7
        """
        if not Ch.is_homogeneous():
            raise ValueError("Chow form must be a homogeneous polynomial")
        n = self.dimension_relative()
        R = Ch.parent()
        if binomial(n + 1, n - dim) != R.ngens():
            raise ValueError("for given dimension, there should be %d variables in the Chow form" % binomial(n + 1, n - dim))
        # create the brackets associated to variables
        L1 = []
        for t in UnorderedTuples(list(range(n + 1)), dim + 1):
            if all(t[i] < t[i + 1] for i in range(dim)):
                L1.append(t)
        # create the dual brackets
        L2 = []
        signs = []
        for l in L1:
            s = []
            for v in range(n + 1):
                if v not in l:
                    s.append(v)
            t1 = [b + 1 for b in l]
            t2 = [b + 1 for b in s]
            perm = Permutation(t1 + t2)
            signs.append(perm.sign())
            L2.append(s)
        # create the polys associated to dual brackets
        if n - dim - 1 > 0:
            S = PolynomialRing(R.base_ring(), n + 1, 'z')
            T = PolynomialRing(S, (n + 1) * (n - dim - 1), 's')
            M = matrix(T, n - dim, n + 1, list(S.gens()) + list(T.gens()))
        else:
            T = PolynomialRing(R.base_ring(), n + 1, 'z')
            M = matrix(T, n - dim, n + 1, list(T.gens()))
        coords = []
        for i in range(len(L2)):
            coords.append(signs[i] * M.matrix_from_columns(L2[i]).det())
        # substitute in dual brackets to chow form
        phi = R.hom(coords, T)
        ch = phi(Ch)
        # coefficients are polys in zs which are the chow equations for the chow form
        if n - dim - 1 > 0:
            return self.subscheme(ch.coefficients())
        else:
            return self.subscheme(ch)

    def curve(self, F):
        r"""
        Return a curve defined by ``F`` in this projective space.

        INPUT:

        - ``F`` -- a polynomial, or a list or tuple of polynomials in
          the coordinate ring of this projective space

        EXAMPLES::

            sage: P.<x,y,z> = ProjectiveSpace(QQ, 2)
            sage: P.curve([y^2 - x*z])
            Projective Plane Curve over Rational Field defined by y^2 - x*z
        """
        from sage.schemes.curves.constructor import Curve
        return Curve(F, self)

    def line_through(self, p, q):
        """
        Return the line through ``p`` and ``q``.

        INPUT:

        - ``p``, ``q`` -- distinct rational points of the projective space

        EXAMPLES::

            sage: P3.<x0,x1,x2,x3> = ProjectiveSpace(3, QQ)
            sage: p1 = P3(1, 2, 3, 4)
            sage: p2 = P3(4, 3, 2, 1)
            sage: P3.line_through(p1, p2)
            Projective Curve over Rational Field defined by -5/4*x0 + 5/2*x1 - 5/4*x2,
            -5/2*x0 + 15/4*x1 - 5/4*x3, -5/4*x0 + 15/4*x2 - 5/2*x3, -5/4*x1 + 5/2*x2 - 5/4*x3
            sage: p3 = P3(2,4,6,8)
            sage: P3.line_through(p1, p3)
            Traceback (most recent call last):
            ...
            ValueError: not distinct points

        """
        if p == q:
            raise ValueError("not distinct points")

        from sage.schemes.curves.constructor import Curve

        m = matrix(3, list(self.gens()) + list(p) + list(q))
        return Curve([f for f in m.minors(3) if f])

class ProjectiveSpace_finite_field(ProjectiveSpace_field):
    def _point(self, *args, **kwds):
        """
        Construct a point.

        For internal use only. See :mod:`morphism` for details.

        TESTS::

            sage: P2.<x,y,z> = ProjectiveSpace(2, GF(3))
            sage: point_homset = P2._point_homset(Spec(GF(3)), P2)
            sage: P2._point(point_homset, [1,2,3])
            (2 : 1 : 0)
        """
        return SchemeMorphism_point_projective_finite_field(*args, **kwds)

    def _morphism(self, *args, **kwds):
        """
        Construct a morphism.

        For internal use only. See :mod:`morphism` for details.

        TESTS::

            sage: P2.<x,y,z> = ProjectiveSpace(2, GF(3))
            sage: P2._morphism(P2.Hom(P2), [x,y,z])
            Scheme endomorphism of Projective Space of dimension 2 over Finite Field of size 3
              Defn: Defined on coordinates by sending (x : y : z) to
                    (x : y : z)
        """
        return SchemeMorphism_polynomial_projective_space_finite_field(*args, **kwds)

    def __iter__(self):
        r"""
        Return iterator over the elements of this projective space.

        Note that iteration is over the decomposition
        `\mathbb{P}^n = \mathbb{A}^n \cup \mathbb{P}^n-1`, where
        `\mathbb{A}^n` is the `n`-th affine patch and
        `\mathbb{P}^n-1` is the hyperplane at infinity
        `x_n = 0`.

        EXAMPLES::

            sage: FF = FiniteField(3)
            sage: PP = ProjectiveSpace(0,FF)
            sage: [ x for x in PP ]
            [(1)]
            sage: PP = ProjectiveSpace(1,FF)
            sage: [ x for x in PP ]
            [(0 : 1), (1 : 1), (2 : 1), (1 : 0)]
            sage: PP = ProjectiveSpace(2,FF)
            sage: [ x for x in PP ]
            [(0 : 0 : 1),
            (0 : 1 : 1),
            (0 : 2 : 1),
            (1 : 0 : 1),
            (1 : 1 : 1),
            (1 : 2 : 1),
            (2 : 0 : 1),
            (2 : 1 : 1),
            (2 : 2 : 1),
            (0 : 1 : 0),
            (1 : 1 : 0),
            (2 : 1 : 0),
            (1 : 0 : 0)]

        AUTHORS:

        - David Kohel, John Cremona

        .. TODO::

            Iteration for point sets over finite fields, and return of
            iter of point set over base field. Note that the point set does not
            know whether this is a projective space or subscheme.
        """
        n = self.dimension_relative()
        R = self.base_ring()
        zero = (R.zero(), )
        one = (R.one(), )
        PHom = self.point_homset()
        C = PHom.codomain()

        for k in range(n + 1): # position of last 1 before the 0's
            for v in cartesian_product_iterator([R for _ in range(n - k)]):
                yield C._point(PHom, v + one + zero * k, check=False)

    def rational_points(self, F=None):
        """
        Return the list of ``F``-rational points on this projective space,
        where ``F`` is a given finite field, or the base ring of this space.

        EXAMPLES::

            sage: P = ProjectiveSpace(1, GF(3))
            sage: P.rational_points()
            [(0 : 1), (1 : 1), (2 : 1), (1 : 0)]
            sage: P.rational_points(GF(3^2, 'b'))
            [(0 : 1), (b : 1), (b + 1 : 1), (2*b + 1 : 1), (2 : 1), (2*b : 1), (2*b + 2 : 1), (b + 2 : 1), (1 : 1), (1 : 0)]
        """
        if F is None:
            return [P for P in self]
        elif not is_FiniteField(F):
            raise TypeError("second argument (= %s) must be a finite field" % F)
        return [P for P in self.base_extend(F)]

    def rational_points_dictionary(self):
        r"""
        Return dictionary of points.

        OUTPUT:

        - dictionary

        EXAMPLES::

            sage: P1 = ProjectiveSpace(GF(7),1,'x')
            sage: P1.rational_points_dictionary()
            {(0 : 1): 0,
             (1 : 0): 7,
             (1 : 1): 1,
             (2 : 1): 2,
             (3 : 1): 3,
             (4 : 1): 4,
             (5 : 1): 5,
             (6 : 1): 6}
        """
        n = self.dimension_relative()
        R = self.base_ring()
        D = {}
        zero = R.zero()
        i = n
        index = 0
        while not i < 0:
            P = [zero for _ in range(i)] + [R.one()]
            P += [zero for _ in range(n - i)]
            D.update({self(P): index})
            index += 1
            iters = [iter(R) for _ in range(i)]
            for x in iters:
                next(x)  # put at zero
            j = 0
            while j < i:
                try:
                    P[j] = next(iters[j])
                    D.update({self(P): index})
                    index += 1
                    j = 0
                except StopIteration:
                    iters[j] = iter(R)  # reset
                    next(iters[j])  # put at zero
                    P[j] = zero
                    j += 1
            i -= 1
        return D


class ProjectiveSpace_rational_field(ProjectiveSpace_field):
    def rational_points(self, bound=0):
        r"""
        Returns the projective points `(x_0:\cdots:x_n)` over
        `\QQ` with `|x_i| \leq` bound.

       ALGORITHM:

       The very simple algorithm works as follows: every point
       `(x_0:\cdots:x_n)` in projective space has a unique
       largest index `i` for which `x_i` is not
       zero. The algorithm then iterates downward on this
       index. We normalize by choosing `x_i` positive. Then,
       the points `x_0,\ldots,x_{i-1}` are the points of
       affine `i`-space that are relatively prime to
       `x_i`. We access these by using the Tuples method.

        INPUT:

        -  ``bound`` - integer.

        EXAMPLES::

            sage: PP = ProjectiveSpace(0, QQ)
            sage: PP.rational_points(1)
            [(1)]
            sage: PP = ProjectiveSpace(1, QQ)
            sage: PP.rational_points(2)
            [(-2 : 1), (-1 : 1), (0 : 1), (1 : 1), (2 : 1), (-1/2 : 1), (1/2 : 1), (1 : 0)]
            sage: PP = ProjectiveSpace(2, QQ)
            sage: PP.rational_points(2)
            [(-2 : -2 : 1), (-1 : -2 : 1), (0 : -2 : 1), (1 : -2 : 1), (2 : -2 : 1),
            (-2 : -1 : 1), (-1 : -1 : 1), (0 : -1 : 1), (1 : -1 : 1), (2 : -1 : 1),
            (-2 : 0 : 1), (-1 : 0 : 1), (0 : 0 : 1), (1 : 0 : 1), (2 : 0 : 1), (-2 :
            1 : 1), (-1 : 1 : 1), (0 : 1 : 1), (1 : 1 : 1), (2 : 1 : 1), (-2 : 2 :
            1), (-1 : 2 : 1), (0 : 2 : 1), (1 : 2 : 1), (2 : 2 : 1), (-1/2 : -1 :
            1), (1/2 : -1 : 1), (-1 : -1/2 : 1), (-1/2 : -1/2 : 1), (0 : -1/2 : 1),
            (1/2 : -1/2 : 1), (1 : -1/2 : 1), (-1/2 : 0 : 1), (1/2 : 0 : 1), (-1 :
            1/2 : 1), (-1/2 : 1/2 : 1), (0 : 1/2 : 1), (1/2 : 1/2 : 1), (1 : 1/2 :
            1), (-1/2 : 1 : 1), (1/2 : 1 : 1), (-2 : 1 : 0), (-1 : 1 : 0), (0 : 1 :
            0), (1 : 1 : 0), (2 : 1 : 0), (-1/2 : 1 : 0), (1/2 : 1 : 0), (1 : 0 :
            0)]

        AUTHORS:

        - Benjamin Antieau (2008-01-12)
        """
        if not bound > 0:
            raise ValueError("argument bound (= %s) must be a positive integer")

        n = self.dimension_relative()

        Q = [k - bound for k in range(2 * bound + 1)]  # the affine coordinates
        R = [(k + 1) for k in range(bound)]         # the projective coordinate
        S = [Tuples(Q, (k + 1)) for k in range(n)]
        pts = []

        i = n
        while i > 0:
            P = [0 for _ in range(n + 1)]
            for ai in R:
                P[i] = ai
                for tup in S[i - 1]:
                    if gcd([ai] + tup) == 1:
                        for j in range(i):
                            P[j] = tup[j]
                        pts.append(self(P))
            i -= 1

        # now do i=0; this is treated as a special case so that
        # we don't have all points (1:0),(2,0),(3,0),etc.
        P = [0 for _ in range(n + 1)]
        P[0] = 1
        pts.append(self(P))
        return pts


# fix the pickles from moving projective_space.py
register_unpickle_override('sage.schemes.generic.projective_space',
                           'ProjectiveSpace_field',
                           ProjectiveSpace_field)

register_unpickle_override('sage.schemes.generic.projective_space',
                           'ProjectiveSpace_rational_field',
                           ProjectiveSpace_rational_field)<|MERGE_RESOLUTION|>--- conflicted
+++ resolved
@@ -1693,11 +1693,7 @@
                 if len(source_points) == N:
                     try:
                         plane(point)
-<<<<<<< HEAD
-                    except ValueError:
-=======
                     except (ValueError, TypeError):
->>>>>>> be872c16
                         source_points.append(self(point))
                         base_list = [list(s) for s in source_points]
                 elif len(source_points) == N + 1:
