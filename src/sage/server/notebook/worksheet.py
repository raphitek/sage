--- conflicted
+++ resolved
@@ -800,13 +800,8 @@
 
         alarm(3)
         try:
-<<<<<<< HEAD
-            self.__sage.quit()
-            self.__sage._expect = None
-=======
             S.quit()
             S._expect = None
->>>>>>> 9486c2c2
             del self.__sage
         except AttributeError, msg:
             print "WARNING: %s"%msg
@@ -1125,10 +1120,6 @@
                 input = self.preparse(input)
                 input = self.load_any_changed_attached_files(input)
                 input = self.do_sage_extensions_preparsing(input)
-<<<<<<< HEAD
-
-=======
->>>>>>> 9486c2c2
                 input = input.split('\n')
 
                 # The following is all so the last line (or single lines)
