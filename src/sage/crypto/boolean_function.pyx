--- conflicted
+++ resolved
@@ -838,13 +838,8 @@
         correlation immune of order `m`.
 
         A Boolean function is said to be correlation immune of order
-<<<<<<< HEAD
-        `m`, if the output of the function is statistically
-        independent of the combination of any m of its inputs.
-=======
         `m` if the output of the function is statistically
         independent of the combination of any `m` of its inputs.
->>>>>>> 6ea1fe93
 
         EXAMPLES::
 
