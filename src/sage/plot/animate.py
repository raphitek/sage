--- conflicted
+++ resolved
@@ -63,11 +63,7 @@
     sage: def frame(t):
     ....:     return implicit_plot3d((x^2 + y^2 + z^2), (x, -2, 2), (y, -2, 2), (z, -2, 2), plot_points=60, contour=[1,3,5], region=lambda x,y,z: x<=t or y>=t or z<=t)
     sage: a = animate([frame(t) for t in srange(.01,1.5,.2)])
-<<<<<<< HEAD
-    sage: a[0]       # first frame
-=======
     sage: a[0]       # long time
->>>>>>> f16112c7
     Graphics3d Object
     sage: a.show()   # optional -- ImageMagick
 
@@ -570,11 +566,7 @@
                 raise OSError(msg)
         else:
             if not savefile:
-<<<<<<< HEAD
-                savefile = graphics_filename(ext='gif')
-=======
                 savefile = graphics_filename(ext='.gif')
->>>>>>> f16112c7
             if not savefile.endswith('.gif'):
                 savefile += '.gif'
             savefile = os.path.abspath(savefile)
@@ -645,11 +637,7 @@
 
               See www.imagemagick.org and www.ffmpeg.org for more information.
         """
-<<<<<<< HEAD
-        filename = graphics_filename(ext='gif')
-=======
         filename = graphics_filename(ext='.gif')
->>>>>>> f16112c7
         self.gif(savefile=filename, delay=delay, iterations=iterations)
         if not (sage.doctest.DOCTEST_MODE or plot.EMBEDDED_MODE):
             os.system('%s %s 2>/dev/null 1>/dev/null &'%(
@@ -760,11 +748,7 @@
                 else:
                     if output_format[0] != '.':
                         output_format = '.'+output_format
-<<<<<<< HEAD
-                savefile = graphics_filename(ext=output_format[1:])
-=======
                 savefile = graphics_filename(ext=output_format)
->>>>>>> f16112c7
             else:
                 if output_format is None:
                     suffix = os.path.splitext(savefile)[1]
