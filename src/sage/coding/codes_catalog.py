--- conflicted
+++ resolved
@@ -87,23 +87,6 @@
          'QuadraticResidueCodeOddPair', 'random_linear_code',
          'ToricCode', 'WalshCode'])
 
-<<<<<<< HEAD
-lazy_import('sage.coding.bch', 'BCHCode')
-lazy_import('sage.coding.cyclic_code', 'CyclicCode')
-lazy_import('sage.coding.extended_code', 'ExtendedCode')
-lazy_import('sage.coding.golay_code', 'GolayCode')
-lazy_import('sage.coding.grs', ['GeneralizedReedSolomonCode', 'ReedSolomonCode'])
-lazy_import('sage.coding.guava', ['QuasiQuadraticResidueCode',
-                                    'RandomLinearCodeGuava'])
-lazy_import('sage.coding.hamming_code', 'HammingCode')
-lazy_import('sage.coding.parity_check_code', 'ParityCheckCode')
-lazy_import('sage.coding.punctured_code', 'PuncturedCode')
-lazy_import('sage.coding.reed_muller_code', ['BinaryReedMullerCode',
-                                              'ReedMullerCode'])
-lazy_import('sage.coding.subfield_subcode', 'SubfieldSubcode')
-lazy_import('sage.coding.goppa', 'GoppaCode')
-lazy_import('sage.coding.linear_rank_metric', 'LinearRankMetricCode')
-=======
 _lazy_import('sage.coding.subfield_subcode', 'SubfieldSubcode')
 _lazy_import('sage.coding.extended_code', 'ExtendedCode')
 _lazy_import('sage.coding.punctured_code', 'PuncturedCode')
@@ -116,9 +99,9 @@
 _lazy_import('sage.coding.hamming_code', 'HammingCode')
 _lazy_import('sage.coding.golay_code', 'GolayCode')
 _lazy_import('sage.coding.goppa_code', 'GoppaCode')
+_lazy_import('sage.coding.linear_rank_metric', 'LinearRankMetricCode')
 
 _lazy_import('sage.coding.guava', ['QuasiQuadraticResidueCode', 'RandomLinearCodeGuava'])
->>>>>>> 45cf76ee
 
 from . import decoders_catalog as decoders
 from . import encoders_catalog as encoders
