"""
Root system data for type B
"""
# ****************************************************************************
#       Copyright (C) 2008-2009 Daniel Bump
#       Copyright (C) 2008-2009 Justin Walker
#       Copyright (C) 2008-2009 Nicolas M. Thiery <nthiery at users.sf.net>,
#
#  Distributed under the terms of the GNU General Public License (GPL)
#                  https://www.gnu.org/licenses/
# ****************************************************************************
from . import ambient_space


<<<<<<< HEAD
class AmbientSpace(ambient_space.AmbientSpace):
=======
class  AmbientSpace(ambient_space.AmbientSpace):
>>>>>>> 58012446
    def dimension(self):
        """
        EXAMPLES::

            sage: e = RootSystem(['B',3]).ambient_space()
            sage: e.dimension()
            3
        """
        return self.root_system.cartan_type().rank()

    def root(self, i, j):
        """
        Note that indexing starts at 0.

        EXAMPLES::

            sage: e = RootSystem(['B',3]).ambient_space()
            sage: e.root(0,1)
            (1, -1, 0)

        """
        return self.monomial(i) - self.monomial(j)

    def simple_root(self, i):
        """
        EXAMPLES::

            sage: e = RootSystem(['B',4]).ambient_space()
            sage: e.simple_roots()
            Finite family {1: (1, -1, 0, 0), 2: (0, 1, -1, 0), 3: (0, 0, 1, -1), 4: (0, 0, 0, 1)}
            sage: e.positive_roots()
            [(1, -1, 0, 0),
            (1, 1, 0, 0),
            (1, 0, -1, 0),
            (1, 0, 1, 0),
            (1, 0, 0, -1),
            (1, 0, 0, 1),
            (0, 1, -1, 0),
            (0, 1, 1, 0),
            (0, 1, 0, -1),
            (0, 1, 0, 1),
            (0, 0, 1, -1),
            (0, 0, 1, 1),
            (1, 0, 0, 0),
            (0, 1, 0, 0),
            (0, 0, 1, 0),
            (0, 0, 0, 1)]
            sage: e.fundamental_weights()
            Finite family {1: (1, 0, 0, 0), 2: (1, 1, 0, 0), 3: (1, 1, 1, 0), 4: (1/2, 1/2, 1/2, 1/2)}
        """
        if i not in self.index_set():
            raise ValueError("{} is not in the index set".format(i))
        return self.root(i-1, i) if i < self.n else self.monomial(self.n-1)

    def negative_roots(self):
        """
        EXAMPLES::

            sage: RootSystem(['B',3]).ambient_space().negative_roots()
            [(-1, 1, 0),
             (-1, -1, 0),
             (-1, 0, 1),
             (-1, 0, -1),
             (0, -1, 1),
             (0, -1, -1),
             (-1, 0, 0),
             (0, -1, 0),
             (0, 0, -1)]
        """
<<<<<<< HEAD
        return [-a for a in self.positive_roots()]
=======
        return [ -a for a in self.positive_roots()]
>>>>>>> 58012446

    def positive_roots(self):
        """
        EXAMPLES::

            sage: RootSystem(['B',3]).ambient_space().positive_roots()
            [(1, -1, 0),
             (1, 1, 0),
             (1, 0, -1),
             (1, 0, 1),
             (0, 1, -1),
             (0, 1, 1),
             (1, 0, 0),
             (0, 1, 0),
             (0, 0, 1)]

        """
        res = []
        for i in range(self.n-1):
            for j in range(i + 1, self.n):
                res.append(self.monomial(i) - self.monomial(j))
                res.append(self.monomial(i) + self.monomial(j))
        for i in range(self.n):
            res.append(self.monomial(i))
        return res

    def fundamental_weight(self, i):
        """
        EXAMPLES::

            sage: RootSystem(['B',3]).ambient_space().fundamental_weights()
            Finite family {1: (1, 0, 0), 2: (1, 1, 0), 3: (1/2, 1/2, 1/2)}
        """
        if i not in self.index_set():
            raise ValueError("{} is not in the index set".format(i))
        n = self.dimension()
        if i == n:
            return self.sum(self.monomial(j) for j in range(n)) / 2
        else:
            return self.sum(self.monomial(j) for j in range(i))


from .cartan_type import CartanType_standard_finite, CartanType_simple, CartanType_crystallographic, CartanType_simply_laced


class CartanType(CartanType_standard_finite, CartanType_simple, CartanType_crystallographic):
    def __init__(self, n):
        """
        EXAMPLES::

            sage: ct = CartanType(['B',4])
            sage: ct
            ['B', 4]
            sage: ct._repr_(compact = True)
            'B4'

            sage: ct.is_irreducible()
            True
            sage: ct.is_finite()
            True
            sage: ct.is_affine()
            False
            sage: ct.is_crystallographic()
            True
            sage: ct.is_simply_laced()
            False
            sage: ct.affine()
            ['B', 4, 1]
            sage: ct.dual()
            ['C', 4]

            sage: ct = CartanType(['B',1])
            sage: ct.is_simply_laced()
            True
            sage: ct.affine()
            ['B', 1, 1]

        TESTS::

            sage: TestSuite(ct).run()
        """
        assert n >= 1
        CartanType_standard_finite.__init__(self, "B", n)
        if n == 1:
            self._add_abstract_superclass(CartanType_simply_laced)

    def _latex_(self):
        """
        Return a latex representation of ``self``.

        EXAMPLES::

            sage: latex(CartanType(['B',4]))
            B_{4}
        """
        return "B_{%s}" % self.n

    AmbientSpace = AmbientSpace

    def coxeter_number(self):
        """
        Return the Coxeter number associated with ``self``.

        EXAMPLES::

            sage: CartanType(['B',4]).coxeter_number()
            8
        """
        return 2*self.n

    def dual_coxeter_number(self):
        """
        Return the dual Coxeter number associated with ``self``.

        EXAMPLES::

            sage: CartanType(['B',4]).dual_coxeter_number()
            7
        """
        return 2*self.n - 1

    def dual(self):
        """
        Types B and C are in duality:

        EXAMPLES::

            sage: CartanType(["C", 3]).dual()
            ['B', 3]
        """
        from . import cartan_type
        return cartan_type.CartanType(["C", self.n])

    def dynkin_diagram(self):
        """
        Returns a Dynkin diagram for type B.

        EXAMPLES::

             sage: b = CartanType(['B',3]).dynkin_diagram()
             sage: b
             O---O=>=O
             1   2   3
             B3
             sage: b.edges(sort=True)
             [(1, 2, 1), (2, 1, 1), (2, 3, 2), (3, 2, 1)]

             sage: b = CartanType(['B',1]).dynkin_diagram()
             sage: b
             O
             1
             B1
             sage: b.edges(sort=True)
             []
        """
        from .dynkin_diagram import DynkinDiagram_class
        n = self.n
        g = DynkinDiagram_class(self)
        for i in range(1, n):
            g.add_edge(i, i+1)
        if n >= 2:
            g.set_edge_label(n-1, n, 2)
        return g

    def ascii_art(self, label=lambda i: i, node=None):
        """
        Return an ascii art representation of the Dynkin diagram.

        EXAMPLES::

            sage: print(CartanType(['B',1]).ascii_art())
            O
            1
            sage: print(CartanType(['B',2]).ascii_art())
            O=>=O
            1   2
            sage: print(CartanType(['B',5]).ascii_art(label = lambda x: x+2))
            O---O---O---O=>=O
            3   4   5   6   7
        """
        if node is None:
            node = self._ascii_art_node
        n = self.n
        if n == 1:
            ret = node(label(1)) + "\n"
        else:
            ret = "---".join(node(label(i)) for i in range(1, n)) + "=>=" + node(label(n)) + '\n'
        ret += "".join("{!s:4}".format(label(i)) for i in range(1, n + 1))
        return ret

    def _latex_dynkin_diagram(self, label=lambda i: i, node=None, node_dist=2, dual=False):
        r"""
        Return a latex representation of the Dynkin diagram.

        EXAMPLES::

            sage: print(CartanType(['B',4])._latex_dynkin_diagram())
            \draw (0 cm,0) -- (4 cm,0);
            \draw (4 cm, 0.1 cm) -- +(2 cm,0);
            \draw (4 cm, -0.1 cm) -- +(2 cm,0);
            \draw[shift={(5.2, 0)}, rotate=0] (135 : 0.45cm) -- (0,0) -- (-135 : 0.45cm);
            \draw[fill=white] (0 cm, 0 cm) circle (.25cm) node[below=4pt]{$1$};
            \draw[fill=white] (2 cm, 0 cm) circle (.25cm) node[below=4pt]{$2$};
            \draw[fill=white] (4 cm, 0 cm) circle (.25cm) node[below=4pt]{$3$};
            \draw[fill=white] (6 cm, 0 cm) circle (.25cm) node[below=4pt]{$4$};
            <BLANKLINE>

        When ``dual=True``, the Dynkin diagram for the dual Cartan
        type `C_n` is returned::

            sage: print(CartanType(['B',4])._latex_dynkin_diagram(dual=True))
            \draw (0 cm,0) -- (4 cm,0);
            \draw (4 cm, 0.1 cm) -- +(2 cm,0);
            \draw (4 cm, -0.1 cm) -- +(2 cm,0);
            \draw[shift={(4.8, 0)}, rotate=180] (135 : 0.45cm) -- (0,0) -- (-135 : 0.45cm);
            \draw[fill=white] (0 cm, 0 cm) circle (.25cm) node[below=4pt]{$1$};
            \draw[fill=white] (2 cm, 0 cm) circle (.25cm) node[below=4pt]{$2$};
            \draw[fill=white] (4 cm, 0 cm) circle (.25cm) node[below=4pt]{$3$};
            \draw[fill=white] (6 cm, 0 cm) circle (.25cm) node[below=4pt]{$4$};
            <BLANKLINE>

        .. SEEALSO::

            - :meth:`sage.combinat.root_system.type_C.CartanType._latex_dynkin_diagram`
            - :meth:`sage.combinat.root_system.type_BC_affine.CartanType._latex_dynkin_diagram`
        """
        if node is None:
            node = self._latex_draw_node
        if self.n == 1:
            return node(0, 0, label(1))
        n = self.n
        ret = "\\draw (0 cm,0) -- (%s cm,0);\n" % ((n-2)*node_dist)
        ret += "\\draw (%s cm, 0.1 cm) -- +(%s cm,0);\n" % ((n-2)*node_dist, node_dist)
        ret += "\\draw (%s cm, -0.1 cm) -- +(%s cm,0);\n" % ((n-2)*node_dist, node_dist)
        if dual:
            ret += self._latex_draw_arrow_tip((n-1.5)*node_dist-0.2, 0, 180)
        else:
            ret += self._latex_draw_arrow_tip((n-1.5)*node_dist+0.2, 0, 0)
        for i in range(self.n):
            ret += node(i*node_dist, 0, label(i+1))
        return ret

    def _default_folded_cartan_type(self):
        """
        Return the default folded Cartan type.

        EXAMPLES::

            sage: CartanType(['B', 3])._default_folded_cartan_type()
            ['B', 3] as a folding of ['D', 4]
        """
        from sage.combinat.root_system.type_folded import CartanTypeFolded
        n = self.n
        return CartanTypeFolded(self, ['D', n + 1],
                                [[i] for i in range(1, n)] + [[n, n + 1]])



# For unpickling backward compatibility (Sage <= 4.1)
from sage.misc.persist import register_unpickle_override
register_unpickle_override('sage.combinat.root_system.type_B',
                           'ambient_space', AmbientSpace)<|MERGE_RESOLUTION|>--- conflicted
+++ resolved
@@ -12,11 +12,7 @@
 from . import ambient_space
 
 
-<<<<<<< HEAD
 class AmbientSpace(ambient_space.AmbientSpace):
-=======
-class  AmbientSpace(ambient_space.AmbientSpace):
->>>>>>> 58012446
     def dimension(self):
         """
         EXAMPLES::
@@ -86,11 +82,7 @@
              (0, -1, 0),
              (0, 0, -1)]
         """
-<<<<<<< HEAD
         return [-a for a in self.positive_roots()]
-=======
-        return [ -a for a in self.positive_roots()]
->>>>>>> 58012446
 
     def positive_roots(self):
         """
