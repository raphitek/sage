r"""
Tableaux

AUTHORS:

- Mike Hansen (2007): initial version

- Jason Bandlow (2011): updated to use Parent/Element model, and many
  minor fixes

- Andrew Mathas (2012-13): completed the transition to the parent/element model
  begun by Jason Bandlow

- Travis Scrimshaw (11-22-2012): Added tuple options, changed ``*katabolism*``
  to ``*catabolism*``. Cleaned up documentation.

This file consists of the following major classes:

Element classes:

* :class:`Tableau`
* :class:`SemistandardTableau`
* :class:`StandardTableau`

Factory classes:

* :class:`Tableaux`
* :class:`SemistandardTableaux`
* :class:`StandardTableaux`

Parent classes:

* :class:`Tableaux_all`
* :class:`Tableaux_size`
* :class:`SemistandardTableaux_all` (facade class)
* :class:`SemistandardTableaux_size`
* :class:`SemistandardTableaux_size_inf`
* :class:`SemistandardTableaux_size_weight`
* :class:`SemistandardTableaux_shape`
* :class:`SemistandardTableaux_shape_inf`
* :class:`SemistandardTableaux_shape_weight`
* :class:`StandardTableaux_all` (facade class)
* :class:`StandardTableaux_size`
* :class:`StandardTableaux_shape`

For display options, see :meth:`Tableaux.global_options`.

.. TODO:

    - Move methods that only apply to semistandard tableaux from tableau to
      semistandard tableau

    - Copy/move functionality to skew tableaux

    - Add a class for tableaux of a given shape (eg Tableaux_shape)
"""
#*****************************************************************************
#       Copyright (C) 2007 Mike Hansen <mhansen@gmail.com>,
#                     2011 Jason Bandlow <jbandlow@gmail.com>
#
#  Distributed under the terms of the GNU General Public License (GPL)
#
#    This code is distributed in the hope that it will be useful,
#    but WITHOUT ANY WARRANTY; without even the implied warranty of
#    MERCHANTABILITY or FITNESS FOR A PARTICULAR PURPOSE.  See the GNU
#    General Public License for more details.
#
#  The full text of the GPL is available at:
#
#                  http://www.gnu.org/licenses/
#*****************************************************************************
from sage.sets.disjoint_union_enumerated_sets import DisjointUnionEnumeratedSets
from sage.sets.family import Family
from sage.sets.non_negative_integers import NonNegativeIntegers
from sage.structure.global_options import GlobalOptions
from sage.structure.unique_representation import UniqueRepresentation
from sage.structure.list_clone import ClonableList
from sage.structure.parent import Parent
from sage.misc.classcall_metaclass import ClasscallMetaclass
from sage.rings.infinity import PlusInfinity
from sage.rings.arith import factorial
from sage.rings.integer import Integer
from sage.combinat.composition import Composition, Compositions
from integer_vector import IntegerVectors
import sage.libs.symmetrica.all as symmetrica
import sage.misc.prandom as random
import permutation
import itertools
from sage.groups.perm_gps.permgroup import PermutationGroup
from sage.misc.all import uniq, prod
from sage.categories.finite_enumerated_sets import FiniteEnumeratedSets
from sage.categories.infinite_enumerated_sets import InfiniteEnumeratedSets
from sage.categories.sets_cat import Sets
from sage.combinat.combinatorial_map import combinatorial_map

TableauOptions=GlobalOptions(name='tableaux',
    doc=r"""
    Sets the global options for elements of the tableau, skew_tableau,
    and tableau tuple classes. The defaults are for tableau to be
    displayed as a list, latexed as a Young diagram using the English
    convention.
    """,
    end_doc=r"""

    .. NOTE::

        Changing the ``convention`` for tableaux also changes the
        ``convention`` for partitions.

    If no parameters are set, then the function returns a copy of the
    options dictionary.

    EXAMPLES::

        sage: T = Tableau([[1,2,3],[4,5]])
        sage: T
        [[1, 2, 3], [4, 5]]
        sage: Tableaux.global_options(display="array")
        sage: T
          1  2  3
          4  5
        sage: Tableaux.global_options(convention="french")
        sage: T
          4  5
          1  2  3

    Changing the ``convention`` for tableaux also changes the ``convention``
    for partitions and vice versa::

        sage: P = Partition([3,3,1])
        sage: print P.ferrers_diagram()
        *
        ***
        ***
        sage: Partitions.global_options(convention="english")
        sage: print P.ferrers_diagram()
        ***
        ***
        *
        sage: T
          1  2  3
          4  5

    The ASCII art can also be changed::

        sage: t = Tableau([[1,2,3],[4,5]])
        sage: ascii_art(t)
          1  2  3
          4  5
        sage: Tableaux.global_options(ascii_art="table")
        sage: ascii_art(t)
        +---+---+
        | 4 | 5 |
        +---+---+---+
        | 1 | 2 | 3 |
        +---+---+---+
        sage: Tableaux.global_options(ascii_art="compact")
        sage: ascii_art(t)
        |4|5|
        |1|2|3|
        sage: Tableaux.global_options.reset()
    """,
    display=dict(default="list",
                 description='Controls the way in which tableaux are printed',
                 values=dict(list='print tableaux as lists',
                             diagram='display as Young diagram (similar to :meth:`~sage.combinat.tableau.Tableau.pp()`',
                             compact='minimal length string representation'),
                 alias=dict(array="diagram", ferrers_diagram="diagram", young_diagram="diagram"),
                 case_sensitive=False),
    ascii_art=dict(default="repr",
                 description='Controls the ascii art output for tableaux',
                 values=dict(repr='display using the diagram string representation',
                             table='display as a table',
                             compact='minimal length ascii art'),
                 case_sensitive=False),
    latex=dict(default="diagram",
               description='Controls the way in which tableaux are latexed',
               values=dict(list='as a list', diagram='as a Young diagram'),
               alias=dict(array="diagram", ferrers_diagram="diagram", young_diagram="diagram"),
               case_sensitive=False),
    convention=dict(default="English",
                    description='Sets the convention used for displaying tableaux and partitions',
                    values=dict(English='use the English convention',French='use the French convention'),
                    case_sensitive=False),
    notation = dict(alt_name="convention")
)

class Tableau(ClonableList):
    """
    A class to model a tableau.

    INPUT:

    - ``t`` -- a Tableau, a list of iterables, or an empty list

    OUTPUT:

    - A Tableau object constructed from ``t``.

<<<<<<< HEAD
    A tableau in Sage is a finite list of lists (which can be entered as
    arbitrary iterables), whose lengths are weakly decreasing. This list,
    in particular, can be empty, representing the empty tableau.  The
    entries of a tableau can be any Sage objects.
=======
    A tableau is abstractly a mapping from the cells in a partition to
    arbitrary objects (called entries). It is often represented as a
    finite list of nonempty lists (or generally an iterable of
    iterables) of weakly decreasing lengths. This list,
    in particular, can be empty, representing the empty tableau.
>>>>>>> 2c3dac1c

    Note that Sage uses the English convention for partitions and
    tableaux; the longer rows are displayed on top.

    EXAMPLES::

        sage: t = Tableau([[1,2,3],[4,5]]); t
        [[1, 2, 3], [4, 5]]
        sage: t.shape()
        [3, 2]
        sage: t.pp() # pretty print
        1 2 3
        4 5
        sage: t.is_standard()
        True

        sage: Tableau([['a','c','b'],[[],(2,1)]])
        [['a', 'c', 'b'], [[], (2, 1)]]
        sage: Tableau([]) # The empty tableau
        []

    When using code that will generate a lot of tableaux, it is slightly more
    efficient to construct a Tableau from the appropriate Parent object::

        sage: T = Tableaux()
        sage: T([[1, 2, 3], [4, 5]])
        [[1, 2, 3], [4, 5]]

    .. SEEALSO:

        - :class:`Tableaux`
        - :class:`SemistandardTableaux`
        - :class:`SemistandardTableau`
        - :class:`StandardTableaux`
        - :class:`StandardTableau`

    TESTS::

        sage: Tableau([[1],[2,3]])
        Traceback (most recent call last):
        ...
        ValueError: A tableau must be a list of iterables of weakly decreasing length.
        sage: Tableau([1,2,3])
        Traceback (most recent call last):
        ...
        ValueError: A tableau must be a list of iterables.

    """
    __metaclass__ = ClasscallMetaclass

    @staticmethod
    def __classcall_private__(cls, t):
        r"""
        This ensures that a tableau is only ever constructed as an
        ``element_class`` call of an appropriate parent.

        TESTS::

            sage: t = Tableau([[1,1],[1]])
            sage: TestSuite(t).run()

            sage: t.parent()
            Tableaux
            sage: t.category()
            Category of elements of Tableaux
            sage: type(t)
            <class 'sage.combinat.tableau.Tableaux_all_with_category.element_class'>
        """
        if isinstance(t, cls):
            return t

<<<<<<< HEAD
        # CombinatorialObject verifies that t is a list
        # We must verify t is a list of iterables
=======
        # We must verify ``t`` is a list of iterables, and also
        # normalize it to be a list of tuples.
>>>>>>> 2c3dac1c
        try:
            t = map(tuple, t)
        except TypeError:
            raise ValueError("A tableau must be a list of iterables.")
<<<<<<< HEAD

        # and that it has partition shape
        from sage.combinat.partition import _Partitions
        if not map(len,t) in _Partitions:
            raise ValueError("A tableau must be a list of iterables of weakly decreasing length.")
=======
>>>>>>> 2c3dac1c

        return Tableaux_all().element_class(Tableaux_all(), t)

    def __init__(self, parent, t):
        r"""
        Initialize a tableau.

        TESTS::

            sage: t = Tableaux()([[1,1],[1]])
            sage: s = Tableaux(3)([[1,1],[1]])
            sage: s==t
            True
            sage: t.parent()
            Tableaux
            sage: s.parent()
            Tableaux of size 3
            sage: r = Tableaux()(s); r.parent()
            Tableaux
            sage: s is t # identical tableaux are distinct objects
            False
<<<<<<< HEAD
            
        A tableau is immutable, see :trac:`15862`::
=======

        A tableau is shallowly immutable. See :trac:`15862`. The entries
        themselves may be mutable objects, though in that case the
        resulting Tableau should be unhashable.
>>>>>>> 2c3dac1c

            sage: T = Tableau([[1,2],[2]])
            sage: t0 = T[0]
            sage: t0[1] = 3
            Traceback (most recent call last):
            ...
            TypeError: 'tuple' object does not support item assignment
            sage: T[0][1] = 5
            Traceback (most recent call last):
            ...
            TypeError: 'tuple' object does not support item assignment
        """
        if isinstance(t, Tableau):
<<<<<<< HEAD
            Element.__init__(self, parent)
            # Since we are (supposed to be) immutable, we can share the underlying data
            CombinatorialObject.__init__(self, t._list)
=======
            # Since we are (supposed to be) immutable, we can share the underlying data
            ClonableList.__init__(self, parent, t)
>>>>>>> 2c3dac1c
            return

        # Normalize t to be a list of tuples.
        t = map(tuple, t)
<<<<<<< HEAD
=======

        ClonableList.__init__(self, parent, t)
        # This dispatches the input verification to the :meth:`check`
        # method.
    
    def __eq__(self, other):
        r"""
        Check whether ``self`` is equal to ``other``.
>>>>>>> 2c3dac1c

        .. TODO::

            This overwrites the equality check of
            :class:`~sage.structure.list_clone.ClonableList`
            in order to circumvent the coercion framework.
            Eventually this should be solved more elegantly,
            for example along the lines of what was done for
            `k`-tableaux.

            For now, two elements are equal if their underlying
            defining lists compare equal.

        INPUT:

        ``other`` -- the element that ``self`` is compared to

        OUTPUT:

        A Boolean.

        TESTS::

            sage: t = Tableau([[1,2]])
            sage: t == 0
            False
            sage: t == Tableaux(2)([[1,2]])
            True
        """
        if isinstance(other, Tableau):
            return list(self) == list(other)
        else:
            return list(self) == other
    
    def __ne__(self, other):
        r"""
        Check whether ``self`` is unequal to ``other``.

        See the documentation of :meth:`__eq__`.

        INPUT:

        ``other`` -- the element that ``self`` is compared to

        OUTPUT:

        A Boolean.

        TESTS::

            sage: t = Tableau([[2,3],[1]])
            sage: t != []
            True
        """
        if isinstance(other, Tableau):
            return list(self) != list(other)
        else:
            return list(self) != other

    def check(self):
        r"""
        Check that ``self`` is a valid straight-shape tableau.

        EXAMPLES::

            sage: t = Tableau([[1,1],[2]])
            sage: t.check()

            sage: t = Tableau([[None, None, 1], [2, 4], [3, 4, 5]])
            Traceback (most recent call last):
            ...
            ValueError: A tableau must be a list of iterables of weakly decreasing length.
        """
        # Check that it has partition shape. That's all we require from a
        # general tableau.
        lens = map(len, self)
        for (a, b) in itertools.izip(lens, lens[1:]):
            if a < b:
                raise ValueError("A tableau must be a list of iterables of weakly decreasing length.")
        if lens and lens[-1] == 0:
            raise ValueError("A tableau must not have empty rows.")

    def _repr_(self):
        """
        Return a string representation of ``self``.

        EXAMPLES::

            sage: t = Tableau([[1,2,3],[4,5]])
            sage: Tableaux.global_options(display="list")
            sage: t
            [[1, 2, 3], [4, 5]]
            sage: Tableaux.global_options(display="array")
            sage: t
              1  2  3
              4  5
            sage: Tableaux.global_options(display="compact"); t
            1,2,3/4,5
            sage: Tableaux.global_options.reset()
        """
        return self.parent().global_options.dispatch(self,'_repr_','display')

    def _repr_list(self):
        """
        Return a string representation of ``self`` as a list.

        EXAMPLES::

            sage: T = Tableau([[1,2,3],[4,5]])
            sage: T._repr_list()
            '[[1, 2, 3], [4, 5]]'
        """
<<<<<<< HEAD
        return repr(map(list, self._list))

    # Overwrite the object from CombinatorialObject
    # until this is no longer around
=======
        return repr(map(list, self))

    # See #18024. CombinatorialObject provided __str__, though ClonableList
    # doesn't. Emulate the old functionality. Possibly remove when
    # CombinatorialObject is removed.
>>>>>>> 2c3dac1c
    __str__ = _repr_list

    def _repr_diagram(self):
        """
        Return a string representation of ``self`` as an array.

        EXAMPLES::

            sage: t = Tableau([[1,2,3],[4,5]])
            sage: print t._repr_diagram()
              1  2  3
              4  5
            sage: Tableaux.global_options(convention="french")
            sage: print t._repr_diagram()
              4  5
              1  2  3
            sage: Tableaux.global_options.reset()
        """
        if self.parent().global_options('convention') == "English":
            return '\n'.join(["".join(map(lambda x: "%3s"%str(x) , row)) for row in self])
        else:
            return '\n'.join(["".join(map(lambda x: "%3s"%str(x) , row)) for row in reversed(self)])

    def _repr_compact(self):
        """
        Return a compact string representation of ``self``.

        EXAMPLES::

            sage: Tableau([[1,2,3],[4,5]])._repr_compact()
            '1,2,3/4,5'
            sage: Tableau([])._repr_compact()
            '-'
        """
        if not self:
            return '-'
        return '/'.join(','.join('%s'%r for r in row) for row in self)

    def _ascii_art_(self):
        """
        TESTS::

            sage: ascii_art(list(StandardTableaux(3)))
            [                              1 ]
            [              1  3    1  2    2 ]
            [   1  2  3,   2   ,   3   ,   3 ]
            sage: Tableaux.global_options(ascii_art="compact")
            sage: ascii_art(list(StandardTableaux(3)))
            [                        |1| ]
            [          |1|3|  |1|2|  |2| ]
            [ |1|2|3|, |2|  , |3|  , |3| ]
            sage: Tableaux.global_options(convention="french", ascii_art="table")
            sage: ascii_art(list(StandardTableaux(3)))
            [                                      +---+ ]
            [                                      | 3 | ]
            [                +---+      +---+      +---+ ]
            [                | 2 |      | 3 |      | 2 | ]
            [ +---+---+---+  +---+---+  +---+---+  +---+ ]
            [ | 1 | 2 | 3 |  | 1 | 3 |  | 1 | 2 |  | 1 | ]
            [ +---+---+---+, +---+---+, +---+---+, +---+ ]
            sage: Tableaux.global_options(ascii_art="repr")
            sage: ascii_art(list(StandardTableaux(3)))
            [                              3 ]
            [              2       3       2 ]
            [   1  2  3,   1  3,   1  2,   1 ]
            sage: Tableaux.global_options.reset()
        """
        ascii = self.parent().global_options.dispatch(self,'_ascii_art_','ascii_art')
        from sage.misc.ascii_art import AsciiArt
        return AsciiArt(ascii.splitlines())

    _ascii_art_repr = _repr_diagram

    def _ascii_art_table(self):
        """
        TESTS:

        We check that :trac:`16487` is fixed::

            sage: t = Tableau([[1,2,3],[4,5]])
            sage: print t._ascii_art_table()
            +---+---+---+
            | 1 | 2 | 3 |
            +---+---+---+
            | 4 | 5 |
            +---+---+
            sage: Tableaux.global_options(convention="french")
            sage: print t._ascii_art_table()
            +---+---+
            | 4 | 5 |
            +---+---+---+
            | 1 | 2 | 3 |
            +---+---+---+
            sage: t = Tableau([]); print t._ascii_art_table()
            ++
            ++
            sage: Tableaux.global_options.reset()

            sage: t = Tableau([[1,2,3,10,15],[12,15,17]])
            sage: print t._ascii_art_table()
            +----+----+----+----+----+
            |  1 |  2 |  3 | 10 | 15 |
            +----+----+----+----+----+
            | 12 | 15 | 17 |
            +----+----+----+

            sage: t = Tableau([[1,2,15,7],[12,5,6],[8,10],[9]])
            sage: Tableaux.global_options(ascii_art='table')
            sage: ascii_art(t)
            +----+----+----+---+
            |  1 |  2 | 15 | 7 |
            +----+----+----+---+
            | 12 |  5 |  6 |
            +----+----+----+
            |  8 | 10 |
            +----+----+
            |  9 |
            +----+
            sage: Tableaux.global_options(convention='french')
            sage: ascii_art(t)
            +----+
            |  9 |
            +----+----+
            |  8 | 10 |
            +----+----+----+
            | 12 |  5 |  6 |
            +----+----+----+---+
            |  1 |  2 | 15 | 7 |
            +----+----+----+---+
            sage: Tableaux.global_options.reset()
        """
        if len(self) == 0:
            return "++\n++"

        # Get the widths of the columns
        str_tab = map(lambda row: map(str, row), self)
        col_widths = [1]*len(str_tab[0])
        for row in str_tab:
            for i,e in enumerate(row):
                col_widths[i] = max(col_widths[i], len(e))

        matr = []  # just the list of lines
        l1 = ""
        for w in col_widths:
            l1 += "+--" + '-'*w
        matr.append(l1 + "+")
        for row in str_tab:
            l1 = ""; l2 = ""
            for i,e in enumerate(row):
                l1 += "+--" + '-'*col_widths[i]
                l2 += "| {:^{width}} ".format(e, width=col_widths[i])
            l1 += "+"; l2 += "|"
            matr.append(l2)
            matr.append(l1)

        if self.parent().global_options('convention') == "English":
            return "\n".join(matr)
        else:
            return "\n".join(reversed(matr))

    def _ascii_art_compact(self):
        """
        TESTS:

        We check that :trac:`16487` is fixed::

            sage: t = Tableau([[1,2,3],[4,5]])
            sage: print t._ascii_art_compact()
            |1|2|3|
            |4|5|
            sage: Tableaux.global_options(convention="french")
            sage: print t._ascii_art_compact()
            |4|5|
            |1|2|3|
            sage: Tableaux.global_options.reset()

            sage: t = Tableau([[1,2,3,10,15],[12,15,17]])
            sage: print t._ascii_art_compact()
            |1 |2 |3 |10|15|
            |12|15|17|
        """
        if len(self) == 0:
            return "."

        if self.parent().global_options('convention') == "English":
            T = self
        else:
            T = reversed(self)

        # Get the widths of the columns
        str_tab = map(lambda row: map(str, row), T)
        col_widths = [1]*len(self[0])
        for row in str_tab:
            for i,e in enumerate(row):
                col_widths[i] = max(col_widths[i], len(e))

        return "\n".join("|"
                       + "|".join("{:^{width}}".format(e,width=col_widths[i]) for i,e in enumerate(row))
                       + "|" for row in str_tab)

    def _latex_(self):
        r"""
        Return a LaTeX version of ``self``.

        EXAMPLES::

            sage: t = Tableau([[1,1,2],[2,3],[3]])
            sage: latex(t)    # indirect doctest
            {\def\lr#1{\multicolumn{1}{|@{\hspace{.6ex}}c@{\hspace{.6ex}}|}{\raisebox{-.3ex}{$#1$}}}
            \raisebox{-.6ex}{$\begin{array}[b]{*{3}c}\cline{1-3}
            \lr{1}&\lr{1}&\lr{2}\\\cline{1-3}
            \lr{2}&\lr{3}\\\cline{1-2}
            \lr{3}\\\cline{1-1}
            \end{array}$}
            }
            sage: Tableaux.global_options(convention="french")
            sage: latex(t)    # indirect doctest
            {\def\lr#1{\multicolumn{1}{|@{\hspace{.6ex}}c@{\hspace{.6ex}}|}{\raisebox{-.3ex}{$#1$}}}
            \raisebox{-.6ex}{$\begin{array}[t]{*{3}c}\cline{1-1}
            \lr{3}\\\cline{1-2}
            \lr{2}&\lr{3}\\\cline{1-3}
            \lr{1}&\lr{1}&\lr{2}\\\cline{1-3}
            \end{array}$}
            }
            sage: Tableaux.global_options.reset()
        """
        return self.parent().global_options.dispatch(self,'_latex_', 'latex')

    _latex_list=_repr_list

    def _latex_diagram(self):
        r"""
        Return a LaTeX representation of ``self`` as a Young diagram.

        EXAMPLES::

            sage: t = Tableau([[1,1,2],[2,3],[3]])
            sage: print t._latex_diagram()
            {\def\lr#1{\multicolumn{1}{|@{\hspace{.6ex}}c@{\hspace{.6ex}}|}{\raisebox{-.3ex}{$#1$}}}
            \raisebox{-.6ex}{$\begin{array}[b]{*{3}c}\cline{1-3}
            \lr{1}&\lr{1}&\lr{2}\\\cline{1-3}
            \lr{2}&\lr{3}\\\cline{1-2}
            \lr{3}\\\cline{1-1}
            \end{array}$}
            }
        """
        if len(self) == 0:
            return "{\\emptyset}"
        from output import tex_from_array
        return tex_from_array(self)

    def __div__(self, t):
        """
        Return the skew tableau ``self``/``t``, where ``t`` is a partition
        contained in the shape of ``self``.

        EXAMPLES::

            sage: t = Tableau([[1,2,3],[3,4],[5]])
            sage: t/[1,1]
            [[None, 2, 3], [None, 4], [5]]
            sage: t/[3,1]
            [[None, None, None], [None, 4], [5]]
            sage: t/[2,1,1,1]
            Traceback (most recent call last):
            ...
            ValueError: the shape of the tableau must contain the partition
        """
        from sage.combinat.partition import Partition
        #if t is a list, convert to to a partition first
        if isinstance(t, list):
            t = Partition(t)

        #Check to make sure that tableau shape contains t
        if not self.shape().contains(t):
            raise ValueError("the shape of the tableau must contain the partition")

        st = [list(row) for row in self]    # create deep copy of t

        for i, t_i in enumerate(t):
            st_i = st[i]
            for j in range(t_i):
                st_i[j] = None

        from sage.combinat.skew_tableau import SkewTableau
        return SkewTableau(st)

    def __call__(self, *cell):
        r"""

        INPUT:

        - ``cell`` -- a pair of integers, tuple, or list specifying a cell in
          the tableau

        OUTPUT:

        - The value in the corresponding cell.

        EXAMPLES::

            sage: t = Tableau([[1,2,3],[4,5]])
            sage: t(1,0)
            4
            sage: t((1,0))
            4
            sage: t(3,3)
            Traceback (most recent call last):
            ...
            IndexError: The cell (3,3) is not contained in [[1, 2, 3], [4, 5]]
        """
        try:
            i,j = cell
        except ValueError:
            i,j = cell[0]

        try:
            return self[i][j]
        except IndexError:
            raise IndexError("The cell (%d,%d) is not contained in %s"%(i,j,repr(self)))

    def level(self):
        """
        Returns the level of ``self``, which is always 1.

        This function exists mainly for compatibility with :class:`TableauTuple`.

        EXAMPLE::

            sage: Tableau([[1,2,3],[4,5]]).level()
            1
        """
        return 1

    def components(self):
        """
        This function returns a list containing itself. It exists mainly for
        compatibility with :class:`TableauTuple` as it allows constructions like the
        example below.

        EXAMPLES::

            sage: t = Tableau([[1,2,3],[4,5]]);
            sage: for s in t.components(): print s.to_list()
            [[1, 2, 3], [4, 5]]
        """
        return [self]

    @combinatorial_map(name='shape')
    def shape(self):
        r"""
        Return the shape of a tableau ``self``.

        EXAMPLES::

            sage: Tableau([[1,2,3],[4,5],[6]]).shape()
            [3, 2, 1]
        """
        from sage.combinat.partition import Partition
        return Partition([len(row) for row in self])

    def size(self):
        """
        Return the size of the shape of the tableau ``self``.

        EXAMPLES::

            sage: Tableau([[1, 4, 6], [2, 5], [3]]).size()
            6
            sage: Tableau([[1, 3], [2, 4]]).size()
            4
        """
        return sum([len(row) for row in self])

    def corners(self):
        """
        Return the corners of the tableau ``self``.

        EXAMPLES::

            sage: Tableau([[1, 4, 6], [2, 5], [3]]).corners()
            [(0, 2), (1, 1), (2, 0)]
            sage: Tableau([[1, 3], [2, 4]]).corners()
            [(1, 1)]
        """
        return self.shape().corners()


    @combinatorial_map(order=2,name='conjugate')
    def conjugate(self):
        """
        Return the conjugate of ``self``.

        EXAMPLES::

            sage: Tableau([[1,2],[3,4]]).conjugate()
            [[1, 3], [2, 4]]
            sage: c = StandardTableau([[1,2],[3,4]]).conjugate()
            sage: c.parent()
            Standard tableaux
        """
        conj_shape = self.shape().conjugate()

        conj = [[None]*row_length for row_length in conj_shape]

        for i in range(len(conj)):
            for j in range(len(conj[i])):
                conj[i][j] = self[j][i]

        if isinstance(self, StandardTableau):
            return StandardTableau(conj)
        return Tableau(conj)

    def pp(self):
        """
        Returns a pretty print string of the tableau.

        EXAMPLES::

            sage: T = Tableau([[1,2,3],[3,4],[5]])
            sage: T.pp()
              1  2  3
              3  4
              5
            sage: Tableaux.global_options(convention="french")
            sage: T.pp()
              5
              3  4
              1  2  3
            sage: Tableaux.global_options.reset()
        """
        print self._repr_diagram()

    def to_word_by_row(self):
        """
        Return the word obtained from a row reading of the tableau ``self``
        (starting with the lowermost row, reading every row from left
        to right).

        EXAMPLES::

            sage: Tableau([[1,2],[3,4]]).to_word_by_row()
            word: 3412
            sage: Tableau([[1, 4, 6], [2, 5], [3]]).to_word_by_row()
            word: 325146
        """
        from sage.combinat.words.word import Word
        w = []
        for row in reversed(self):
            w += row
        return Word(w)

    def to_word_by_column(self):
        """
        Return the word obtained from a column reading of the tableau ``self``
        (starting with the leftmost column, reading every column from bottom
        to top).

        EXAMPLES::

            sage: Tableau([[1,2],[3,4]]).to_word_by_column()
            word: 3142
            sage: Tableau([[1, 4, 6], [2, 5], [3]]).to_word_by_column()
            word: 321546
        """
        from sage.combinat.words.word import Word
        w = []
        for row in self.conjugate():
            w += row[::-1]
        return Word(w)

    def to_word(self):
        """
        An alias for :meth:`to_word_by_row`.

        EXAMPLES::

            sage: Tableau([[1,2],[3,4]]).to_word()
            word: 3412
            sage: Tableau([[1, 4, 6], [2, 5], [3]]).to_word()
            word: 325146
        """
        return self.to_word_by_row()

    def attacking_pairs(self):
        """
        Deprecated in :trac:`15327`. Use ``T.shape().attacking_pairs()``
        instead for a tableau ``T``.

        Return a list of the attacking pairs of ``self``. A pair of
        cells `(c, d)` of a Young tableau is said to be attacking if one
        of the following conditions holds:

        1. `c` and `d` lie in the same row with `c` strictly to the west
           of `d`.

        2. `c` is in the row immediately to the south of `d`, and `c`
           lies strictly east of `d`.

        This only depends on the shape of ``self``, not on the entries.

        EXAMPLES::

            sage: t = Tableau([[1,2,3],[2,5]])
            sage: t.attacking_pairs()
            doctest:...: DeprecationWarning: attacking_pairs() is deprecated. Instead, use shape().attacking_pairs()
            See http://trac.sagemath.org/15327 for details.
            [((0, 0), (0, 1)),
             ((0, 0), (0, 2)),
             ((0, 1), (0, 2)),
             ((1, 0), (1, 1)),
             ((1, 1), (0, 0))]
        """
        from sage.misc.superseded import deprecation
        deprecation(15327, 'attacking_pairs() is deprecated. Instead, use shape().attacking_pairs()')
        return self.shape().attacking_pairs()

    def descents(self):
        """
        Return a list of the cells ``(i,j)`` such that
        ``self[i][j] > self[i-1][j]``.

        .. WARNING::

            This is not to be confused with the descents of a standard tableau.

        EXAMPLES::

            sage: Tableau( [[1,4],[2,3]] ).descents()
            [(1, 0)]
            sage: Tableau( [[1,2],[3,4]] ).descents()
            [(1, 0), (1, 1)]
            sage: Tableau( [[1,2,3],[4,5]] ).descents()
            [(1, 0), (1, 1)]
        """
        descents = []
        for i in range(1,len(self)):
            for j in range(len(self[i])):
                if self[i][j] > self[i-1][j]:
                    descents.append((i,j))
        return descents

    def major_index(self):
        """
        Return the major index of ``self``.

        The major index of a tableau `T` is defined to be the sum of the number
        of descents of ``T`` (defined in :meth:`descents`) with the sum of
        their legs' lengths.

        .. WARNING::

            This is not to be confused with the major index of a
            standard tableau.

        EXAMPLES::

            sage: Tableau( [[1,4],[2,3]] ).major_index()
            1
            sage: Tableau( [[1,2],[3,4]] ).major_index()
            2

        If the major index would be defined in the sense of standard tableaux
        theory, then the following would give 3 for a result::

            sage: Tableau( [[1,2,3],[4,5]] ).major_index()
            2
        """
        descents = self.descents()
        p = self.shape()
        return len(descents) + sum([ p.leg_length(*d) for d in descents ])

    def inversions(self):
        """
        Return a list of the inversions of ``self``.

        Let `T` be a tableau. An inversion is an attacking pair `(c,d)` of
        the shape of `T` (see
        :meth:`~sage.combinat.partition.Partition.attacking_pairs` for
        a definition of this) such that the entry of `c` in `T` is
        greater than the entry of `d`.

        .. WARNING::

            Do not mistake this for the inversions of a standard tableau.

        EXAMPLES::

            sage: t = Tableau([[1,2,3],[2,5]])
            sage: t.inversions()
            [((1, 1), (0, 0))]
            sage: t = Tableau([[1,4,3],[5,2],[2,6],[3]])
            sage: t.inversions()
            [((0, 1), (0, 2)), ((1, 0), (1, 1)), ((1, 1), (0, 0)), ((2, 1), (1, 0))]
        """
        inversions = []
        for i, row in enumerate(self):
            for j, entry in enumerate(row):
                #c is in position (i,j)
                #Find the d that satisfy condition 1
                for k in range(j+1, len(row)):
                    if entry > row[k]:
                        inversions.append( ((i,j),(i,k)) )
                #Find the d that satisfy condition 2
                if i == 0:
                    continue
                for k in range(j):
                    if entry > previous_row[k]:
                        inversions.append( ((i,j),(i-1,k)) )
            previous_row = row
        return inversions

    def inversion_number(self):
        """
        Return the inversion number of ``self``.

        The inversion number is defined to be the number of inversions of
        ``self`` minus the sum of the arm lengths of the descents of ``self``
        (see the :meth:`inversions` and :meth:`descents` methods for the
        relevant definitions).

        .. WARNING::

            This has none of the meanings in which the word "inversion"
            is used in the theory of standard tableaux.

        EXAMPLES::

            sage: t = Tableau([[1,2,3],[2,5]])
            sage: t.inversion_number()
            0
            sage: t = Tableau([[1,2,4],[3,5]])
            sage: t.inversion_number()
            0
        """
        p = self.shape()
        return len(self.inversions()) - sum([ p.arm_length(*cell) for cell in self.descents() ])

    def schuetzenberger_involution(self, n = None, check=True):
        r"""
        Return the Schuetzenberger involution of the tableau ``self``.

        This method relies on the analogous method on words, which reverts the
        word and then complements all letters within the underlying ordered
        alphabet. If `n` is specified, the underlying alphabet is assumed to
        be `[1, 2, \ldots, n]`. If no alphabet is specified, `n` is the maximal
        letter appearing in ``self``.

        INPUT:

        - ``n`` -- an integer specifying the maximal letter in the
          alphabet (optional)
        - ``check`` -- (Default: ``True``) Check to make sure ``self`` is
          semistandard. Set to ``False`` to avoid this check. (optional)

        OUTPUT:

        - a tableau, the Schuetzenberger involution of ``self``

        EXAMPLES::

            sage: t = Tableau([[1,1,1],[2,2]])
            sage: t.schuetzenberger_involution(3)
            [[2, 2, 3], [3, 3]]

            sage: t = Tableau([[1,2,3],[4,5]])
            sage: t.schuetzenberger_involution()
            [[1, 2, 5], [3, 4]]

            sage: t = Tableau([[1,3,5,7],[2,4,6],[8,9]])
            sage: t.schuetzenberger_involution()
            [[1, 2, 6, 8], [3, 4, 9], [5, 7]]

            sage: t = Tableau([])
            sage: t.schuetzenberger_involution()
            []

            sage: t = StandardTableau([[1,2,3],[4,5]])
            sage: s = t.schuetzenberger_involution()
            sage: s.parent()
            Standard tableaux
        """
        if check and self not in SemistandardTableaux():
            raise ValueError("the tableau must be semistandard")
        w = [i for row in self for i in reversed(row)]
        # ``w`` is now the Semitic reading word of ``self`` (that is,
        # the reverse of the reading word of ``self``).
        if not w:
            return self
        if n is None:
            n = max(w)
        N = n + 1
        wi = [N - i for i in w]
        t = Tableau([[wi[0]]])
        for k in wi[1:]:
            t = t.bump(k)
        if isinstance(self, StandardTableau):
            return StandardTableau(list(t))
        elif isinstance(self, SemistandardTableau):
            return SemistandardTableau(list(t))
        return t

    @combinatorial_map(order=2,name='evacuation')
    def evacuation(self, n = None, check=True):
        r"""
        Return the evacuation of the tableau ``self``.

        This is an alias for :meth:`schuetzenberger_involution`.

        This method relies on the analogous method on words, which reverts the
        word and then complements all letters within the underlying ordered
        alphabet. If `n` is specified, the underlying alphabet is assumed to
        be `[1, 2, \ldots, n]`. If no alphabet is specified, `n` is the maximal
        letter appearing in ``self``.

        INPUT:

        - ``n`` -- an integer specifying the maximal letter in the
          alphabet (optional)
        - ``check`` -- (Default: ``True``) Check to make sure ``self`` is
          semistandard. Set to ``False`` to avoid this check. (optional)

        OUTPUT:

        - a tableau, the evacuation of ``self``

        EXAMPLES::

            sage: t = Tableau([[1,1,1],[2,2]])
            sage: t.evacuation(3)
            [[2, 2, 3], [3, 3]]

            sage: t = Tableau([[1,2,3],[4,5]])
            sage: t.evacuation()
            [[1, 2, 5], [3, 4]]

            sage: t = Tableau([[1,3,5,7],[2,4,6],[8,9]])
            sage: t.evacuation()
            [[1, 2, 6, 8], [3, 4, 9], [5, 7]]

            sage: t = Tableau([])
            sage: t.evacuation()
            []

            sage: t = StandardTableau([[1,2,3],[4,5]])
            sage: s = t.evacuation()
            sage: s.parent()
            Standard tableaux
        """
        return self.schuetzenberger_involution(n,check)

    @combinatorial_map(name="standardization")
    def standardization(self, check=True):
        r"""
        Return the standardization of ``self``, assuming ``self`` is a
        semistandard tableau.

        The standardization of a semistandard tableau `T` is the standard
        tableau `\mathrm{st}(T)` of the same shape as `T` whose
        reversed reading word is the standardization of the reversed reading
        word of `T`.

        The standardization of a word `w` can be formed by replacing all `1`'s in
        `w` by `1, 2, \ldots, k_1` from left to right, all `2`'s in `w` by
        `k_1 + 1, k_1 + 2, \ldots, k_2`, and repeating for all letters which
        appear in `w`.
        See also :meth:`Word.standard_permutation()`.

        INPUT:

        - ``check`` -- (Default: ``True``) Check to make sure ``self`` is
          semistandard. Set to ``False`` to avoid this check.

        EXAMPLES::

            sage: t = Tableau([[1,3,3,4],[2,4,4],[5,16]])
            sage: t.standardization()
            [[1, 3, 4, 7], [2, 5, 6], [8, 9]]

        Standard tableaux are fixed under standardization::

            sage: all((t == t.standardization() for t in StandardTableaux(6)))
            True
            sage: t = Tableau([])
            sage: t.standardization()
            []

        The reading word of the standardization is the standardization of
        the reading word::

            sage: T = SemistandardTableaux(shape=[6,3,3,1], max_entry=5)
            sage: all(t.to_word().standard_permutation() == t.standardization().reading_word_permutation() for t in T) # long time
            True
        """
        if check and self not in SemistandardTableaux():
            raise ValueError("the tableau must be semistandard")
        T = from_shape_and_word(self.shape(), self.to_word_by_row().standard_permutation())
        return StandardTableaux()(T)

    def bender_knuth_involution(self, k, rows=None, check=True):
        r"""
        Return the image of ``self`` under the `k`-th Bender--Knuth
        involution, assuming ``self`` is a semistandard tableau.

        Let `T` be a tableau, then a *lower free `k` in `T`* means a cell of
        `T` which is filled with the integer `k` and whose direct lower
        neighbor is not filled with the integer `k + 1` (in particular,
        this lower neighbor might not exist at all). Let an *upper free `k + 1`
        in `T`* mean a cell of `T` which is filled with the integer `k + 1`
        and whose direct upper neighbor is not filled with the integer `k`
        (in particular, this neighbor might not exist at all). It is clear
        that for any row `r` of `T`, the lower free `k`'s and the upper
        free `k + 1`'s in `r` together form a contiguous interval or `r`.

        The *`k`-th Bender--Knuth switch at row `i`* changes the entries of
        the cells in this interval in such a way that if it used to have
        `a` entries of `k` and `b` entries of `k + 1`, it will now
        have `b` entries of `k` and `a` entries of `k + 1`. For fixed `k`, the
        `k`-th Bender--Knuth switches for different `i` commute. The
        composition of the `k`-th Bender--Knuth switches for all rows is
        called the *`k`-th Bender-Knuth involution*. This is used to show that
        the Schur functions defined by semistandard tableaux are symmetric
        functions.

        INPUT:

        - ``k`` -- an integer

        - ``rows`` -- (Default ``None``) When set to ``None``, the method
          computes the `k`-th Bender--Knuth involution as defined above.
          When an iterable, this computes the composition of the `k`-th
          Bender--Knuth switches at row `i` over all `i` in ``rows``. When set
          to an integer `i`, the method computes the `k`-th Bender--Knuth
          switch at row `i`. Note the indexing of the rows starts with `1`.

        - ``check`` -- (Default: ``True``) Check to make sure ``self`` is
          semistandard. Set to ``False`` to avoid this check.

        OUTPUT:

        The image of ``self`` under either the `k`-th Bender--Knuth
        involution, the `k`-th Bender--Knuth switch at a certain row, or
        the composition of such switches, as detailed in the INPUT section.

        EXAMPLES::

            sage: t = Tableau([[1,1,3,4,4,5,6,7],[2,2,4,6,7,7,7],[3,4,5,8,8,9],[6,6,7,10],[7,8,8,11],[8]])
            sage: t.bender_knuth_involution(1) == t
            True
            sage: t.bender_knuth_involution(2)
            [[1, 1, 2, 4, 4, 5, 6, 7], [2, 3, 4, 6, 7, 7, 7], [3, 4, 5, 8, 8, 9], [6, 6, 7, 10], [7, 8, 8, 11], [8]]
            sage: t.bender_knuth_involution(3)
            [[1, 1, 3, 3, 3, 5, 6, 7], [2, 2, 4, 6, 7, 7, 7], [3, 4, 5, 8, 8, 9], [6, 6, 7, 10], [7, 8, 8, 11], [8]]
            sage: t.bender_knuth_involution(4)
            [[1, 1, 3, 4, 5, 5, 6, 7], [2, 2, 4, 6, 7, 7, 7], [3, 5, 5, 8, 8, 9], [6, 6, 7, 10], [7, 8, 8, 11], [8]]
            sage: t.bender_knuth_involution(5)
            [[1, 1, 3, 4, 4, 5, 6, 7], [2, 2, 4, 5, 7, 7, 7], [3, 4, 6, 8, 8, 9], [5, 5, 7, 10], [7, 8, 8, 11], [8]]
            sage: t.bender_knuth_involution(666) == t
            True
            sage: t.bender_knuth_involution(4, 2) == t
            True
            sage: t.bender_knuth_involution(4, 3)
            [[1, 1, 3, 4, 4, 5, 6, 7], [2, 2, 4, 6, 7, 7, 7], [3, 5, 5, 8, 8, 9], [6, 6, 7, 10], [7, 8, 8, 11], [8]]

        The ``rows`` keyword can be an iterator::

            sage: t.bender_knuth_involution(6, iter([1,2])) == t
            False
            sage: t.bender_knuth_involution(6, iter([3,4])) == t
            True

        The Bender--Knuth involution is an involution::

            sage: T = SemistandardTableaux(shape=[3,1,1], max_entry=4)
            sage: all(all(t.bender_knuth_involution(k).bender_knuth_involution(k) == t for k in range(1,5)) for t in T)
            True

        The same holds for the single switches::

            sage: all(all(t.bender_knuth_involution(k, j).bender_knuth_involution(k, j) == t for k in range(1,5) for j in range(1, 5)) for t in T)
            True

        Locality of the Bender--Knuth involutions::

            sage: all(all(t.bender_knuth_involution(k).bender_knuth_involution(l) == t.bender_knuth_involution(l).bender_knuth_involution(k) for k in range(1,5) for l in range(1,5) if abs(k - l) > 1) for t in T)
            True

        Coxeter relation of the Bender--Knuth involutions (they have the form
        `(ab)^6 = 1`)::

            sage: p = lambda t, k: t.bender_knuth_involution(k).bender_knuth_involution(k + 1)
            sage: all(all(p(p(p(p(p(p(t,k),k),k),k),k),k) == t for k in range(1,5)) for t in T)
            True

        TESTS::

            sage: t = Tableau([])
            sage: t.bender_knuth_involution(3)
            []
        """
        if check and self not in SemistandardTableaux():
            raise ValueError("the tableau must be semistandard")
        from sage.combinat.skew_tableau import SkewTableau
        sk = SkewTableau(self).bender_knuth_involution(k, rows, False)
        return SemistandardTableaux()(list(sk))

    @combinatorial_map(name ='reading word permutation')
    def reading_word_permutation(self):
        """
        Return the permutation obtained by reading the entries of the
        standardization of ``self`` row by row, starting with the
        bottommost row (in English notation).

        EXAMPLES::

            sage: StandardTableau([[1,2],[3,4]]).reading_word_permutation()
            [3, 4, 1, 2]

        Check that :trac:`14724` is fixed::

            sage: SemistandardTableau([[1,1]]).reading_word_permutation()
            [1, 2]
        """
        return permutation.Permutation(self.standardization().to_word())

    def entries(self):
        """
        Return the tuple of all entries of ``self``, in the order obtained
        by reading across the rows from top to bottom (in English
        notation).

        EXAMPLES::

            sage: t = Tableau([[1,3], [2]])
            sage: t.entries()
            (1, 3, 2)
        """
        return sum(self, ())

    def entry(self, cell):
        """
        Returns the entry of cell ``cell`` in the tableau ``self``. Here,
        ``cell`` should be given as a tuple `(i,j)` of zero-based
        coordinates (so the northwesternmost cell in English notation
        is `(0,0)`).

        EXAMPLES::

            sage: t = Tableau([[1,2],[3,4]])
            sage: t.entry( (0,0) )
            1
            sage: t.entry( (1,1) )
            4
        """
        i,j = cell
        return self[i][j]

    def weight(self):
        r"""
        Return the weight of the tableau ``self``. Trailing zeroes are
        omitted when returning the weight.

        The weight of a tableau `T` is the sequence `(a_1, a_2, a_3, \ldots )`,
        where `a_k` is the number of entries of `T` equal to `k`. This
        sequence contains only finitely many nonzero entries.

        The weight of a tableau `T` is the same as the weight of the
        reading word of `T`, for any reading order.

        EXAMPLES::

            sage: Tableau([[1,2],[3,4]]).weight()
            [1, 1, 1, 1]

            sage: Tableau([]).weight()
            []

            sage: Tableau([[1,3,3,7],[4,2],[2,3]]).weight()
            [1, 2, 3, 1, 0, 0, 1]

        TESTS:

        We check that this agrees with going to the word::

            sage: t = Tableau([[1,3,4,7],[6,2],[2,3]])
            sage: def by_word(T):
            ....:     ed = T.to_word().evaluation_dict()
            ....:     m = max(ed.keys()) + 1
            ....:     return [ed.get(k,0) for k in range(1,m)]
            sage: by_word(t) == t.weight()
            True
            sage: SST = SemistandardTableaux(shape=[3,1,1])
            sage: all(by_word(t) == t.weight() for t in SST)
            True
        """
        if len(self) == 0:
            return []
        m = max(max(row) for row in self)
        res = [0] * m
        for row in self:
            for i in row:
                if i > 0:
                    res[i - 1] += 1
        return res

    evaluation = weight

    def is_row_strict(self):
        """
        Return ``True`` if ``self`` is a row strict tableau and ``False``
        otherwise.

        A tableau is row strict if the entries in each row are in
        (strictly) increasing order.

        EXAMPLES::

            sage: Tableau([[1, 3], [2, 4]]).is_row_strict()
            True
            sage: Tableau([[1, 2], [2, 4]]).is_row_strict()
            True
            sage: Tableau([[2, 3], [2, 4]]).is_row_strict()
            True
            sage: Tableau([[5, 3], [2, 4]]).is_row_strict()
            False
        """
        return all(row[i]<row[i+1] for row in self for i in range(len(row)-1))

    def is_column_strict(self):
        """
        Return ``True`` if ``self`` is a column strict tableau and ``False``
        otherwise.

        A tableau is column strict if the entries in each column are in
        (strictly) increasing order.

        EXAMPLES::

            sage: Tableau([[1, 3], [2, 4]]).is_column_strict()
            True
            sage: Tableau([[1, 2], [2, 4]]).is_column_strict()
            True
            sage: Tableau([[2, 3], [2, 4]]).is_column_strict()
            False
            sage: Tableau([[5, 3], [2, 4]]).is_column_strict()
            False
            sage: Tableau([]).is_column_strict()
            True
            sage: Tableau([[1, 4, 2]]).is_column_strict()
            True
            sage: Tableau([[1, 4, 2], [2, 5]]).is_column_strict()
            True
            sage: Tableau([[1, 4, 2], [2, 3]]).is_column_strict()
            False
        """
        def tworow(a, b):
            return all(a[i] < b_i for i, b_i in enumerate(b))
        return all(tworow(self[r], self[r+1]) for r in range(len(self)-1))

    def is_standard(self):
        """
        Return ``True`` if ``self`` is a standard tableau and ``False``
        otherwise.

        EXAMPLES::

            sage: Tableau([[1, 3], [2, 4]]).is_standard()
            True
            sage: Tableau([[1, 2], [2, 4]]).is_standard()
            False
            sage: Tableau([[2, 3], [2, 4]]).is_standard()
            False
            sage: Tableau([[5, 3], [2, 4]]).is_standard()
            False
        """
        entries=sorted(self.entries())
        return entries==range(1,self.size()+1) and self.is_row_strict() and self.is_column_strict()

    def is_increasing(self):
        """
        Return ``True`` if ``self`` is an increasing tableau and
        ``False`` otherwise.

        A tableau is increasing if it is both row strict and column strict.

        EXAMPLES::

            sage: Tableau([[1, 3], [2, 4]]).is_increasing()
            True
            sage: Tableau([[1, 2], [2, 4]]).is_increasing()
            True
            sage: Tableau([[2, 3], [2, 4]]).is_increasing()
            False
            sage: Tableau([[5, 3], [2, 4]]).is_increasing()
            False
            sage: Tableau([[1, 2, 3], [2, 3], [3]]).is_increasing()
            True
        """
        return self.is_row_strict() and self.is_column_strict()

    def is_rectangular(self):
        """
        Return ``True`` if the tableau ``self`` is rectangular and
        ``False`` otherwise.

        EXAMPLES::

            sage: Tableau([[1,2],[3,4]]).is_rectangular()
            True
            sage: Tableau([[1,2,3],[4,5],[6]]).is_rectangular()
            False
            sage: Tableau([]).is_rectangular()
            True
        """
        if len(self) == 0:
            return True
        return len(self[-1]) == len(self[0])

    def vertical_flip(self):
        """
        Return the tableau obtained by vertically flipping the tableau ``self``.

        This only works for rectangular tableaux.

        EXAMPLES::

            sage: Tableau([[1,2],[3,4]]).vertical_flip()
            [[3, 4], [1, 2]]
        """
        if not self.is_rectangular():
            raise TypeError("the tableau must be rectangular to use vertical_flip()")

        return Tableau([row for row in reversed(self)])

    def rotate_180(self):
        """
        Return the tableau obtained by rotating ``self`` by `180` degrees.

        This only works for rectangular tableaux.

        EXAMPLES::

            sage: Tableau([[1,2],[3,4]]).rotate_180()
            [[4, 3], [2, 1]]
        """
        if not self.is_rectangular():
            raise TypeError("the tableau must be rectangular to use rotate_180()")

        return Tableau([ [l for l in reversed(row)] for row in reversed(self) ])

    def cells(self):
        """
        Return a list of the coordinates of the cells of ``self``.

        Coordinates start at `0`, so the northwesternmost cell (in
        English notation) has coordinates `(0, 0)`.

        EXAMPLES::

            sage: Tableau([[1,2],[3,4]]).cells()
            [(0, 0), (0, 1), (1, 0), (1, 1)]
        """
        s = []
        for i, row in enumerate(self):
            s += [ (i,j) for j in range(len(row)) ]
        return s

    def cells_containing(self, i):
        r"""
        Return the list of cells in which the letter `i` appears in the
        tableau ``self``. The list is ordered with cells appearing from
        left to right.

        Cells are given as pairs of coordinates `(a, b)`, where both
        rows and columns are counted from `0` (so `a = 0` means the cell
        lies in the leftmost column of the tableau, etc.).

        EXAMPLES::

            sage: t = Tableau([[1,1,3],[2,3,5],[4,5]])
            sage: t.cells_containing(5)
            [(2, 1), (1, 2)]
            sage: t.cells_containing(4)
            [(2, 0)]
            sage: t.cells_containing(6)
            []

            sage: t = Tableau([[1,1,2,4],[2,4,4],[4]])
            sage: t.cells_containing(4)
            [(2, 0), (1, 1), (1, 2), (0, 3)]

            sage: t = Tableau([[1,1,2,8,9],[2,5,6,11],[3,7,7,13],[4,8,9],[5],[13],[14]])
            sage: t.cells_containing(8)
            [(3, 1), (0, 3)]

            sage: Tableau([]).cells_containing(3)
            []
        """
        cell_list = []
        for r in range(len(self)-1, -1, -1):
            rth_row = self[r]
            for c,val in enumerate(rth_row):
                if val == i:
                    cell_list.append((r,c))
        return cell_list

    def leq(self, secondtab):
        """
        Check whether each entry of ``self`` is less-or-equal to the
        corresponding entry of a further tableau ``secondtab``.

        INPUT:

        - ``secondtab`` -- a tableau of the same shape as ``self``

        EXAMPLES:

            sage: T = Tableau([[1, 2], [3]])
            sage: S = Tableau([[1, 3], [3]])
            sage: G = Tableau([[2, 1], [4]])
            sage: H = Tableau([[1, 2], [4]])
            sage: T.leq(S)
            True
            sage: T.leq(T)
            True
            sage: T.leq(G)
            False
            sage: T.leq(H)
            True
            sage: S.leq(T)
            False
            sage: S.leq(G)
            False
            sage: S.leq(H)
            False
            sage: G.leq(H)
            False
            sage: H.leq(G)
            False

        TESTS::

            sage: StandardTableau(T).leq(S)
            True
            sage: T.leq(SemistandardTableau(S))
            True
        """
        if not secondtab in Tableaux():
            raise TypeError("{} must be a tableau".format(secondtab))
        sh = self.shape()
        if sh != secondtab.shape():
            raise TypeError("the tableaux must be the same shape")
        return all( self[a][b] <= secondtab[a][b] for a in xrange(len(self))
                                                  for b in xrange(len(self[a])) )

    def k_weight(self, k):
        r"""
        Return the `k`-weight of ``self``.

        A tableau has `k`-weight `\alpha = (\alpha_1, ..., \alpha_n)`
        if there are exactly `\alpha_i` distinct residues for the
        cells occupied by the letter `i` for each `i`.  The residue
        of a cell in position `(a,b)` is `a-b` modulo `k+1`.

        This definition is the one used in [Ive2012]_ (p. 12).

        REFERENCES:

        .. [Ive2012] S. Iveson,
           *Tableaux on `k + 1`-cores, reduced words for affine 
           permutations, and `k`-Schur expansions*,
           Operators on `k`-tableaux and the `k`-Littlewood-Richardson
           rule for a special case,
           UC Berkeley: Mathematics,  Ph.D. Thesis,
           https://escholarship.org/uc/item/7pd1v1b5

        EXAMPLES::

            sage: Tableau([[1,2],[2,3]]).k_weight(1)
            [1, 1, 1]
            sage: Tableau([[1,2],[2,3]]).k_weight(2)
            [1, 2, 1]
            sage: t = Tableau([[1,1,1,2,5],[2,3,6],[3],[4]])
            sage: t.k_weight(1)
            [2, 1, 1, 1, 1, 1]
            sage: t.k_weight(2)
            [3, 2, 2, 1, 1, 1]
            sage: t.k_weight(3)
            [3, 1, 2, 1, 1, 1]
            sage: t.k_weight(4)
            [3, 2, 2, 1, 1, 1]
            sage: t.k_weight(5)
            [3, 2, 2, 1, 1, 1]
        """
        res = []
        w = self.weight()
        s = self.cells()

        for l in range(1,len(w)+1):
            new_s = [(i,j) for i,j in s if self[i][j] == l]

            #If there are no elements that meet the condition
            if new_s == []:
                res.append(0)
                continue
            x = uniq([ (i-j)%(k+1) for i,j in new_s ])
            res.append(len(x))

        return res

    def is_k_tableau(self, k):
        r"""
        Checks whether ``self`` is a valid weak `k`-tableau.

        EXAMPLES::

            sage: t = Tableau([[1,2,3],[2,3],[3]])
            sage: t.is_k_tableau(3)
            True
            sage: t = Tableau([[1,1,3],[2,2],[3]])
            sage: t.is_k_tableau(3)
            False
        """
        shapes = self.to_chain()
        kshapes = [ la.k_conjugate(k) for la in shapes ]
        return all( kshapes[i+1].contains(kshapes[i]) for i in range(len(shapes)-1) )

    def restrict(self, n):
        """
        Return the restriction of the semistandard tableau ``self``
        to ``n``. If possible, the restricted tableau will have the same
        parent as this tableau.

        If `T` is a semistandard tableau and `n` is a nonnegative integer,
        then the restriction of `T` to `n` is defined as the
        (semistandard) tableau obtained by removing all cells filled with
        entries greater than `n` from `T`.

        .. NOTE::

            If only the shape of the restriction, rather than the whole
            restriction, is needed, then the faster method
            :meth:`restriction_shape` is preferred.

        EXAMPLES::

            sage: Tableau([[1,2],[3],[4]]).restrict(3)
            [[1, 2], [3]]
            sage: StandardTableau([[1,2],[3],[4]]).restrict(2)
            [[1, 2]]
            sage: Tableau([[1,2,3],[2,4,4],[3]]).restrict(0)
            []
            sage: Tableau([[1,2,3],[2,4,4],[3]]).restrict(2)
            [[1, 2], [2]]
            sage: Tableau([[1,2,3],[2,4,4],[3]]).restrict(3)
            [[1, 2, 3], [2], [3]]
            sage: Tableau([[1,2,3],[2,4,4],[3]]).restrict(5)
            [[1, 2, 3], [2, 4, 4], [3]]

        If possible the restricted tableau will belong to the same category as
        the original tableau::

            sage: S=StandardTableau([[1,2,4,7],[3,5],[6]]); S.category()
            Category of elements of Standard tableaux
            sage: S.restrict(4).category()
            Category of elements of Standard tableaux
            sage: SS=StandardTableaux([4,2,1])([[1,2,4,7],[3,5],[6]]); SS.category()
            Category of elements of Standard tableaux of shape [4, 2, 1]
            sage: SS.restrict(4).category()
            Category of elements of Standard tableaux

            sage: Tableau([[1,2],[3],[4]]).restrict(3)
            [[1, 2], [3]]
            sage: Tableau([[1,2],[3],[4]]).restrict(2)
            [[1, 2]]
            sage: SemistandardTableau([[1,1],[2]]).restrict(1)
            [[1, 1]]
            sage: _.category()
            Category of elements of Semistandard tableaux
        """
        res = [ [y for y in row if y <= n] for row in self ]
        res = [row for row in res if row]
        # attempt to return a tableau of the same type
        try:
            return self.parent()( res )
        except Exception:
            try:
                return self.parent().Element( res )
            except Exception:
                return Tableau(res)

    def restriction_shape(self, n):
        """
        Return the shape of the restriction of the semistandard tableau
        ``self`` to ``n``.

        If `T` is a semistandard tableau and `n` is a nonnegative integer,
        then the restriction of `T` to `n` is defined as the
        (semistandard) tableau obtained by removing all cells filled with
        entries greater than `n` from `T`.

        This method computes merely the shape of the restriction. For
        the restriction itself, use :meth:`restrict`.

        EXAMPLES::

            sage: Tableau([[1,2],[2,3],[3,4]]).restriction_shape(3)
            [2, 2, 1]
            sage: StandardTableau([[1,2],[3],[4],[5]]).restriction_shape(2)
            [2]
            sage: Tableau([[1,3,3,5],[2,4,4],[17]]).restriction_shape(0)
            []
            sage: Tableau([[1,3,3,5],[2,4,4],[17]]).restriction_shape(2)
            [1, 1]
            sage: Tableau([[1,3,3,5],[2,4,4],[17]]).restriction_shape(3)
            [3, 1]
            sage: Tableau([[1,3,3,5],[2,4,4],[17]]).restriction_shape(5)
            [4, 3]

            sage: all( T.restriction_shape(i) == T.restrict(i).shape()
            ....:      for T in StandardTableaux(5) for i in range(1, 5) )
            True
        """
        from sage.combinat.partition import Partition
        res = [len([y for y in row if y <= n]) for row in self]
        return Partition(res)

    def to_chain(self, max_entry=None):
        """
        Return the chain of partitions corresponding to the (semi)standard
        tableau ``self``.

        The optional keyword parameter ``max_entry`` can be used to
        customize the length of the chain. Specifically, if this parameter
        is set to a nonnegative integer ``n``, then the chain is
        constructed from the positions of the letters `1, 2, \ldots, n`
        in the tableau.

        EXAMPLES::

            sage: Tableau([[1,2],[3],[4]]).to_chain()
            [[], [1], [2], [2, 1], [2, 1, 1]]
            sage: Tableau([[1,1],[2]]).to_chain()
            [[], [2], [2, 1]]
            sage: Tableau([[1,1],[3]]).to_chain()
            [[], [2], [2], [2, 1]]
            sage: Tableau([]).to_chain()
            [[]]
            sage: Tableau([[1,1],[2],[3]]).to_chain(max_entry=2)
            [[], [2], [2, 1]]
            sage: Tableau([[1,1],[2],[3]]).to_chain(max_entry=3)
            [[], [2], [2, 1], [2, 1, 1]]
            sage: Tableau([[1,1],[2],[3]]).to_chain(max_entry=4)
            [[], [2], [2, 1], [2, 1, 1], [2, 1, 1]]
            sage: Tableau([[1,1,2],[2,3],[4,5]]).to_chain(max_entry=6)
            [[], [2], [3, 1], [3, 2], [3, 2, 1], [3, 2, 2], [3, 2, 2]]
        """
        if max_entry is None:
            if len(self) == 0:
                max_entry = 0
            else:
                max_entry = max(max(row) for row in self)
        return [self.restriction_shape(k) for k in range(max_entry+1)]

    @combinatorial_map(name='to Gelfand-Tsetlin pattern')
    def to_Gelfand_Tsetlin_pattern(self):
        """
        Return the :class:`Gelfand-Tsetlin pattern <GelfandTsetlinPattern>`
        corresponding to ``self`` when semistandard.

        EXAMPLES::

            sage: T = Tableau([[1,2,3],[2,3],[3]])
            sage: G = T.to_Gelfand_Tsetlin_pattern(); G
            [[3, 2, 1], [2, 1], [1]]
            sage: G.to_tableau() == T
            True
            sage: T = Tableau([[1,3],[2]])
            sage: T.to_Gelfand_Tsetlin_pattern()
            [[2, 1, 0], [1, 1], [1]]
        """
        from sage.combinat.gelfand_tsetlin_patterns import GelfandTsetlinPatterns
        return GelfandTsetlinPatterns()(self)

    def anti_restrict(self, n):
        """
        Return the skew tableau formed by removing all of the cells from
        ``self`` that are filled with a number at most `n`.

        EXAMPLES::

            sage: t = Tableau([[1,2,3],[4,5]]); t
            [[1, 2, 3], [4, 5]]
            sage: t.anti_restrict(1)
            [[None, 2, 3], [4, 5]]
            sage: t.anti_restrict(2)
            [[None, None, 3], [4, 5]]
            sage: t.anti_restrict(3)
            [[None, None, None], [4, 5]]
            sage: t.anti_restrict(4)
            [[None, None, None], [None, 5]]
            sage: t.anti_restrict(5)
            [[None, None, None], [None, None]]
        """
        t_new = [[None if g <= n else g for g in row] for row in self]
        from sage.combinat.skew_tableau import SkewTableau
        return SkewTableau(t_new)

    def to_list(self):
        """
        Return ``self`` as a list of lists (not tuples!).

        EXAMPLES::

            sage: t = Tableau([[1,2],[3,4]])
            sage: l = t.to_list(); l
            [[1, 2], [3, 4]]
            sage: l[0][0] = 2
            sage: t
            [[1, 2], [3, 4]]
        """
        return [list(row) for row in self]

    def bump(self, x):
        """
        Insert ``x`` into ``self`` using Schensted's row-bumping (or
        row-insertion) algorithm.

        EXAMPLES::

            sage: t = Tableau([[1,2],[3]])
            sage: t.bump(1)
            [[1, 1], [2], [3]]
            sage: t
            [[1, 2], [3]]
            sage: t.bump(2)
            [[1, 2, 2], [3]]
            sage: t.bump(3)
            [[1, 2, 3], [3]]
            sage: t
            [[1, 2], [3]]
            sage: t = Tableau([[1,2,2,3],[2,3,5,5],[4,4,6],[5,6]])
            sage: t.bump(2)
            [[1, 2, 2, 2], [2, 3, 3, 5], [4, 4, 5], [5, 6, 6]]
            sage: t.bump(1)
            [[1, 1, 2, 3], [2, 2, 5, 5], [3, 4, 6], [4, 6], [5]]
        """
        to_insert = x
        new_t = self.to_list()
        for row in new_t:
            i = 0
            #try to insert to_insert into row
            while i < len(row):
                if to_insert < row[i]:
                    t = to_insert
                    to_insert = row[i]
                    row[i] = t
                    break
                i += 1

            #if we haven't already inserted to_insert
            #append it to the end of row
            if i == len(row):
                row.append(to_insert)
                if isinstance(self, SemistandardTableau):
                    return SemistandardTableau(new_t)
                return Tableau(new_t)
        #if we got here, we are at the end of the tableau
        #add to_insert as the last row
        new_t.append([to_insert])
        if isinstance(self, SemistandardTableau):
            return SemistandardTableau(new_t)
        return Tableau(new_t)

    def schensted_insert(self, i, left=False):
        """
        Insert ``i`` into ``self`` using Schensted's row-bumping (or
        row-insertion) algorithm.

        INPUT:

        - ``i`` -- a number to insert
        - ``left`` -- (default: ``False``) boolean; if set to
          ``True``, the insertion will be done from the left. That
          is, if one thinks of the algorithm as appending a letter
          to the reading word of ``self``, we append the letter to
          the left instead of the right

        EXAMPLES::

            sage: t = Tableau([[3,5],[7]])
            sage: t.schensted_insert(8)
            [[3, 5, 8], [7]]
            sage: t.schensted_insert(8, left=True)
            [[3, 5], [7], [8]]
        """
        if left:
            return self._left_schensted_insert(i)
        else:
            return self.bump(i)

    def _left_schensted_insert(self, letter):
        """
        EXAMPLES::

            sage: t = Tableau([[3,5],[7]])
            sage: t._left_schensted_insert(8)
            [[3, 5], [7], [8]]
            sage: t._left_schensted_insert(6)
            [[3, 5], [6, 7]]
            sage: t._left_schensted_insert(2)
            [[2, 3, 5], [7]]
        """
        h = len(self)
        if h == 0:
            return Tableau([[letter]])
        h1 = h + 1
        rep = self.to_list()
        rep.reverse()

        width = len(rep[h-1])
        heights = self._heights() + [h1]

        for j in range(1, width+2):
            i = heights[j-1]
            while i != h1 and rep[i-1][j-1] >= letter:
                i += 1
            if i == heights[j-1]: #add on top of column j
                if j == 1:
                    rep = [[letter]] + rep
                else:
                    rep[i-2].append(letter)
                break
            elif i == h1 and j == width: #add on right of line i
                if rep[i-2][j-1] < letter:
                    rep[i-2].append(letter)
                else:
                    new_letter = rep[i-2][j-1]
                    rep[i-2][j-1] = letter
                    rep[i-2].append(new_letter)
                break
            else:
                new_letter = rep[i-2][j-1]
                rep[i-2][j-1] = letter
                letter = new_letter

        rep.reverse()
        return Tableau(rep)

    def insert_word(self, w, left=False):
        """
        Insert the word ``w`` into the tableau ``self`` letter by letter
        using Schensted insertion. By default, the word ``w`` is being
        processed from left to right, and the insertion used is row
        insertion. If the optional keyword ``left`` is set to ``True``,
        the word ``w`` is being processed from right to left, and column
        insertion is used instead.

        EXAMPLES::

            sage: t0 = Tableau([])
            sage: w = [1,1,2,3,3,3,3]
            sage: t0.insert_word(w)
            [[1, 1, 2, 3, 3, 3, 3]]
            sage: t0.insert_word(w,left=True)
            [[1, 1, 2, 3, 3, 3, 3]]
            sage: w.reverse()
            sage: t0.insert_word(w)
            [[1, 1, 3, 3], [2, 3], [3]]
            sage: t0.insert_word(w,left=True)
            [[1, 1, 3, 3], [2, 3], [3]]
            sage: t1 = Tableau([[1,3],[2]])
            sage: t1.insert_word([4,5])
            [[1, 3, 4, 5], [2]]
            sage: t1.insert_word([4,5], left=True)
            [[1, 3], [2, 5], [4]]
        """
        if left:
            w = [i for i in reversed(w)]
        res = self
        for i in w:
            res = res.schensted_insert(i,left=left)
        return res

    def bump_multiply(left, right):
        """
        Multiply two tableaux using Schensted's bump.

        This product makes the set of semistandard tableaux into an
        associative monoid. The empty tableau is the unit in this monoid.
        See pp. 11-12 of [Ful1997]_.

        The same product operation is implemented in a different way in
        :meth:`slide_multiply`.

        EXAMPLES::

            sage: t = Tableau([[1,2,2,3],[2,3,5,5],[4,4,6],[5,6]])
            sage: t2 = Tableau([[1,2],[3]])
            sage: t.bump_multiply(t2)
            [[1, 1, 2, 2, 3], [2, 2, 3, 5], [3, 4, 5], [4, 6, 6], [5]]
        """
        if not isinstance(right, Tableau):
            raise TypeError("right must be a Tableau")

        row = len(right)
        product = Tableau([list(a) for a in left])   # create deep copy of left
        while row > 0:
            row -= 1
            for i in right[row]:
                product = product.bump(i)
        return product

    def slide_multiply(left, right):
        """
        Multiply two tableaux using jeu de taquin.

        This product makes the set of semistandard tableaux into an
        associative monoid. The empty tableau is the unit in this monoid.

        See pp. 15 of [Ful1997]_.

        The same product operation is implemented in a different way in
        :meth:`bump_multiply`.

        EXAMPLES::

            sage: t = Tableau([[1,2,2,3],[2,3,5,5],[4,4,6],[5,6]])
            sage: t2 = Tableau([[1,2],[3]])
            sage: t.slide_multiply(t2)
            [[1, 1, 2, 2, 3], [2, 2, 3, 5], [3, 4, 5], [4, 6, 6], [5]]
        """
        st = []
        if len(left) == 0:
            return right
        else:
            l = len(left[0])

        for row in right:
            st.append((None,)*l + row)
        for row in left:
            st.append(row)

        from sage.combinat.skew_tableau import SkewTableau
        return SkewTableau(st).rectify()

    def _slide_up(self, c):
        r"""
        Auxiliary method used for promotion, which removes cell `c` from ``self``,
        slides the letters of ``self`` up using jeu de taquin slides, and
        then fills the empty cell at `(0,0)` with the value `0`.

        TESTS::

            sage: t = Tableau([[1,1,2],[2,3,5],[4,5]])
            sage: t._slide_up((2,1))
            [[0, 1, 2], [1, 3, 5], [2, 4]]

            sage: t._slide_up((1,2))
            [[0, 1, 2], [1, 2, 3], [4, 5]]

            sage: t = Tableau([[1,1,3],[2,3,5],[4,5]])
            sage: t._slide_up((1,2))
            [[0, 1, 1], [2, 3, 3], [4, 5]]
        """
        new_st = self.to_list()
        spotl, spotc = c
        while [spotl, spotc] != [0,0]:
            #once moving box is in first column, just move letters up
            #(French notation!)
            if spotc == 0:
                new_st[spotl][spotc] = new_st[spotl-1][spotc]
                spotl -= 1
                continue
            #once moving box is in first row, just move letters up
            elif spotl == 0:
                new_st[spotl][spotc] = new_st[spotl][spotc-1]
                spotc -= 1
                continue
            else:
                #If we get to this stage, we need to compare
                below = new_st[spotl-1][spotc]
                left = new_st[spotl][spotc-1]
                if below >= left:
                    #Swap with the cell below
                    new_st[spotl][spotc] = new_st[spotl-1][spotc]
                    spotl -= 1
                    continue
                else:
                    #Swap with the cell to the left
                    new_st[spotl][spotc] = new_st[spotl][spotc-1]
                    spotc -= 1
                    continue
        #set box in position (0,0) to 0
        new_st[0][0] = 0
        return Tableau(new_st)

    def _slide_down(self, c, n):
        r"""
        Auxiliary method used for promotion, which removes cell `c` from ``self``,
        slides the letters of ``self`` down using jeu de taquin slides, and
        then fills the empty cell with the value `n + 2`.

        When the entries of ``self`` are positive integers, and cell `c` is
        filled with `1`, then the position of `c` is irrelevant.

        TESTS::

            sage: t = Tableau([[1,1,2],[2,3,5],[4,5]])
            sage: t._slide_down((0, 0), 8)
            [[1, 2, 5], [2, 3, 10], [4, 5]]

            sage: t._slide_down((0, 1), 8)
            [[1, 2, 5], [2, 3, 10], [4, 5]]

            sage: t = Tableau([[1,1,2,2,2,3],[2,2,4,6,6],[4,4,5,7],[5,8]])
            sage: t._slide_down((0, 1), 9)
            [[1, 2, 2, 2, 2, 3], [2, 4, 4, 6, 6], [4, 5, 7, 11], [5, 8]]
        """
        new_st = self.to_list()
        #new_st is a deep copy of self, so as not to mess around with self.
        new_st_shape = [len(x) for x in self]
        spotl, spotc = c
        #spotl and spotc are the coordinates of the wandering hole.
        #All comments and variable names below refer to French notation.
        while True:
            #"right_neighbor" and "upper_neighbor" refer to neighbors of the
            #hole.
            go_right = None
            if len(new_st_shape) > spotl + 1 and new_st_shape[spotl + 1] >= spotc + 1:
                upper_neighbor = new_st[spotl + 1][spotc]
                go_right = False
            if new_st_shape[spotl] != spotc + 1:
                right_neighbor = new_st[spotl][spotc + 1]
                if go_right is None or upper_neighbor > right_neighbor:
                    go_right = True
            if go_right == True:
                new_st[spotl][spotc] = right_neighbor
                spotc += 1
            elif go_right == False:
                new_st[spotl][spotc] = upper_neighbor
                spotl += 1
            else:
                break
        new_st[spotl][spotc] = n + 2
        return Tableau(new_st)

    def promotion_inverse(self, n):
        """
        Return the image of ``self`` under the inverse promotion operator.

        .. WARNING::

            You might know this operator as the promotion operator
            (without "inverse") -- literature does not agree on the
            name.

        The inverse promotion operator, applied to a tableau `t`, does the
        following:

        Iterate over all letters `1` in the tableau `t`, from right to left.
        For each of these letters, do the following:

        - Remove the letter from `t`, thus leaving a hole where it used to be.

        - Apply jeu de taquin to move this hole northeast (in French notation)
          until it reaches the outer boundary of `t`.

        - Fill `n+2` into the hole once jeu de taquin has completed.

        Once this all is done, subtract `1` from each letter in the tableau.
        This is not always well-defined. Restricted to the class of
        semistandard tableaux whose entries are all `\leq n + 1`, this is the
        usual inverse promotion operator defined on this class.

        When ``self`` is a standard tableau of size ``n + 1``, this definition of
        inverse promotion is the map called "promotion" in [Sg2011]_ (p. 23) and
        in [Stan2009]_, and is the inverse of the map called "promotion" in
        [Hai1992]_ (p. 90).

        .. WARNING::

            To my (Darij's) knowledge, the fact that the above "inverse
            promotion operator" really is the inverse of the promotion
            operator :meth:`promotion` for semistandard tableaux has never
            been proven in literature. Corrections are welcome.

        EXAMPLES::

            sage: t = Tableau([[1,2],[3,3]])
            sage: t.promotion_inverse(2)
            [[1, 2], [2, 3]]

            sage: t = Tableau([[1,2],[2,3]])
            sage: t.promotion_inverse(2)
            [[1, 1], [2, 3]]

            sage: t = Tableau([[1,2,5],[3,3,6],[4,7]])
            sage: t.promotion_inverse(8)
            [[1, 2, 4], [2, 5, 9], [3, 6]]

            sage: t = Tableau([])
            sage: t.promotion_inverse(2)
            []

        TESTS:

        We check the equivalence of two definitions of inverse promotion
        on semistandard tableaux::

            sage: ST = SemistandardTableaux(shape=[4,2,1], max_entry=7)
            sage: def bk_promotion_inverse7(st):
            ....:     st2 = st
            ....:     for i in range(1, 7):
            ....:         st2 = st2.bender_knuth_involution(i, check=False)
            ....:     return st2
            sage: all( bk_promotion_inverse7(st) == st.promotion_inverse(6) for st in ST ) # long time
            True
            sage: ST = SemistandardTableaux(shape=[2,2,2], max_entry=7)
            sage: all( bk_promotion_inverse7(st) == st.promotion_inverse(6) for st in ST ) # long time
            True

        A test for :trac:`13203`::

            sage: T = Tableau([[1]])
            sage: type(T.promotion_inverse(2)[0][0])
            <type 'sage.rings.integer.Integer'>
        """
        if self.is_rectangular():
            n = Integer(n)
            if self.size() == 0:
                return self
            s = self.shape()[0]
            l = self.weight()[0]
            word = [i-1 for row in reversed(self) for i in row if i>1]
            t = Tableau([])
            t = t.insert_word(word)
            t = t.to_list()
            if l < s:
                for i in range(l):
                    t[len(t)-1].append(n+1)
            else:
                t.append([n+1 for i in range(s)])
            return Tableau(t)
        # Now, the non-rectangular case.
        p = self
        for c in reversed(self.cells_containing(1)):
            p = p._slide_down(c, n)
        return Tableau([[i-1 for i in row] for row in p])

    def promotion(self, n):
        r"""
        Return the image of ``self`` under the promotion operator.

        .. WARNING::

            You might know this operator as the inverse promotion
            operator -- literature does not agree on the name. You
            might also be looking for the Lapointe-Lascoux-Morse
            promotion operator (:meth:`promotion_operator`).

        The promotion operator, applied to a tableau `t`, does the following:

        Iterate over all letters `n+1` in the tableau `t`, from left to right.
        For each of these letters, do the following:

        - Remove the letter from `t`, thus leaving a hole where it used to be.

        - Apply jeu de taquin to move this hole southwest (in French notation)
          until it reaches the inner boundary of `t`.

        - Fill `0` into the hole once jeu de taquin has completed.

        Once this all is done, add `1` to each letter in the tableau.
        This is not always well-defined. Restricted to the class of
        semistandard tableaux whose entries are all `\leq n + 1`, this is the
        usual promotion operator defined on this class.

        When ``self`` is a standard tableau of size ``n + 1``, this definition of
        promotion is precisely the one given in [Hai1992]_ (p. 90). It is the
        inverse of the maps called "promotion" in [Sg2011]_ (p. 23) and in [Stan2009]_.

        .. WARNING::

            To my (Darij's) knowledge, the fact that the above promotion
            operator really is the inverse of the "inverse promotion
            operator" :meth:`promotion_inverse` for semistandard tableaux
            has never been proven in literature. Corrections are welcome.

        REFERENCES:

        .. [Hai1992] Mark D. Haiman,
           *Dual equivalence with applications, including a conjecture of Proctor*,
           Discrete Mathematics 99 (1992), 79-113,
           http://www.sciencedirect.com/science/article/pii/0012365X9290368P

        .. [Sg2011] Bruce E. Sagan,
           *The cyclic sieving phenomenon: a survey*,
           :arXiv:`1008.0790v3`

        EXAMPLES::

            sage: t = Tableau([[1,2],[3,3]])
            sage: t.promotion(2)
            [[1, 1], [2, 3]]

            sage: t = Tableau([[1,1,1],[2,2,3],[3,4,4]])
            sage: t.promotion(3)
            [[1, 1, 2], [2, 2, 3], [3, 4, 4]]

            sage: t = Tableau([[1,2],[2]])
            sage: t.promotion(3)
            [[2, 3], [3]]

            sage: t = Tableau([[1,1,3],[2,2]])
            sage: t.promotion(2)
            [[1, 2, 2], [3, 3]]

            sage: t = Tableau([[1,1,3],[2,3]])
            sage: t.promotion(2)
            [[1, 1, 2], [2, 3]]

            sage: t = Tableau([])
            sage: t.promotion(2)
            []

        TESTS:

        We check the equivalence of two definitions of promotion on
        semistandard tableaux::

            sage: ST = SemistandardTableaux(shape=[3,2,2,1], max_entry=6)
            sage: def bk_promotion6(st):
            ....:     st2 = st
            ....:     for i in range(5, 0, -1):
            ....:         st2 = st2.bender_knuth_involution(i, check=False)
            ....:     return st2
            sage: all( bk_promotion6(st) == st.promotion(5) for st in ST ) # long time
            True
            sage: ST = SemistandardTableaux(shape=[4,4], max_entry=6)
            sage: all( bk_promotion6(st) == st.promotion(5) for st in ST ) # long time
            True

        We also check :meth:`promotion_inverse()` is the inverse
        of :meth:`promotion()`::

            sage: ST = SemistandardTableaux(shape=[3,2,1], max_entry=7)
            sage: all( st.promotion(6).promotion_inverse(6) == st for st in ST ) # long time
            True
        """
        if self.is_rectangular():
            t = self.rotate_180()
            t = [tuple(n+2-i for i in row) for row in t]
            t = Tableau(t).promotion_inverse(n)
            t = [tuple(n+2-i for i in row) for row in t]
            return Tableau(t).rotate_180()
        p = self
        for c in self.cells_containing(n+1):
            p = p._slide_up(c)
        return Tableau([[i+1 for i in row] for row in p])

    def row_stabilizer(self):
        """
        Return the PermutationGroup corresponding to the row stabilizer of
        ``self``.

        This assumes that every integer from `1` to the size of ``self``
        appears exactly once in ``self``.

        EXAMPLES::

            sage: rs = Tableau([[1,2,3],[4,5]]).row_stabilizer()
            sage: rs.order() == factorial(3)*factorial(2)
            True
            sage: PermutationGroupElement([(1,3,2),(4,5)]) in rs
            True
            sage: PermutationGroupElement([(1,4)]) in rs
            False
            sage: rs = Tableau([[1, 2],[3]]).row_stabilizer()
            sage: PermutationGroupElement([(1,2),(3,)]) in rs
            True
            sage: rs.one().domain()
            [1, 2, 3]
            sage: rs = Tableau([[1],[2],[3]]).row_stabilizer()
            sage: rs.order()
            1
            sage: rs = Tableau([[2,4,5],[1,3]]).row_stabilizer()
            sage: rs.order()
            12
            sage: rs = Tableau([]).row_stabilizer()
            sage: rs.order()
            1
        """
        # Ensure that the permutations involve all elements of the
        # tableau, by including the identity permutation on the set [1..k].
        k = self.size()
        gens = [range(1, k+1)]
        for row in self:
            for j in range(0, len(row)-1):
                gens.append( (row[j], row[j+1]) )
        return PermutationGroup( gens )


    def column_stabilizer(self):
        """
        Return the PermutationGroup corresponding to the column stabilizer
        of ``self``.

        This assumes that every integer from `1` to the size of ``self``
        appears exactly once in ``self``.

        EXAMPLES::

            sage: cs = Tableau([[1,2,3],[4,5]]).column_stabilizer()
            sage: cs.order() == factorial(2)*factorial(2)
            True
            sage: PermutationGroupElement([(1,3,2),(4,5)]) in cs
            False
            sage: PermutationGroupElement([(1,4)]) in cs
            True
        """
        return self.conjugate().row_stabilizer()

    def height(self):
        """
        Return the height of ``self``.

        EXAMPLES::

            sage: Tableau([[1,2,3],[4,5]]).height()
            2
            sage: Tableau([[1,2,3]]).height()
            1
            sage: Tableau([]).height()
            0
        """
        return len(self)

    def _heights(self):
        """
        EXAMPLES::

            sage: Tableau([[1,2,3,4],[5,6],[7],[8]])._heights()
            [1, 3, 4, 4]
            sage: Tableau([])._heights()
            []
            sage: Tableau([[1]])._heights()
            [1]
            sage: Tableau([[1,2]])._heights()
            [1, 1]
            sage: Tableau([[1,2],[3],[4]])._heights()
            [1, 3]
        """
        cor = self.corners()
        ncor = len(cor)
        if ncor == 0:
            return []
        k = len(self)
        cor = [ [k-i,j+1]  for i,j in reversed(cor)]

        heights = [1]*(cor[0][1])
        for i in range(1, ncor):
            heights += [ cor[i][0] ]*(cor[i][1]-cor[i-1][1])

        return heights

    def last_letter_lequal(self, tab2):
        """
        Return ``True`` if ``self`` is less than or equal to ``tab2`` in the last
        letter ordering.

        EXAMPLES::

            sage: st = StandardTableaux([3,2])
            sage: f = lambda b: 1 if b else 0
            sage: matrix( [ [ f(t1.last_letter_lequal(t2)) for t2 in st] for t1 in st] )
            [1 1 1 1 1]
            [0 1 1 1 1]
            [0 0 1 1 1]
            [0 0 0 1 1]
            [0 0 0 0 1]
        """
        n = self.size()
        if not isinstance(tab2, Tableau):
            try:
                tab2 = Tableau(tab2)
            except Exception:
                raise TypeError("tab2 must be a standard tableau")

        if tab2.size() != n:
            raise ValueError("tab2 must be the same size as self")

        if self == tab2:
            return True

        for j in range(n, 1, -1):
            self_j_pos = None
            for i in range(len(self)):
                if j in self[i]:
                    self_j_pos = i
                    break

            tab2_j_pos = None
            for i in range(len(tab2)):
                if j in tab2[i]:
                    tab2_j_pos = i
                    break

            if self_j_pos < tab2_j_pos:
                return True
            if tab2_j_pos < self_j_pos:
                return False

    def charge(self):
        r"""
        Return the charge of the reading word of ``self``.  See
        :meth:`~sage.combinat.words.finite_word.FiniteWord_class.charge` for more information.

        EXAMPLES::

            sage: Tableau([[1,1],[2,2],[3]]).charge()
            0
            sage: Tableau([[1,1,3],[2,2]]).charge()
            1
            sage: Tableau([[1,1,2],[2],[3]]).charge()
            1
            sage: Tableau([[1,1,2],[2,3]]).charge()
            2
            sage: Tableau([[1,1,2,3],[2]]).charge()
            2
            sage: Tableau([[1,1,2,2],[3]]).charge()
            3
            sage: Tableau([[1,1,2,2,3]]).charge()
            4
        """
        return self.to_word().charge()

    def cocharge(self):
        r"""
        Return the cocharge of the reading word of ``self``.  See
        :meth:`~sage.combinat.words.finite_word.FiniteWord_class.cocharge` for more information.

        EXAMPLES::

            sage: Tableau([[1,1],[2,2],[3]]).cocharge()
            4
            sage: Tableau([[1,1,3],[2,2]]).cocharge()
            3
            sage: Tableau([[1,1,2],[2],[3]]).cocharge()
            3
            sage: Tableau([[1,1,2],[2,3]]).cocharge()
            2
            sage: Tableau([[1,1,2,3],[2]]).cocharge()
            2
            sage: Tableau([[1,1,2,2],[3]]).cocharge()
            1
            sage: Tableau([[1,1,2,2,3]]).cocharge()
            0
        """
        return self.to_word().cocharge()


    def add_entry(self, cell, m):
        """
        Return the result of setting the entry in cell ``cell`` equal
        to ``m`` in the tableau ``self``.

        This tableau has larger size than ``self`` if ``cell`` does not
        belong to the shape of ``self``; otherwise, the tableau has the
        same shape as ``self`` and has the appropriate entry replaced.

        INPUT:

        - ``cell`` -- a pair of nonnegative integers

        OUTPUT:

        The tableau ``self`` with the entry in cell ``cell`` set to ``m``. This
        entry overwrites an existing entry if ``cell`` already belongs to
        ``self``, or is added to the tableau if ``cell`` is a cocorner of the
        shape ``self``. (Either way, the input is not modified.)

        .. NOTE::

            Both coordinates of ``cell`` are interpreted as starting at `0`.
            So, ``cell == (0, 0)`` corresponds to the northwesternmost cell.

        EXAMPLES::

            sage: s=StandardTableau([[1,2,5],[3,4]]); s.pp()
              1  2  5
              3  4
            sage: t=s.add_entry( (1,2), 6); t.pp()
              1  2  5
              3  4  6
            sage: t.category()
            Category of elements of Standard tableaux
            sage: s.add_entry( (2,0), 6).pp()
              1  2  5
              3  4
              6
            sage: u=s.add_entry( (1,2), 3); u.pp()
              1  2  5
              3  4  3
            sage: u.category()
            Category of elements of Tableaux
            sage: s.add_entry( (2,2),3)
            Traceback (most recent call last):
            ...
            IndexError: (2, 2) is not an addable cell of the tableau

        """
        tab = self.to_list()
        (r, c) = cell
        try:
            tab[r][c] = m   # will work if we are replacing an entry
        except IndexError:
            # Only add a new row if (r,c) is an addable cell (previous code
            # added m to the end of row r independently of the value of c)
            if r >= len(tab):
                if r == len(tab) and c == 0:
                    tab.append([m])
                else:
                    raise IndexError('%s is not an addable cell of the tableau' % ((r,c),))
            else:
                tab_r = tab[r]
                if c == len(tab_r):
                    tab_r.append(m)
                else:
                    raise IndexError('%s is not an addable cell of the tableau' % ((r,c),))

        # attempt to return a tableau of the same type as self
        if tab in self.parent():
            return self.parent()(tab)
        else:
            try:
                return self.parent().Element(tab)
            except Exception:
                return Tableau(tab)


    ##############
    # catabolism #
    ##############

    def catabolism(self):
        """
        Remove the top row of ``self`` and insert it back in using
        column Schensted insertion (starting with the largest letter).

        EXAMPLES::

            sage: Tableau([]).catabolism()
            []
            sage: Tableau([[1,2,3,4,5]]).catabolism()
            [[1, 2, 3, 4, 5]]
            sage: Tableau([[1,1,3,3],[2,3],[3]]).catabolism()
            [[1, 1, 2, 3, 3, 3], [3]]
            sage: Tableau([[1, 1, 2, 3, 3, 3], [3]]).catabolism()
            [[1, 1, 2, 3, 3, 3, 3]]
        """
        h = self.height()
        if h == 0:
            return self
        else:
            #Remove the top row and insert it back in
            return Tableau(self[1:]).insert_word(self[0],left=True)

    def catabolism_sequence(self):
        """
        Perform :meth:`catabolism` on ``self`` until it returns a
        tableau consisting of a single row.

        EXAMPLES::

            sage: t = Tableau([[1,2,3,4,5,6,8],[7,9]])
            sage: t.catabolism_sequence()
            [[[1, 2, 3, 4, 5, 6, 8], [7, 9]],
             [[1, 2, 3, 4, 5, 6, 7, 9], [8]],
             [[1, 2, 3, 4, 5, 6, 7, 8], [9]],
             [[1, 2, 3, 4, 5, 6, 7, 8, 9]]]
            sage: Tableau([]).catabolism_sequence()
            [[]]
        """
        h = self.height()
        res = [self]
        newterm = self
        while h > 1:
            newterm = newterm.catabolism()
            res.append(newterm)
            h = newterm.height()
        return res

    def lambda_catabolism(self, part):
        r"""
        Return the ``part``-catabolism of ``self``, where ``part`` is a
        partition (which can be just given as an array).

        For a partition `\lambda` and a tableau `T`, the
        `\lambda`-catabolism of `T` is defined by performing the following
        steps.

        1. Truncate the parts of `\lambda` so that `\lambda` is contained
           in the shape of `T`.  Let `m` be the length of this partition.

        2. Let `T_a` be the first `m` rows of `T`, and `T_b` be the
           remaining rows.

        3. Let `S_a` be the skew tableau `T_a / \lambda`.

        4. Concatenate the reading words of `S_a` and `T_b`, and insert
           into a tableau.

        EXAMPLES::

            sage: Tableau([[1,1,3],[2,4,5]]).lambda_catabolism([2,1])
            [[3, 5], [4]]
            sage: t = Tableau([[1,1,3,3],[2,3],[3]])
            sage: t.lambda_catabolism([])
            [[1, 1, 3, 3], [2, 3], [3]]
            sage: t.lambda_catabolism([1])
            [[1, 2, 3, 3, 3], [3]]
            sage: t.lambda_catabolism([1,1])
            [[1, 3, 3, 3], [3]]
            sage: t.lambda_catabolism([2,1])
            [[3, 3, 3, 3]]
            sage: t.lambda_catabolism([4,2,1])
            []
            sage: t.lambda_catabolism([5,1])
            [[3, 3]]
            sage: t.lambda_catabolism([4,1])
            [[3, 3]]
        """
        #Reduce the partition if it is too big for the tableau
        part  = [ min(part[i],len(self[i])) for i in range(min(len(self), len(part))) ]
        if self.shape() == part:
            return Tableau([])

        m = len(part)

        w1 = list(sum((row for row in reversed(self[m:])), ()))

        w2 = []
        for i,row in enumerate(reversed(self[:m])):
            w2 += row[ part[-1-i] : ]

        return Tableau([]).insert_word(w2+w1)


    def reduced_lambda_catabolism(self, part):
        """
        EXAMPLES::

            sage: t = Tableau([[1,1,3,3],[2,3],[3]])
            sage: t.reduced_lambda_catabolism([])
            [[1, 1, 3, 3], [2, 3], [3]]
            sage: t.reduced_lambda_catabolism([1])
            [[1, 2, 3, 3, 3], [3]]
            sage: t.reduced_lambda_catabolism([1,1])
            [[1, 3, 3, 3], [3]]
            sage: t.reduced_lambda_catabolism([2,1])
            [[3, 3, 3, 3]]
            sage: t.reduced_lambda_catabolism([4,2,1])
            []
            sage: t.reduced_lambda_catabolism([5,1])
            0
            sage: t.reduced_lambda_catabolism([4,1])
            0
        """
        part1 = part

        if self == []:
            return self

        res = self.lambda_catabolism(part)

        if res == []:
            return res

        if res == 0:
            return 0

        a = self[0][0]

        part = [ min(part1[i], len(self[i])) for i in range(min(len(part1),len(self)))]
        tt_part = Tableau([ [a+i]*part[i] for i in range(len(part)) ])
        t_part = Tableau([[self[i][j] for j in range(part[i])] for i in range(len(part))])

        if t_part == tt_part:
            return res
        else:
            return 0

    def catabolism_projector(self, parts):
        """
        EXAMPLES::

            sage: t = Tableau([[1,1,3,3],[2,3],[3]])
            sage: t.catabolism_projector([[4,2,1]])
            [[1, 1, 3, 3], [2, 3], [3]]
            sage: t.catabolism_projector([[1]])
            []
            sage: t.catabolism_projector([[2,1],[1]])
            []
            sage: t.catabolism_projector([[1,1],[4,1]])
            [[1, 1, 3, 3], [2, 3], [3]]
        """
        res = self
        for p in parts:
            res = res.reduced_lambda_catabolism(p)
            if res == 0:
                return 0

        if res == []:
            return self
        else:
            return Tableau([])

    def promotion_operator(self, i):
        """
        Return a list of semistandard tableaux obtained by the `i`-th
        Lapointe-Lascoux-Morse promotion operator from the
        semistandard tableau ``self``.

        .. WARNING:

            This is not Schuetzenberger's jeu-de-taquin promotion!
            For the latter, see :meth:`promotion` and
            :meth:`promotion_inverse`.

        This operator is defined by taking the maximum entry `m` of
        `T`, then adding a horizontal `i`-strip to `T` in all possible
        ways, each time filling this strip with `m+1`'s, and finally
        letting the permutation
        `\sigma_1 \sigma_2 \cdots \sigma_m = (2, 3, \ldots, m+1, 1)`
        act on each of the resulting tableaux via the
        Lascoux-Schuetzenberger action
        (:meth:`symmetric_group_action_on_values`). This method
        returns the list of all resulting tableaux. See [LLM01]_ for
        the purpose of this operator.

        REFERENCES:

        .. [LLM01] L. Lapointe, A. Lascoux, J. Morse.
           *Tableau atoms and a new Macdonald positivity conjecture*.
           :arxiv:`math/0008073v2`.

        EXAMPLES::

            sage: t = Tableau([[1,2],[3]])
            sage: t.promotion_operator(1)
            [[[1, 2], [3], [4]], [[1, 2], [3, 4]], [[1, 2, 4], [3]]]
            sage: t.promotion_operator(2)
            [[[1, 1], [2, 3], [4]],
             [[1, 1, 2], [3], [4]],
             [[1, 1, 4], [2, 3]],
             [[1, 1, 2, 4], [3]]]
            sage: Tableau([[1]]).promotion_operator(2)
            [[[1, 1], [2]], [[1, 1, 2]]]
            sage: Tableau([[1,1],[2]]).promotion_operator(3)
            [[[1, 1, 1], [2, 2], [3]],
             [[1, 1, 1, 2], [2], [3]],
             [[1, 1, 1, 3], [2, 2]],
             [[1, 1, 1, 2, 3], [2]]]

        The example from [LLM01]_ p. 12::

            sage: Tableau([[1,1],[2,2]]).promotion_operator(3)
            [[[1, 1, 1], [2, 2], [3, 3]],
             [[1, 1, 1, 3], [2, 2], [3]],
             [[1, 1, 1, 3, 3], [2, 2]]]

        TESTS::

            sage: Tableau([]).promotion_operator(2)
            [[[1, 1]]]
            sage: Tableau([]).promotion_operator(1)
            [[[1]]]
        """
        chain = self.to_chain()
        part = self.shape()
        weight = self.weight()
        perm = permutation.from_reduced_word(range(1, len(weight)+1))
        l = part.add_horizontal_border_strip(i)
        ltab = [ from_chain( chain + [next] ) for next in l ]
        return [ x.symmetric_group_action_on_values(perm) for x in ltab ]


    ##################################
    # actions on tableaux from words #
    ##################################
    def raise_action_from_words(self, f, *args):
        """
        EXAMPLES::

            sage: from sage.combinat.tableau import symmetric_group_action_on_values
            sage: import functools
            sage: t = Tableau([[1,1,3,3],[2,3],[3]])
            sage: f = functools.partial(t.raise_action_from_words, symmetric_group_action_on_values)
            sage: f([1,2,3])
            [[1, 1, 3, 3], [2, 3], [3]]
            sage: f([3,2,1])
            [[1, 1, 1, 1], [2, 3], [3]]
            sage: f([1,3,2])
            [[1, 1, 2, 2], [2, 2], [3]]
        """
        w = self.to_word()
        w = f(w, *args)
        return from_shape_and_word(self.shape(), w)

    def symmetric_group_action_on_values(self, perm):
        r"""
        Return the image of the semistandard tableau ``self`` under the
        action of the permutation ``perm`` using the
        Lascoux-Schuetzenberger action of the symmetric group `S_n` on
        the semistandard tableaux with ceiling `n`.

        If `n` is a nonnegative integer, then the
        Lascoux-Schuetzenberger action is a group action of the
        symmetric group `S_n` on the set of semistandard Young tableaux
        with ceiling `n` (that is, with entries taken from the set
        `\{1, 2, \ldots, n\}`). It is defined as follows:

        Let `i \in \{1, 2, \ldots, n-1\}`, and let `T` be a
        semistandard tableau with ceiling `n`. Let `w` be the reading
        word (:meth:`to_word`) of `T`. Replace all letters `i` in `w`
        by closing parentheses, and all letters `i+1` in `w` by
        opening parentheses. Whenever an opening parenthesis stands
        left of a closing parenthesis without there being any
        parentheses inbetween (it is allowed to have letters
        inbetween as long as they are not parentheses), consider these
        two parentheses as matched with each other, and replace them
        back by the letters `i+1` and `i`. Repeat this procedure until
        there are no more opening parentheses standing left of closing
        parentheses. Then, let `a` be the number of opening
        parentheses in the word, and `b` the number of closing
        parentheses (notice that all opening parentheses are left of
        all closing parentheses). Replace the first `a` parentheses
        by the letters `i`, and replace the remaining `b` parentheses
        by the letters `i+1`. Let `w'` be the resulting word. Let
        `T'` be the tableau with the same shape as `T` but with reading
        word `w'`. This tableau `T'` can be shown to be semistandard.
        We define the image of `T` under the action of the simple
        transposition `s_i = (i, i+1) \in S_n` to be this tableau `T'`.
        It can be shown that these actions `s_1, s_2, \ldots, s_{n-1}`
        satisfy the Moore-Coxeter relations of `S_n`, and thus this
        extends to a unique action of the symmetric group `S_n` on
        the set of semistandard tableaux with ceiling `n`. This is the
        Lascoux-Schuetzenberger action.

        This action of the symmetric group `S_n` on the set of all
        semistandard tableaux of given shape `\lambda` with entries
        in `\{ 1, 2, \ldots, n \}` is the one defined in
        [Loth02]_ Theorem 5.6.3. In particular, the action of `s_i`
        is denoted by `\sigma_i` in said source. (Beware of the typo
        in the definition of `\sigma_i`: it should say
        `\sigma_i ( a_i^r a_{i+1}^s ) = a_i^s a_{i+1}^r`, not
        `\sigma_i ( a_i^r a_{i+1}^s ) = a_i^s a_{i+1}^s`.)

        EXAMPLES::

            sage: t = Tableau([[1,1,3,3],[2,3],[3]])
            sage: t.symmetric_group_action_on_values([1,2,3])
            [[1, 1, 3, 3], [2, 3], [3]]
            sage: t.symmetric_group_action_on_values([2,1,3])
            [[1, 2, 3, 3], [2, 3], [3]]
            sage: t.symmetric_group_action_on_values([3,1,2])
            [[1, 2, 2, 2], [2, 3], [3]]
            sage: t.symmetric_group_action_on_values([2,3,1])
            [[1, 1, 1, 1], [2, 2], [3]]
            sage: t.symmetric_group_action_on_values([3,2,1])
            [[1, 1, 1, 1], [2, 3], [3]]
            sage: t.symmetric_group_action_on_values([1,3,2])
            [[1, 1, 2, 2], [2, 2], [3]]

        TESTS::

            sage: t = Tableau([])
            sage: t.symmetric_group_action_on_values([])
            []
        """
        return self.raise_action_from_words(symmetric_group_action_on_values, perm)

    #########
    # atoms #
    #########
    def socle(self):
        """
        EXAMPLES::

            sage: Tableau([[1,2],[3,4]]).socle()
            2
            sage: Tableau([[1,2,3,4]]).socle()
            4
        """
        h = self.height()
        if h == 0:
            return 0
        w1row = self[0]
        i = 0
        while i < len(w1row)-1:
            if w1row[i+1] != w1row[i] + 1:
                break
            i += 1
        return i+1

    def atom(self):
        """
        EXAMPLES::

            sage: Tableau([[1,2],[3,4]]).atom()
            [2, 2]
            sage: Tableau([[1,2,3],[4,5],[6]]).atom()
            [3, 2, 1]
        """
        ll = [ t.socle() for t in self.catabolism_sequence() ]
        lres = ll[:]
        for i in range(1,len(ll)):
            lres[i] = ll[i] - ll[i-1]
        return lres


    def symmetric_group_action_on_entries(self, w):
        r"""
        Return the tableau obtained form this tableau by acting by the
        permutation ``w``.

        Let `T` be a standard tableau of size `n`, then the action of
        `w \in S_n` is defined by permuting the entries of `T` (recall they
        are `1, 2, \ldots, n`). In particular, suppose the entry at cell
        `(i, j)` is `a`, then the entry becomes `w(a)`. In general, the
        resulting tableau `wT` may *not* be standard.

        .. NOTE::

            This is different than :meth:`symmetric_group_action_on_values`
            which is defined on semistandard tableaux and is guaranteed to
            return a semistandard tableau.

        INPUT:

        - ``w`` -- a permutation

        EXAMPLES::

            sage: StandardTableau([[1,2,4],[3,5]]).symmetric_group_action_on_entries( Permutation(((4,5))) )
            [[1, 2, 5], [3, 4]]
            sage: _.category()
            Category of elements of Standard tableaux
            sage: StandardTableau([[1,2,4],[3,5]]).symmetric_group_action_on_entries( Permutation(((1,2))) )
            [[2, 1, 4], [3, 5]]
            sage: _.category()
            Category of elements of Tableaux
        """
        w = w + [i+1 for i in range(len(w), self.size())]   #need to ensure that it belongs to Sym_size
        try:
            return self.parent()([[w[entry-1] for entry in row] for row in self])
        except Exception:
            return Tableau([[w[entry-1] for entry in row] for row in self])

    def is_key_tableau(self):
        """
        Return ``True`` if ``self`` is a key tableau or ``False`` otherwise.

        A tableau is a *key tableau* if the set of entries in the `j`-th
        column is a subset of the set of entries in the `(j-1)`-st column.

        REFERENCES:

        .. [LS90] A. Lascoux, M.-P. Schutzenberger.
           Keys and standard bases, invariant theory and tableaux.
           IMA Volumes in Math and its Applications (D. Stanton, ED.).
           Southend on Sea, UK, 19 (1990). 125-144.

        .. [Willis10] M. Willis. A direct way to find the right key of
           a semistandard Young tableau. :arxiv:`1110.6184v1`.

        EXAMPLES::

            sage: t = Tableau([[1,1,1],[2,3],[3]])
            sage: t.is_key_tableau()
            True

            sage: t = Tableau([[1,1,2],[2,3],[3]])
            sage: t.is_key_tableau()
            False
        """
        itr = enumerate(self.conjugate()[1:],1)
        return all(x in self.conjugate()[i-1] for i, col in itr for x in col)

    def right_key_tableau(self):
        """
        Return the right key tableau of ``self``.

        The right key tableau of a tableau `T` is a key tableau whose entries
        are weakly greater than the corresponding entries in `T`, and whose column
        reading word is subject to certain conditions. See [LS90]_ for the full definition.

        ALGORITHM:

        The following algorithm follows [Willis10]_. Note that if `T` is a key tableau
        then the output of the algorithm is `T`.

        To compute the right key tableau `R` of a tableau `T` we iterate over the columns
        of `T`. Let `T_j` be the `j`-th column of `T` and iterate over the entires
        in `T_j` from bottom to top. Initialize the corresponding entry `k` in `R` to be
        the largest entry in `T_j`. Scan the bottom of each column of `T` to the right of
        `T_j`, updating `k` to be the scanned entry whenever the scanned entry is weakly
        greater than `k`. Update `T_j` and all columns to the right by removing all
        scanned entries.

        .. SEEALSO::

            - :meth:`is_key_tableau()`

        EXAMPLES::

            sage: t = Tableau([[1,2],[2,3]])
            sage: t.right_key_tableau()
            [[2, 2], [3, 3]]
            sage: t = Tableau([[1,1,2,4],[2,3,3],[4],[5]])
            sage: t.right_key_tableau()
            [[2, 2, 2, 4], [3, 4, 4], [4], [5]]

        TESTS:

        We check that if we have a key tableau, we return the same tableau::

            sage: t = Tableau([[1,1,1,2], [2,2,2], [4], [5]])
            sage: t.is_key_tableau()
            True
            sage: t.right_key_tableau() == t
            True
        """
        if self.is_key_tableau():
            return self

        cols_list = self.conjugate()
        key = [[] for row in cols_list]

        for i, col_a in enumerate(cols_list):
            right_cols = cols_list[i+1:]
            for elem in reversed(col_a):
                key_val = elem
                update = []
                for col_b in right_cols:
                    if col_b and key_val <= col_b[-1]:
                        key_val = col_b[-1]
                        update.append(col_b[:-1])
                    else:
                        update.append(col_b)
                key[i].insert(0,key_val)
                right_cols = update
        return Tableau(key).conjugate()

    def left_key_tableau(self):
        """
        Return the left key tableau of ``self``.

        The left key tableau of a tableau `T` is the key tableau whose entries
        are weakly lesser than the corresponding entries in `T`, and whose column
        reading word is subject to certain conditions. See [LS90]_ for the full definition.

        ALGORITHM:

        The following algorithm follows [Willis10]_. Note that if `T` is a key tableau
        then the output of the algorithm is `T`.

        To compute the left key tableau `L` of a tableau `T` we iterate over the columns
        of `T`. Let `T_j` be the `j`-th column of `T` and iterate over the entires
        in `T_j` from bottom to top. Initialize the corresponding entry `k` in `L` as the
        largest entry in `T_j`. Scan the columns to the left of `T_j` and with each column
        update `k` to be the lowest entry in that column which is weakly less than `k`.
        Update `T_j` and all columns to the left by removing all scanned entries.

        .. SEEALSO::

            - :meth:`is_key_tableau()`

        EXAMPLES::

            sage: t = Tableau([[1,2],[2,3]])
            sage: t.left_key_tableau()
            [[1, 1], [2, 2]]
            sage: t = Tableau([[1,1,2,4],[2,3,3],[4],[5]])
            sage: t.left_key_tableau()
            [[1, 1, 1, 2], [2, 2, 2], [4], [5]]

        TESTS:

        We check that if we have a key tableau, we return the same tableau::

            sage: t = Tableau([[1,1,1,2], [2,2,2], [4], [5]])
            sage: t.is_key_tableau()
            True
            sage: t.left_key_tableau() == t
            True
        """
        if self.is_key_tableau():
            return self

        cols_list = self.conjugate()
        key = [[] for row in cols_list]
        key[0] = list(cols_list[0])

        from bisect import bisect_right
        for i, col_a in enumerate(cols_list[1:],1):
            left_cols = cols_list[:i]
            for elem in reversed(col_a):
                key_val = elem
                update = []
                for col_b in reversed(left_cols):
                    j = bisect_right(col_b, key_val) - 1
                    key_val = col_b[j]
                    update.insert(0, col_b[:j])
                left_cols = update
                key[i].insert(0,key_val)
        return Tableau(key).conjugate()

    #################
    # seg and flush #
    #################

    def _segments(self):
        r"""
        Internal function returning the set of segments of a tableau as
        a dictionary.

        OUTPUT:

        - A dictionary with items of the form ``{(r,k):c}``, where ``r`` is the
          row the ``k``-segment appears and ``c`` is the column the left-most
          box of the ``k``-segment appears.

        EXAMPLES::

            sage: t = Tableau([[1,1,2,3,5],[2,3,5,5],[3,4]])
            sage: sorted(t._segments().items())
            [((0, 2), 2), ((0, 3), 3), ((0, 5), 4), ((1, 3), 1), ((1, 5), 2), ((2, 4), 1)]

            sage: B = crystals.Tableaux("A4", shape=[4,3,2,1])
            sage: t = B[31].to_tableau()
            sage: sorted(t._segments().items())
            [((0, 5), 3), ((1, 4), 2), ((2, 4), 1)]
        """
        segments = {}
        for r,row in enumerate(self):
            for c in range(len(row)):
                for j in range(c+1):
                    if row[j] != r+1 and (r,row[j]) not in segments.keys():
                        segments[(r,row[j])] = j
        return segments

    def seg(self):
        r"""
        Return the total number of segments in ``self``, as in [S14]_.

        Let `T` be a tableaux.  We define a `k`-*segment* of `T` (in the `i`-th
        row) to be a maximal consecutive sequence of `k`-boxes in the `i`-th
        row for any `i+1 \le k \le r+1`.  Denote the total number of
        `k`-segments in `T` by `\mathrm{seg}(T)`.

        REFERENCES:

        .. [S14] B. Salisbury.
           The flush statistic on semistandard Young tableaux.
           :arXiv:`1401.1185`

        EXAMPLES::

            sage: t = Tableau([[1,1,2,3,5],[2,3,5,5],[3,4]])
            sage: t.seg()
            6

            sage: B = crystals.Tableaux("A4",shape=[4,3,2,1])
            sage: t = B[31].to_tableau()
            sage: t.seg()
            3
        """
        return len(self._segments())

    def flush(self):
        r"""
        Return the number of flush segments in ``self``, as in [S14]_.

        Let `1 \le i < k \le r+1` and suppose `\ell` is the smallest integer
        greater than `k` such that there exists an `\ell`-segment in the
        `(i+1)`-st row of `T`.  A `k`-segment in the `i`-th row of `T` is
        called *flush* if the leftmost box in the `k`-segment and the leftmost
        box of the `\ell`-segment are in the same column of `T`.  If, however,
        no such `\ell` exists, then this `k`-segment is said to be *flush* if
        the number of boxes in the `k`-segment is equal to `\theta_i`, where
        `\theta_i = \lambda_i - \lambda_{i+1}` and the shape of `T` is
        `\lambda = (\lambda_1 > \lambda_2 > \cdots > \lambda_r)`.  Denote the
        number of flush `k`-segments in `T` by `\mathrm{flush}(T)`.

        EXAMPLES::

            sage: t = Tableau([[1,1,2,3,5],[2,3,5,5],[3,4]])
            sage: t.flush()
            3

            sage: B = crystals.Tableaux("A4",shape=[4,3,2,1])
            sage: t = B[32].to_tableau()
            sage: t.flush()
            4
        """
        for i in range(len(self)-1):
            if len(self[i]) <= len(self[i+1]):
                raise ValueError('only defined for tableaux with stricly decreasing parts')
        f = 0
        S = self._segments().items()
        for s in S:
            if (s[0][0] != len(self)-1 and s[1] == len(self[s[0][0]+1])
                and self[s[0][0]+1][-1] <= s[0][1]) \
              or (s[0][0] == len(self)-1 and s[1] == 0):
                f += 1
            else:
                for t in S:
                    if s[0][0]+1 == t[0][0] and s[1] == t[1] and (
                            (s[1] >= 1 and self[s[0][0]+1][s[1]-1] <= self[s[0][0]][s[1]])
                            or (s[1] < 1 and self[s[0][0]+1][s[1]] != s[0][0]+2) ):
                        f += 1
        return f


class SemistandardTableau(Tableau):
    """
    A class to model a semistandard tableau.

    INPUT:

    - ``t`` -- a tableau, a list of iterables, or an empty list

    OUTPUT:

    - A SemistandardTableau object constructed from ``t``.

    A semistandard tableau is a tableau whose entries are positive integers,
    which are weakly increasing in rows and strictly increasing down columns.

    EXAMPLES::

        sage: t = SemistandardTableau([[1,2,3],[2,3]]); t
        [[1, 2, 3], [2, 3]]
        sage: t.shape()
        [3, 2]
        sage: t.pp() # pretty print
        1 2 3
        2 3
        sage: t = Tableau([[1,2],[2]])
        sage: s = SemistandardTableau(t); s
        [[1, 2], [2]]
        sage: SemistandardTableau([]) # The empty tableau
        []

    When using code that will generate a lot of tableaux, it is slightly more
    efficient to construct a SemistandardTableau from the appropriate
    :class:`Parent` object::

        sage: SST = SemistandardTableaux()
        sage: SST([[1, 2, 3], [4, 5]])
        [[1, 2, 3], [4, 5]]

    .. SEEALSO:

        - :class:`Tableaux`
        - :class:`Tableau`
        - :class:`SemistandardTableaux`
        - :class:`StandardTableaux`
        - :class:`StandardTableau`

    TESTS::

        sage: SemistandardTableau([[1,2,3],[1]])
        Traceback (most recent call last):
        ...
        ValueError: [[1, 2, 3], [1]] is not a column strict tableau

        sage: SemistandardTableau([[1,2,1]])
        Traceback (most recent call last):
        ...
        ValueError: The rows of [[1, 2, 1]] are not weakly increasing

        sage: SemistandardTableau([[0,1]])
        Traceback (most recent call last):
        ...
        ValueError: entries must be positive integers
    """
    __metaclass__ = ClasscallMetaclass

    @staticmethod
    def __classcall_private__(self, t):
        r"""
        This ensures that a SemistandardTableau is only ever constructed as an
        element_class call of an appropriate parent.

        TESTS::

            sage: t = SemistandardTableau([[1,1],[2]])
            sage: TestSuite(t).run()

            sage: t.parent()
            Semistandard tableaux
            sage: t.category()
            Category of elements of Semistandard tableaux
            sage: type(t)
            <class 'sage.combinat.tableau.SemistandardTableaux_all_with_category.element_class'>
        """
        if isinstance(t, SemistandardTableau):
            return t
        elif t in SemistandardTableaux():
            return SemistandardTableaux_all().element_class(SemistandardTableaux_all(), t)

        # t is not a semistandard tableau so we give an appropriate error message
        if t not in Tableaux():
            raise ValueError('%s is not a tableau' % t)

        if not all(isinstance(c,(int,Integer)) and c>0 for row in t for c in row):
            raise ValueError("entries must be positive integers"%t)

        if any(row[c]>row[c+1] for row in t for c in range(len(row)-1)):
            raise ValueError("The rows of %s are not weakly increasing"%t)

        # If we're still here ``t`` cannot be column strict
        raise ValueError('%s is not a column strict tableau' % t)


    def __init__(self, parent, t):
        r"""
        Initialize a semistandard tableau.

        TESTS::

            sage: t = Tableaux()([[1,1],[2]])
            sage: s = SemistandardTableaux(3)([[1,1],[2]])
            sage: s==t
            True
            sage: s.parent()
            Semistandard tableaux of size 3 and maximum entry 3
            sage: r = SemistandardTableaux(3)(t); r.parent()
            Semistandard tableaux of size 3 and maximum entry 3
            sage: isinstance(r, Tableau)
            True
            sage: s2 = SemistandardTableaux(3)([(1,1),(2,)])
            sage: s2 == s
            True
            sage: s2.parent()
            Semistandard tableaux of size 3 and maximum entry 3
        """
        super(SemistandardTableau, self).__init__(parent, t)

        # Tableau() has checked that t is tableau, so it remains to check that
        # the entries of t are positive integers which are weakly increasing
        # along rows
        from sage.sets.positive_integers import PositiveIntegers
        PI = PositiveIntegers()

        for row in t:
            if any(c not in PI for c in row):
                raise ValueError("the entries of a semistandard tableau must be non-negative integers")
            if any(row[c] > row[c+1] for c in xrange(len(row)-1)):
                raise ValueError("the entries in each row of a semistandard tableau must be weakly increasing")

        # and strictly increasing down columns
        if t:
            for row, next in itertools.izip(t, t[1:]):
                if not all(row[c] < next[c] for c in xrange(len(next))):
                    raise ValueError("the entries of each column of a semistandard tableau must be strictly increasing")

class StandardTableau(SemistandardTableau):
    """
    A class to model a standard tableau.

    INPUT:

    - ``t`` -- a Tableau, a list of iterables, or an empty list

    OUTPUT:

    - A StandardTableau object constructed from ``t``.

    A standard tableau is a semistandard tableau whose entries are exactly the
    positive integers from 1 to `n`, where `n` is the size of the tableau.

    EXAMPLES::

        sage: t = StandardTableau([[1,2,3],[4,5]]); t
        [[1, 2, 3], [4, 5]]
        sage: t.shape()
        [3, 2]
        sage: t.pp() # pretty print
        1 2 3
        4 5
        sage: t.is_standard()
        True
        sage: StandardTableau([]) # The empty tableau
        []

    When using code that will generate a lot of tableaux, it is slightly more
    efficient to construct a StandardTableau from the appropriate
    :class:`Parent` object::

        sage: ST = StandardTableaux()
        sage: ST([[1, 2, 3], [4, 5]])
        [[1, 2, 3], [4, 5]]

    .. SEEALSO:

        - :class:`Tableaux`
        - :class:`Tableau`
        - :class:`SemistandardTableaux`
        - :class:`SemistandardTableau`
        - :class:`StandardTableaux`

        sage: StandardTableau([[1,2,3],[4,4]])
        Traceback (most recent call last):
        ...
        ValueError: the entries in a standard tableau must be in bijection with 1,2,...,n
        sage: StandardTableau([[1,3,2]])
        Traceback (most recent call last):
        ...
        ValueError: the entries in each row of a semistandard tableau must be weakly increasing
    """
    __metaclass__ = ClasscallMetaclass

    @staticmethod
    def __classcall_private__(self, t):
        r"""
        This ensures that a :class:`StandardTableau` is only ever constructed
        as an ``element_class`` call of an appropriate parent.

        TESTS::

            sage: t = StandardTableau([[1,2],[3]])
            sage: TestSuite(t).run()

            sage: t.parent()
            Standard tableaux
            sage: type(t)
            <class 'sage.combinat.tableau.StandardTableaux_all_with_category.element_class'>
        """
        if isinstance(t, StandardTableau):
            return t

        return StandardTableaux_all().element_class(StandardTableaux_all(), t)

    def __init__(self, parent, t):
        r"""
        Initializes a standard tableau.

        TESTS::

            sage: t = Tableaux()([[1,2],[3]])
            sage: s = StandardTableaux(3)([[1,2],[3]])
            sage: s==t
            True
            sage: s.parent()
            Standard tableaux of size 3
            sage: r = StandardTableaux(3)(t); r.parent()
            Standard tableaux of size 3
            sage: isinstance(r, Tableau)
            True
        """
        super(StandardTableau, self).__init__(parent, t)

        # t is semistandard so we only need to check
        # that its entries are in bijection with {1, 2, ..., n}
        flattened_list = [i for row in self for i in row]
        if sorted(flattened_list) != range(1, len(flattened_list)+1):
            raise ValueError("the entries in a standard tableau must be in bijection with 1,2,...,n")



    def content(self, k, multicharge=[0]):
        """
        Returns the content of ``k`` in a standard tableau. That is, if
        ``k`` appears in row `r` and column `c` of the tableau then we
        return `c-r`.

        The ``multicharge`` is a list of length 1 which gives an offset for
        all of the contents. It is included mainly for compatibility with
        :class:`TableauTuple`.

        EXAMPLES::

            sage: StandardTableau([[1,2],[3,4]]).content(3)
            -1

            sage: StandardTableau([[1,2],[3,4]]).content(6)
            Traceback (most recent call last):
            ...
            ValueError: 6 does not appear in tableau
        """
        for r in range(len(self)):
          try:
            return self[r].index(k) - r + multicharge[0]
          except ValueError:
            pass
        raise ValueError("%d does not appear in tableau"%k)

    def dominates(self, t):
        r"""
        Return ``True`` if ``self`` dominates the tableau ``t``. That is,
        if the shape of the tableau restricted to `k` dominates the shape of
        ``t`` restricted to `k`, for `k = 1, 2, \ldots, n`.

        When the two tableaux have the same shape, then this ordering
        coincides with the Bruhat ordering for the corresponding permutations.

        INPUT:

        - ``t`` -- A tableau

        EXAMPLES::

            sage: s=StandardTableau([[1,2,3],[4,5]])
            sage: t=StandardTableau([[1,2],[3,5],[4]])
            sage: s.dominates(t)
            True
            sage: t.dominates(s)
            False
            sage: all(StandardTableau(s).dominates(t) for t in StandardTableaux([3,2]))
            True
            sage: s.dominates([[1,2,3,4,5]])
            False

        """
        t=StandardTableau(t)
        return all(self.restriction_shape(m).dominates(t.restriction_shape(m))
                        for m in xrange(1,1+self.size()))

    def is_standard(self):
        """
        Return ``True`` since ``self`` is a standard tableau.

        EXAMPLES::

            sage: StandardTableau([[1, 3], [2, 4]]).is_standard()
            True
        """
        return True

    def up(self):
        """
        An iterator for all the standard tableaux that can be
        obtained from ``self`` by adding a cell.

        EXAMPLES::

            sage: t = StandardTableau([[1,2]])
            sage: [x for x in t.up()]
            [[[1, 2, 3]], [[1, 2], [3]]]
        """
        #Get a list of all places where we can add a cell
        #to the shape of self

        outside_corners = self.shape().outside_corners()

        n = self.size()

        #Go through and add n+1 to the end of each
        #of the rows
        for row, _ in outside_corners:
            new_t = map(list, self)
            if row != len(self):
                new_t[row] += [n+1]
            else:
                new_t.append([n+1])
            yield StandardTableau(new_t)

    def up_list(self):
        """
        Return a list of all the standard tableaux that can be obtained
        from ``self`` by adding a cell.

        EXAMPLES::

            sage: t = StandardTableau([[1,2]])
            sage: t.up_list()
            [[[1, 2, 3]], [[1, 2], [3]]]
        """
        return list(self.up())

    def down(self):
        """
        An iterator for all the standard tableaux that can be obtained
        from ``self`` by removing a cell. Note that this iterates just
        over a single tableau (or nothing if ``self`` is empty).

        EXAMPLES::

            sage: t = StandardTableau([[1,2],[3]])
            sage: [x for x in t.down()]
            [[[1, 2]]]
            sage: t = StandardTableau([])
            sage: [x for x in t.down()]
            []
        """
        if len(self) > 0:
            yield self.restrict( self.size() - 1 )

    def down_list(self):
        """
        Return a list of all the standard tableaux that can be obtained
        from ``self`` by removing a cell. Note that this is just a singleton
        list if ``self`` is nonempty, and an empty list otherwise.

        EXAMPLES::

            sage: t = StandardTableau([[1,2],[3]])
            sage: t.down_list()
            [[[1, 2]]]
            sage: t = StandardTableau([])
            sage: t.down_list()
            []
        """
        return list(self.down())

    def standard_descents(self):
        """
        Return a list of the integers `i` such that `i` appears
        strictly further north than `i + 1` in ``self`` (this is not
        to say that `i` and `i + 1` must be in the same column). The
        list is sorted in increasing order.

        EXAMPLES::

            sage: StandardTableau( [[1,3,4],[2,5]] ).standard_descents()
            [1, 4]
            sage: StandardTableau( [[1,2],[3,4]] ).standard_descents()
            [2]
            sage: StandardTableau( [[1,2,5],[3,4],[6,7],[8],[9]] ).standard_descents()
            [2, 5, 7, 8]
            sage: StandardTableau( [] ).standard_descents()
            []
        """
        descents = []
        #whatpart gives the number for which self is a partition
        whatpart = sum(i for i in self.shape())
        #now find the descents
        for i in range(1, whatpart):
            #find out what row i and i+1 are in (we're using the
            #standardness of self here)
            for row in self:
                if row.count(i+1) > 0:
                    break
                if row.count(i) > 0:
                    descents.append(i)
                    break
        return descents

    def standard_number_of_descents(self):
        """
        Return the number of all integers `i` such that `i` appears
        strictly further north than `i + 1` in ``self`` (this is not
        to say that `i` and `i + 1` must be in the same column). A
        list of these integers can be obtained using the
        :meth:`standard_descents` method.

        EXAMPLES::

            sage: StandardTableau( [[1,2],[3,4],[5]] ).standard_number_of_descents()
            2
            sage: StandardTableau( [] ).standard_number_of_descents()
            0
            sage: tabs = StandardTableaux(5)
            sage: all( t.standard_number_of_descents() == t.schuetzenberger_involution().standard_number_of_descents() for t in tabs )
            True
        """
        return len(self.standard_descents())

    def standard_major_index(self):
        """
        Return the major index of the standard tableau ``self`` in the
        standard meaning of the word. The major index is defined to be
        the sum of the descents of ``self`` (see :meth:`standard_descents`
        for their definition).

        EXAMPLES::

            sage: StandardTableau( [[1,4,5],[2,6],[3]] ).standard_major_index()
            8
            sage: StandardTableau( [[1,2],[3,4]] ).standard_major_index()
            2
            sage: StandardTableau( [[1,2,3],[4,5]] ).standard_major_index()
            3
        """
        return sum(self.standard_descents())

    def promotion_inverse(self, n=None):
        """
        Return the image of ``self`` under the inverse promotion operator.
        The optional variable `m` should be set to the size of ``self`` minus
        `1` for a minimal speedup; otherwise, it defaults to this number.

        The inverse promotion operator, applied to a standard tableau `t`,
        does the following:

        Remove the letter `1` from `t`, thus leaving a hole where it used to be.
        Apply jeu de taquin to move this hole northeast (in French notation)
        until it reaches the outer boundary of `t`. Fill `n + 1` into this hole,
        where `n` is the size of `t`. Finally, subtract `1` from each letter in
        the tableau. This yields a new standard tableau.

        This definition of inverse promotion is the map called "promotion" in
        [Sg2011]_ (p. 23) and in [Stan2009]_, and is the inverse of the map
        called "promotion" in [Hai1992]_ (p. 90).

        See the :meth:`~sage.combinat.tableau.promotion_inverse` method for a
        more general operator.

        EXAMPLES::

            sage: t = StandardTableau([[1,3],[2,4]])
            sage: t.promotion_inverse()
            [[1, 2], [3, 4]]

        We check the equivalence of two definitions of inverse promotion on
        standard tableaux::

            sage: ST = StandardTableaux(7)
            sage: def bk_promotion_inverse7(st):
            ....:     st2 = st
            ....:     for i in range(1, 7):
            ....:         st2 = st2.bender_knuth_involution(i, check=False)
            ....:     return st2
            sage: all( bk_promotion_inverse7(st) == st.promotion_inverse() for st in ST ) # long time
            True
        """
<<<<<<< HEAD
        if m is None:
            m = self.size() - 1
        return StandardTableau(Tableau(self[:]).promotion_inverse(m))
=======
        if n is None:
            n = self.size() - 1
        return StandardTableau(Tableau(self[:]).promotion_inverse(n))
>>>>>>> 2c3dac1c

    def promotion(self, n=None):
        r"""
        Return the image of ``self`` under the promotion operator.

        The promotion operator, applied to a standard tableau `t`, does the
        following:

        Remove the letter `n` from `t`, thus leaving a hole where it used to be.
        Apply jeu de taquin to move this hole southwest (in French notation)
        until it reaches the inner boundary of `t`. Fill `0` into the hole once
        jeu de taquin has completed. Finally, add `1` to each letter in the
        tableau. The resulting standard tableau is the image of `t` under the
        promotion operator.

        This definition of promotion is precisely the one given in [Hai1992]_
        (p. 90). It is the inverse of the maps called "promotion" in [Sg2011]_
        (p. 23) and in [Stan2009]_.

        See the :meth:`~sage.combinat.tableau.promotion` method for a
        more general operator.

        EXAMPLES::

            sage: ST = StandardTableaux(7)
            sage: all( st.promotion().promotion_inverse() == st for st in ST ) # long time
            True
            sage: all( st.promotion_inverse().promotion() == st for st in ST ) # long time
            True
            sage: st = StandardTableau([[1,2,5],[3,4]])
            sage: parent(st.promotion())
            Standard tableaux
        """
<<<<<<< HEAD
        if m is None:
            m = self.size() - 1
        return StandardTableau(Tableau(self[:]).promotion(m))
=======
        if n is None:
            n = self.size() - 1
        return StandardTableau(Tableau(self[:]).promotion(n))
>>>>>>> 2c3dac1c

def from_chain(chain):
    """
    Returns a semistandard tableau from a chain of partitions.

    EXAMPLES::

        sage: from sage.combinat.tableau import from_chain
        sage: from_chain([[], [2], [2, 1], [3, 2, 1]])
        [[1, 1, 3], [2, 3], [3]]
    """
    res = [[0]*chain[-1][i] for i in range(len(chain[-1]))]
    for i in reversed(range(2, len(chain)+1)):
        for j in range(len(chain[i-1])):
            for k in range(chain[i-1][j]):
                res[j][k] = i -1
    return Tableau(res)

def from_shape_and_word(shape, w, convention="French"):
    r"""
    Returns a tableau from a shape and word.

    INPUT:

    - ``shape`` -- a partition

    - ``w`` -- a word whose length equals that of the partition

    - ``convention`` -- a string which can take values ``"French"`` or
      ``"English"``; the default is ``"French"``

    OUTPUT:

    A tableau, whose shape is ``shape`` and whose reading word is ``w``.
    If the ``convention`` is specified as ``"French"``, the reading word is to be read
    starting from the top row in French convention (= the bottom row in English
    convention). If the ``convention`` is specified as ``"English"``, the reading word
    is to be read starting with the top row in English convention.

    EXAMPLES::

        sage: from sage.combinat.tableau import from_shape_and_word
        sage: t = Tableau([[1, 3], [2], [4]])
        sage: shape = t.shape(); shape
        [2, 1, 1]
        sage: word = t.to_word(); word
        word: 4213
        sage: from_shape_and_word(shape, word)
        [[1, 3], [2], [4]]
        sage: word = Word(flatten(t))
        sage: from_shape_and_word(shape, word, convention = "English")
        [[1, 3], [2], [4]]
    """
    res = []
    j = 0
    if convention == "French":
        shape = reversed(shape)
    for l in shape:
        res.append( list(w[j:j+l]) )
        j += l
    if convention == "French":
        res.reverse()
    return Tableau(res)

class Tableaux(UniqueRepresentation, Parent):
    """
    A factory class for the various classes of tableaux.

    INPUT:

    - ``n`` (optional) -- a non-negative integer

    OUTPUT:

    - If ``n`` is specified, the class of tableaux of size ``n``. Otherwise,
      the class of all tableaux.

    A tableau in Sage is a finite list of lists, whose lengths are weakly
    decreasing, or an empty list, representing the empty tableau.  The entries
    of a tableau can be any Sage objects. Because of this, no enumeration
    through the set of Tableaux is possible.

    EXAMPLES::

        sage: T = Tableaux(); T
        Tableaux
        sage: T3 = Tableaux(3); T3
        Tableaux of size 3
        sage: [['a','b']] in T
        True
        sage: [['a','b']] in T3
        False
        sage: t = T3([[1,1,1]]); t
        [[1, 1, 1]]
        sage: t in T
        True
        sage: t.parent()
        Tableaux of size 3
        sage: T([]) # the empty tableau
        []
        sage: T.category()
        Category of sets

    .. SEEALSO:

        - :class:`Tableau`
        - :class:`SemistandardTableaux`
        - :class:`SemistandardTableau`
        - :class:`StandardTableaux`
        - :class:`StandardTableau`

    TESTS::

        sage: TestSuite( Tableaux() ).run()
        sage: TestSuite( Tableaux(5) ).run()
        sage: t = Tableaux(3)([[1,2],[3]])
        sage: t.parent()
        Tableaux of size 3
        sage: Tableaux(t)
        Traceback (most recent call last):
        ...
        ValueError: The argument to Tableaux() must be a non-negative integer.
        sage: Tableaux(3)([[1, 1]])
        Traceback (most recent call last):
        ...
        ValueError: [[1, 1]] is not an element of Tableaux of size 3.

        sage: t0 = Tableau([[1]])
        sage: t1 = Tableaux()([[1]])
        sage: t2 = Tableaux()(t1)
        sage: t0 == t1 == t2
        True
        sage: t1 in Tableaux()
        True
        sage: t1 in Tableaux(1)
        True
        sage: t1 in Tableaux(2)
        False

        sage: [[1]] in Tableaux()
        True
        sage: [] in Tableaux(0)
        True

    Check that trac:`14145` has been fixed::

        sage: 1 in Tableaux()
        False
    """
    @staticmethod
    def __classcall_private__(cls, *args, **kwargs):
        r"""
        This is a factory class which returns the appropriate parent based on
        arguments.  See the documentation for :class:`Tableaux` for more
        information.

        TESTS::

            sage: Tableaux()
            Tableaux
            sage: Tableaux(3)
            Tableaux of size 3
        """
        if args:
            n = args[0]
        elif 'n' in kwargs:
            n = kwargs[n]
        else:
            n = None

        if n is None:
            return Tableaux_all()
        else:
            if not isinstance(n,(int, Integer)) or n < 0:
                raise ValueError( "The argument to Tableaux() must be a non-negative integer." )
            return Tableaux_size(n)

    Element = Tableau
    global_options = TableauOptions

    def _element_constructor_(self, t):
        r"""
        Constructs an object from ``t`` as an element of ``self``, if
        possible. This is inherited by all Tableaux, SemistandardTableaux, and
        StandardTableaux classes.

        INPUT:

        - ``t`` -- Data which can be interpreted as a tableau

        OUTPUT:

        - The corresponding tableau object

        TESTS::

            sage: T = Tableaux(3)
            sage: T([[1,2,1]]).parent() is T     # indirect doctest
            True
            sage: T( StandardTableaux(3)([[1, 2, 3]])).parent() is T
            True
            sage: T([[1,2]])
            Traceback (most recent call last):
            ...
            ValueError: [[1, 2]] is not an element of Tableaux of size 3.
        """
        if not t in self:
            raise ValueError("%s is not an element of %s."%(t, self))

        return self.element_class(self, t)

    def __contains__(self, x):
        """
        TESTS::

            sage: T = sage.combinat.tableau.Tableaux()
            sage: [[1,2],[3,4]] in T
            True
            sage: [[1,2],[3]] in T
            True
            sage: [] in T
            True
            sage: [['a','b']] in T
            True
            sage: Tableau([['a']]) in T
            True

            sage: [1,2,3] in T
            False
            sage: [[1],[1,2]] in T
            False

        Check that :trac:`14145` is fixed::

            sage: 1 in sage.combinat.tableau.Tableaux()
            False
        """
        from sage.combinat.partition import _Partitions
        if isinstance(x, Tableau):
            return True
        elif isinstance(x, list):
            try:
                for row in x:
                    iter(row)
            except TypeError:
                return False
            # any list of lists of partition shape is a tableau
            return map(len, x) in _Partitions
        else:
            return False

#    def list(self):
#        """
#        Raises a ``NotImplementedError`` since there is not a method to
#        enumerate all tableaux.
#
#        TESTS::
#
#            sage: Tableaux().list()
#            Traceback (most recent call last):
#            ...
#            NotImplementedError
#        """
#        raise NotImplementedError
#
#    def __iter__(self):
#        """
#        TESTS::
#
#            sage: iter(Tableaux())
#            Traceback (most recent call last):
#            ...
#            NotImplementedError
#        """
#        raise NotImplementedError

class Tableaux_all(Tableaux):

    def __init__(self):
        r"""
        Initializes the class of all tableaux

        TESTS::

            sage: T = sage.combinat.tableau.Tableaux_all()
            sage: TestSuite(T).run()

        """
        super(Tableaux_all, self).__init__(category=Sets())

    def _repr_(self):
        """
        TESTS::

            sage: repr(Tableaux())    # indirect doctest
            'Tableaux'
        """
        return "Tableaux"

    def an_element(self):
        r"""
        Returns a particular element of the class.

        TESTS::

            sage: T = Tableaux()
            sage: T.an_element()
            [[1, 1], [1]]
        """
        return self.element_class(self, [[1, 1], [1]])


class Tableaux_size(Tableaux):
    """
    Tableaux of a fixed size `n`.
    """

    def __init__(self, n):
        r"""
        Initializes the class of tableaux of size ``n``.

        TESTS::

            sage: T = sage.combinat.tableau.Tableaux_size(3)
            sage: TestSuite(T).run()

            sage: T = sage.combinat.tableau.Tableaux_size(0)
            sage: TestSuite(T).run()
        """
        super(Tableaux_size, self).__init__(category=Sets())
        self.size = n

    def __contains__(self,x):
        """
        TESTS::

            sage: T = sage.combinat.tableau.Tableaux_size(3)
            sage: [[2,4], [1]] in T
            True

            sage: [[2,4],[1,3]] in T
            False

        Check that :trac:`14145` is fixed::

            sage: 1 in sage.combinat.tableau.Tableaux_size(3)
            False
        """
        return Tableaux.__contains__(self, x) and sum(len(row) for row in x) == self.size

    def _repr_(self):
        """
        TESTS::

            sage: repr(Tableaux(4))    # indirect doctest
            'Tableaux of size 4'
        """
        return "Tableaux of size %s"%self.size

    def an_element(self):
        r"""
        Returns a particular element of the class.

        TESTS::

            sage: T = sage.combinat.tableau.Tableaux_size(3)
            sage: T.an_element()
            [[1, 1], [1]]
            sage: T = sage.combinat.tableau.Tableaux_size(0)
            sage: T.an_element()
            []
        """
        if self.size==0:
            return self.element_class(self, [])

        if self.size==1:
            return self.element_class(self, [[1]])

        return self.element_class(self, [[1]*(self.size-1),[1]])


##########################
# Semi-standard tableaux #
##########################
class SemistandardTableaux(Tableaux):
    """
    A factory class for the various classes of semistandard tableaux.

    INPUT:

    Keyword arguments:

    - ``size`` -- The size of the tableaux
    - ``shape`` -- The shape of the tableaux
    - ``eval`` -- The weight (also called content or evaluation) of
      the tableaux
    - ``max_entry`` -- A maximum entry for the tableaux.  This can be a
      positive integer or infinity (``oo``). If ``size`` or ``shape`` are
      specified, ``max_entry`` defaults to be ``size`` or the size of
      ``shape``.

    Positional arguments:

    - The first argument is interpreted as either ``size`` or ``shape``
      according to whether it is an integer or a partition
    - The second keyword argument will always be interpreted as ``eval``

    OUTPUT:

    - The appropriate class, after checking basic consistency tests. (For
      example, specifying ``eval`` implies a value for `max_entry`).

    A semistandard tableau is a tableau whose entries are positive integers,
    which are weakly increasing in rows and strictly increasing down columns.
    Note that Sage uses the English convention for partitions and tableaux;
    the longer rows are displayed on top.

    Classes of semistandard tableaux can be iterated over if and only if there
    is some restriction.

    EXAMPLES::

        sage: SST = SemistandardTableaux([2,1]); SST
        Semistandard tableaux of shape [2, 1] and maximum entry 3
        sage: SST.list()
        [[[1, 1], [2]],
         [[1, 1], [3]],
         [[1, 2], [2]],
         [[1, 2], [3]],
         [[1, 3], [2]],
         [[1, 3], [3]],
         [[2, 2], [3]],
         [[2, 3], [3]]]

        sage: SST = SemistandardTableaux(3); SST
        Semistandard tableaux of size 3 and maximum entry 3
        sage: SST.list()
        [[[1, 1, 1]],
         [[1, 1, 2]],
         [[1, 1, 3]],
         [[1, 2, 2]],
         [[1, 2, 3]],
         [[1, 3, 3]],
         [[2, 2, 2]],
         [[2, 2, 3]],
         [[2, 3, 3]],
         [[3, 3, 3]],
         [[1, 1], [2]],
         [[1, 1], [3]],
         [[1, 2], [2]],
         [[1, 2], [3]],
         [[1, 3], [2]],
         [[1, 3], [3]],
         [[2, 2], [3]],
         [[2, 3], [3]],
         [[1], [2], [3]]]

        sage: SST = SemistandardTableaux(3, max_entry=2); SST
        Semistandard tableaux of size 3 and maximum entry 2
        sage: SST.list()
        [[[1, 1, 1]],
         [[1, 1, 2]],
         [[1, 2, 2]],
         [[2, 2, 2]],
         [[1, 1], [2]],
         [[1, 2], [2]]]

        sage: SST = SemistandardTableaux(3, max_entry=oo); SST
        Semistandard tableaux of size 3
        sage: SST[123]
        [[3, 4], [6]]

        sage: SemistandardTableaux(max_entry=2)[11]
        [[1, 1], [2]]

        sage: SemistandardTableaux()[0]
        []

    .. SEEALSO:

        - :class:`Tableaux`
        - :class:`Tableau`
        - :class:`SemistandardTableau`
        - :class:`StandardTableaux`
        - :class:`StandardTableau`
    """
    @staticmethod
    def __classcall_private__(cls, *args, **kwargs):
        r"""
        This is a factory class which returns the appropriate parent based on
        arguments.  See the documentation for :class:`SemistandardTableaux`
        for more information.

        TESTS::

            sage: SemistandardTableaux()
            Semistandard tableaux
            sage: SemistandardTableaux(3)
            Semistandard tableaux of size 3 and maximum entry 3
            sage: SemistandardTableaux(size=3)
            Semistandard tableaux of size 3 and maximum entry 3
            sage: SemistandardTableaux(0)
            Semistandard tableaux of size 0 and maximum entry 0
            sage: SemistandardTableaux([2,1])
            Semistandard tableaux of shape [2, 1] and maximum entry 3
            sage: SemistandardTableaux(shape=[2,1])
            Semistandard tableaux of shape [2, 1] and maximum entry 3
            sage: SemistandardTableaux([])
            Semistandard tableaux of shape [] and maximum entry 0
            sage: SemistandardTableaux(eval=[2,1])
            Semistandard tableaux of size 3 and weight [2, 1]
            sage: SemistandardTableaux(max_entry=3)
            Semistandard tableaux with maximum entry 3
            sage: SemistandardTableaux(3, [2,1])
            Semistandard tableaux of size 3 and weight [2, 1]
            sage: SemistandardTableaux(3, shape=[2,1])
            Semistandard tableaux of shape [2, 1] and maximum entry 3
            sage: SemistandardTableaux(3, [2,1], shape=[2,1])
            Semistandard tableaux of shape [2, 1] and weight [2, 1]
            sage: SemistandardTableaux(3, max_entry=4)
            Semistandard tableaux of size 3 and maximum entry 4
            sage: SemistandardTableaux(3, max_entry=oo)
            Semistandard tableaux of size 3
            sage: SemistandardTableaux([2, 1], max_entry=oo)
            Semistandard tableaux of shape [2, 1]
            sage: SemistandardTableaux([2, 1], [2, 1])
            Semistandard tableaux of shape [2, 1] and weight [2, 1]
            sage: mu = Partition([2,1]); SemistandardTableaux(mu, mu)
            Semistandard tableaux of shape [2, 1] and weight [2, 1]
            sage: SemistandardTableaux(3, [2, 1], max_entry=2)
            Semistandard tableaux of size 3 and weight [2, 1]

            sage: SemistandardTableaux(3, shape=[2])
            Traceback (most recent call last):
            ...
            ValueError: size and shape are different sizes

            sage: SemistandardTableaux(3, [2])
            Traceback (most recent call last):
            ...
            ValueError: size and eval are different sizes

            sage: SemistandardTableaux([2],[3])
            Traceback (most recent call last):
            ...
            ValueError: shape and eval are different sizes

            sage: SemistandardTableaux(2,[2], max_entry=4)
            Traceback (most recent call last):
            ...
            ValueError: the maximum entry must match the weight

            sage: SemistandardTableaux(eval=[2], max_entry=oo)
            Traceback (most recent call last):
            ...
            ValueError: the maximum entry must match the weight

            sage: SemistandardTableaux([[1]])
            Traceback (most recent call last):
            ...
            ValueError: shape must be a (skew) partition
        """
        from sage.combinat.partition import Partition, _Partitions
        # Process the keyword arguments -- allow for original syntax where
        #   n == size,  p== shape and mu == eval
        n = kwargs.get('n', None)
        size = kwargs.get('size', n)

        p = kwargs.get('p', None)
        shape = kwargs.get('shape', p)

        mu = kwargs.get('eval', None)
        mu = kwargs.get("mu", mu)

        max_entry = kwargs.get('max_entry', None)

        # Process the positional arguments
        if args:
            # The first arg could be either a size or a shape
            if isinstance(args[0], (int, Integer)):
                if size is not None:
                    raise ValueError( "size was specified more than once" )
                else:
                    size = args[0]
            else:
                if shape is not None:
                    raise ValueError( "the shape was specified more than once" )
                shape = args[0] # we check it's a partition later

        if len(args) == 2:
            # The second non-keyword argument is the weight
            if mu is not None:
                raise ValueError( "the weight was specified more than once" )
            else:
                mu = args[1]

        # Consistency checks
        if size is not None:
            if not isinstance(size, (int, Integer)):
                raise ValueError( "size must be an integer" )
            elif size < 0:
                raise ValueError( "size must be non-negative" )

        if shape is not None:
            from sage.combinat.skew_partition import SkewPartitions
            # use in (and not isinstance) below so that lists can be used as
            # shorthand
            if shape in _Partitions:
                shape = Partition(shape)
            elif shape in SkewPartitions():
                from sage.combinat.skew_tableau import SemistandardSkewTableaux
                return SemistandardSkewTableaux(shape, mu)
            else:
                raise ValueError( "shape must be a (skew) partition" )

        if mu is not None:
            if (not mu in Compositions()) and\
                    (not mu in _Partitions):
                raise ValueError( "mu must be a composition" )
            mu = Composition(mu)

        is_inf = max_entry is PlusInfinity()

        if max_entry is not None:
            if not is_inf and not isinstance(max_entry, (int, Integer)):
                raise ValueError( "max_entry must be an integer or PlusInfinity" )
            elif max_entry <= 0:
                raise ValueError( "max_entry must be positive" )

        if (mu is not None) and (max_entry is not None):
            if max_entry != len(mu):
                raise ValueError( "the maximum entry must match the weight" )

        if (size is not None) and (shape is not None):
            if sum(shape) != size:
                # This could return an empty class instead of an error
                raise ValueError( "size and shape are different sizes" )

        if (size is not None) and (mu is not None):
            if sum(mu) != size:
                # This could return an empty class instead of an error
                raise ValueError( "size and eval are different sizes" )

        # Dispatch appropriately
        if (shape is not None) and (mu is not None):
            if sum(shape) != sum(mu):
                # This could return an empty class instead of an error
                raise ValueError( "shape and eval are different sizes" )
            else:
                return SemistandardTableaux_shape_weight(shape, mu)

        if (shape is not None):
            if is_inf:
                return SemistandardTableaux_shape_inf(shape)
            return SemistandardTableaux_shape(shape, max_entry)

        if (mu is not None):
            return SemistandardTableaux_size_weight(sum(mu), mu)

        if (size is not None):
            if is_inf:
                return SemistandardTableaux_size_inf(size)
            return SemistandardTableaux_size(size, max_entry)

        return SemistandardTableaux_all(max_entry)

    Element = SemistandardTableau

    def __init__(self, **kwds):
        """
        Initialize ``self``.

        EXAMPLES::

            sage: S = SemistandardTableaux()
            sage: TestSuite(S).run()
        """
        if 'max_entry' in kwds:
            self.max_entry = kwds['max_entry']
            kwds.pop('max_entry')
        else:
            self.max_entry = None
        Tableaux.__init__(self, **kwds)

    def __getitem__(self, r):
        r"""
        The default implementation of ``__getitem``__ for enumerated sets
        does not allow slices so we override it.

        EXAMPLES::

            sage: StandardTableaux([4,3,3,2])[10:20]     # indirect doctest
            [[[1, 3, 9, 12], [2, 5, 10], [4, 6, 11], [7, 8]],
             [[1, 2, 9, 12], [3, 5, 10], [4, 6, 11], [7, 8]],
             [[1, 3, 9, 12], [2, 4, 10], [5, 6, 11], [7, 8]],
             [[1, 2, 9, 12], [3, 4, 10], [5, 6, 11], [7, 8]],
             [[1, 5, 8, 12], [2, 6, 10], [3, 7, 11], [4, 9]],
             [[1, 4, 8, 12], [2, 6, 10], [3, 7, 11], [5, 9]],
             [[1, 3, 8, 12], [2, 6, 10], [4, 7, 11], [5, 9]],
             [[1, 2, 8, 12], [3, 6, 10], [4, 7, 11], [5, 9]],
             [[1, 4, 8, 12], [2, 5, 10], [3, 7, 11], [6, 9]],
             [[1, 3, 8, 12], [2, 5, 10], [4, 7, 11], [6, 9]]]

            sage: SemistandardTableaux(size=2, max_entry=oo)[5]
            [[2, 3]]

            sage: SemistandardTableaux([2,1], max_entry=oo)[3]
            [[1, 2], [3]]

            sage: SemistandardTableaux(3, max_entry=2)[0:5]    # indirect doctest
            [[[1, 1, 1]],
            [[1, 1, 2]],
            [[1, 2, 2]],
            [[2, 2, 2]],
            [[1, 1], [2]]]

            sage: SemistandardTableaux([2,2], [2, 1, 1])[0]    # indirect doctest
            [[1, 1], [2, 3]]

            sage: SemistandardTableaux([1,1,1], max_entry=4)[0:4]
            [[[1], [2], [3]],
             [[1], [2], [4]],
             [[1], [3], [4]],
             [[2], [3], [4]]]

            sage: SemistandardTableaux(3, [2,1])[1]    # indirect doctest
            [[1, 1], [2]]

            sage: StandardTableaux(3)[:]  # indirect doctest
            [[[1, 2, 3]], [[1, 3], [2]], [[1, 2], [3]], [[1], [2], [3]]]

            sage: StandardTableaux([2,2])[1]   # indirect doctest
            [[1, 2], [3, 4]]

        TESTS::

            sage: SemistandardTableaux()[5]
            [[1], [2]]

            sage: SemistandardTableaux(max_entry=2)[5]
            [[2, 2]]

            sage: SemistandardTableaux()[:]
            Traceback (most recent call last):
            ...
            ValueError: infinite set

            sage: SemistandardTableaux(size=2, max_entry=oo)[:]
            Traceback (most recent call last):
            ...
            ValueError: infinite set
        """
        if isinstance(r,(int,Integer)):
            return self.unrank(r)
        elif isinstance(r,slice):
            start=0 if r.start is None else r.start
            stop=r.stop
            if stop is None and not self.is_finite():
                raise ValueError( 'infinite set' )
        else:
            raise ValueError( 'r must be an integer or a slice' )
        count=0
        tabs=[]
        for t in self:
            if count==stop:
                break
            if count>=start:
                tabs.append(t)
            count+=1

        # this is to cope with empty slices endpoints like [:6] or [:}
        if count==stop or stop is None:
            return tabs
        raise IndexError('value out of range')

    def __contains__(self, t):
        """
        Return ``True`` if ``t`` can be interpreted as a
        :class:`SemistandardTableau`.

        TESTS::

            sage: T = sage.combinat.tableau.SemistandardTableaux_all()
            sage: [[1,2],[2]] in T
            True
            sage: [] in T
            True
            sage: Tableau([[1]]) in T
            True
            sage: StandardTableau([[1]]) in T
            True

            sage: [[1,2],[1]] in T
            False
            sage: [[1,1],[5]] in T
            True
            sage: [[1,3,2]] in T
            False

        Check that :trac:`14145` is fixed::

            sage: 1 in sage.combinat.tableau.SemistandardTableaux()
            False
        """
        if isinstance(t, SemistandardTableau):
            return self.max_entry is None or \
                    len(t) == 0 or \
<<<<<<< HEAD
                    max(sum(t, ())) <= self.max_entry
        elif t == []:
=======
                    max(max(row) for row in t) <= self.max_entry
        elif not t:
>>>>>>> 2c3dac1c
            return True
        elif Tableaux.__contains__(self, t):
            for row in t:
                if not all(c > 0 for c in row):
                    return False
                if not all(row[i] <= row[i+1] for i in range(len(row)-1)):
                    return False
            for row, next in itertools.izip(t, t[1:]):
                if not all(row[c] < next[c] for c in range(len(next))):
                    return False
            return self.max_entry is None or max(max(row) for row in t) <= self.max_entry
        else:
            return False

class SemistandardTableaux_all(SemistandardTableaux, DisjointUnionEnumeratedSets):
    """
    All semistandard tableaux.

    .. WARNING::

        Input is not checked; please use :class:`SemistandardTableaux` to
        ensure the options are properly parsed.
    """
    def __init__(self, max_entry=None):
        r"""
        Initializes the class of all semistandard tableaux.

        TESTS::

            sage: T = sage.combinat.tableau.SemistandardTableaux_all()
            sage: TestSuite(T).run()

            sage: T=sage.combinat.tableau.SemistandardTableaux_all(max_entry=3)
            sage: TestSuite(T).run() # long time
        """
        if max_entry is not PlusInfinity():
            self.max_entry = max_entry
            SST_n = lambda n: SemistandardTableaux_size(n, max_entry)
            DisjointUnionEnumeratedSets.__init__( self,
                    Family(NonNegativeIntegers(), SST_n),
                    facade=True, keepkey = False)

        else:
            self.max_entry = None

    def _repr_(self):
        """
        TESTS::

            sage: SemistandardTableaux()    # indirect doctest
            Semistandard tableaux

            sage: SemistandardTableaux(max_entry=3)
            Semistandard tableaux with maximum entry 3
        """
        if self.max_entry is not None:
            return "Semistandard tableaux with maximum entry %s"%str(self.max_entry)
        return "Semistandard tableaux"


    def list(self):
        """
        TESTS::

            sage: SemistandardTableaux().list()
            Traceback (most recent call last):
            ...
            NotImplementedError
        """
        raise NotImplementedError


class SemistandardTableaux_size_inf(SemistandardTableaux):
    """
    Semistandard tableaux of fixed size `n` with no maximum entry.

    .. WARNING::

        Input is not checked; please use :class:`SemistandardTableaux` to
        ensure the options are properly parsed.
    """
    def __init__(self, n):
        r"""
        Initializes the class of semistandard tableaux of size ``n`` with no
        maximum entry.

        TESTS::

            sage: T = sage.combinat.tableau.SemistandardTableaux_size_inf(3)
            sage: TestSuite(T).run()
        """
        super(SemistandardTableaux_size_inf, self).__init__(
              category = InfiniteEnumeratedSets())
        self.size = n


    def _repr_(self):
        """
        TESTS::

            sage: repr(SemistandardTableaux(3, max_entry=oo))    # indirect doctest
            'Semistandard tableaux of size 3'
        """
        return "Semistandard tableaux of size %s"%str(self.size)

    def __contains__(self, t):
        """
        Return ``True`` if ``t`` can be interpreted as an element of this
        class.

        TESTS::

            sage: T = SemistandardTableaux(3, max_entry=oo)
            sage: [[1,2],[5]] in T
            True
            sage: StandardTableau([[1, 2], [3]]) in T
            True

            sage: [] in T
            False
            sage: Tableau([[1]]) in T
            False

        Check that :trac:`14145` is fixed::

            sage: 1 in SemistandardTableaux(3, max_entry=oo)
            False
        """
        return SemistandardTableaux.__contains__(self, t) and sum(map(len, t)) == self.size

    def __iter__(self):
        """
        EXAMPLES::

            sage: sst = SemistandardTableaux(3, max_entry=oo)
            sage: [sst[t] for t in range(0,5)]
            [[[1, 1, 1]],
             [[1, 1, 2]],
             [[1, 2, 2]],
             [[2, 2, 2]],
             [[1, 1], [2]]]
            sage: sst[1000]
            [[2, 12], [7]]
            sage: sst[0].parent() is sst
            True
        """
        from sage.combinat.partition import Partitions
        # Iterates through with maximum entry as order
        i = 1
        while(True):
            for part in Partitions(self.size):
                if i != 1:
                    for k in range(1, self.size+1):
                        for c in IntegerVectors(self.size - k, i-1):
                            c.append(k)
                            for sst in SemistandardTableaux_shape_weight(part, Composition(c)):
                                yield self.element_class(self, sst)
                else:
                    for sst in SemistandardTableaux_shape_weight(part, Composition([self.size])):
                        yield self.element_class(self, sst)
            i += 1


    def list(self):
        """
        TESTS::

            sage: SemistandardTableaux(3, max_entry=oo).list()
            Traceback (most recent call last):
            ...
            NotImplementedError
        """
        raise NotImplementedError


class SemistandardTableaux_shape_inf(SemistandardTableaux):
    """
    Semistandard tableaux of fixed shape `p` and no maximum entry.

    .. WARNING::

        Input is not checked; please use :class:`SemistandardTableaux` to
        ensure the options are properly parsed.
    """
    def __init__(self, p):
        r"""
        Initializes the class of semistandard tableaux of shape ``p`` and no
        maximum entry.

        TESTS::

            sage: SST = SemistandardTableaux([2,1], max_entry=oo)
            sage: type(SST)
            <class 'sage.combinat.tableau.SemistandardTableaux_shape_inf_with_category'>
            sage: TestSuite(SST).run()
        """
        super(SemistandardTableaux_shape_inf, self).__init__(
              category = InfiniteEnumeratedSets())
        self.shape = p


    def __contains__(self, x):
        """
        EXAMPLES::

            sage: SST = SemistandardTableaux([2,1], max_entry=oo)
            sage: [[13, 67], [1467]] in SST
            True
            sage: SST = SemistandardTableaux([3,1], max_entry=oo)
            sage: [[13, 67], [1467]] in SST
            False

        Check that :trac:`14145` is fixed::

            sage: SST = SemistandardTableaux([3,1], max_entry=oo)
            sage: 1 in SST
            False
        """
        return SemistandardTableaux.__contains__(self, x) and map(len,x)==self.shape

    def _repr_(self):
        """
        TESTS::

            sage: repr(SemistandardTableaux([2,1], max_entry=oo))    # indirect doctest
            'Semistandard tableaux of shape [2, 1]'
        """
        return "Semistandard tableaux of shape %s" %str(self.shape)


    def __iter__(self):
        """
        An iterator for the semistandard partitions of shape ``p`` and no
        maximum entry. Iterates through with maximum entry as order.

        EXAMPLES::

            sage: SST = SemistandardTableaux([3, 1], max_entry=oo)
            sage: SST[1000]
            [[1, 1, 10], [6]]
            sage: [ SST[t] for t in range(0, 5) ]
            [[[1, 1, 1], [2]],
             [[1, 1, 2], [2]],
             [[1, 2, 2], [2]],
             [[1, 1, 1], [3]],
             [[1, 1, 2], [3]]]
            sage: SST[0].parent() is SST
            True
        """
        # Iterates through with maximum entry as order
        i = 1
        n = sum(self.shape)
        while(True):
            if i != 1:
                for k in range(1, n+1):
                    for c in IntegerVectors(n - k, i-1):
                        c.append(k)
                        for sst in SemistandardTableaux_shape_weight(self.shape, Composition(c)):
                            yield self.element_class(self, sst)
            else:
                for sst in SemistandardTableaux_shape_weight(self.shape, Composition([n])):
                    yield self.element_class(self, sst)
            i += 1


class SemistandardTableaux_size(SemistandardTableaux):
    """
    Semistandard tableaux of fixed size `n`.

    .. WARNING::

        Input is not checked; please use :class:`SemistandardTableaux`
        to ensure the options are properly parsed.
    """
    def __init__(self, n, max_entry=None):
        r"""
        Initializes the class of semistandard tableaux of size ``n``.

        TESTS::

            sage: SST = SemistandardTableaux(3); SST
            Semistandard tableaux of size 3 and maximum entry 3
            sage: type(SST)
            <class 'sage.combinat.tableau.SemistandardTableaux_size_with_category'>
            sage: TestSuite(SST).run()

            sage: SST = SemistandardTableaux(3, max_entry=6)
            sage: type(SST)
            <class 'sage.combinat.tableau.SemistandardTableaux_size_with_category'>
            sage: TestSuite(SST).run()
        """

        if max_entry is None:
            max_entry = n
        super(SemistandardTableaux_size, self).__init__(max_entry = max_entry,
                  category = FiniteEnumeratedSets())
        self.size = n

    def _repr_(self):
        """
        TESTS::

            sage: repr(SemistandardTableaux(3))    # indirect doctest
            'Semistandard tableaux of size 3 and maximum entry 3'

            sage: repr(SemistandardTableaux(3, max_entry=6))
            'Semistandard tableaux of size 3 and maximum entry 6'
        """
        return "Semistandard tableaux of size %s and maximum entry %s"%(str(self.size), str(self.max_entry))

    def __contains__(self, x):
        """
        EXAMPLES::

            sage: [[1,2],[3,3]] in SemistandardTableaux(3)
            False
            sage: [[1,2],[3,3]] in SemistandardTableaux(4)
            True
            sage: [[1,2],[3,3]] in SemistandardTableaux(4, max_entry=2)
            False
            sage: SST = SemistandardTableaux(4)
            sage: all([sst in SST for sst in SST])
            True

        Check that :trac:`14145` is fixed::

            sage: SST = SemistandardTableaux(4)
            sage: 1 in SST
            False
        """
        if self.size==0:
            return x == []

<<<<<<< HEAD
        return SemistandardTableaux.__contains__(self, x) \
            and sum(map(len,x)) == self.size \
            and max(i for row in x for i in row) <= self.max_entry
=======
        return (SemistandardTableaux.__contains__(self, x)
            and sum(map(len,x)) == self.size
            and max(max(row) for row in x) <= self.max_entry)
>>>>>>> 2c3dac1c

    def cardinality(self):
        """
        Return the cardinality of ``self``.

        EXAMPLES::

            sage: SemistandardTableaux(3).cardinality()
            19
            sage: SemistandardTableaux(4).cardinality()
            116
            sage: SemistandardTableaux(4, max_entry=2).cardinality()
            9
            sage: SemistandardTableaux(4, max_entry=10).cardinality()
            4225
            sage: ns = range(1, 6)
            sage: ssts = [ SemistandardTableaux(n) for n in ns ]
            sage: all([sst.cardinality() == len(sst.list()) for sst in ssts])
            True
        """
        from sage.combinat.partition import Partitions
        c = 0
        for part in Partitions(self.size):
            c += SemistandardTableaux_shape(part, self.max_entry).cardinality()
        return c


    def __iter__(self):
        """
        EXAMPLES::

            sage: [ t for t in SemistandardTableaux(2) ]
            [[[1, 1]], [[1, 2]], [[2, 2]], [[1], [2]]]
            sage: [ t for t in SemistandardTableaux(3) ]
            [[[1, 1, 1]],
             [[1, 1, 2]],
             [[1, 1, 3]],
             [[1, 2, 2]],
             [[1, 2, 3]],
             [[1, 3, 3]],
             [[2, 2, 2]],
             [[2, 2, 3]],
             [[2, 3, 3]],
             [[3, 3, 3]],
             [[1, 1], [2]],
             [[1, 1], [3]],
             [[1, 2], [2]],
             [[1, 2], [3]],
             [[1, 3], [2]],
             [[1, 3], [3]],
             [[2, 2], [3]],
             [[2, 3], [3]],
             [[1], [2], [3]]]

            sage: [ t for t in SemistandardTableaux(3, max_entry=2) ]
            [[[1, 1, 1]],
             [[1, 1, 2]],
             [[1, 2, 2]],
             [[2, 2, 2]],
             [[1, 1], [2]],
             [[1, 2], [2]]]

            sage: sst = SemistandardTableaux(3)
            sage: sst[0].parent() is sst
            True
        """
        from sage.combinat.partition import Partitions
        for part in Partitions(self.size):
            for sst in SemistandardTableaux_shape(part, self.max_entry):
                yield self.element_class(self, sst)

class SemistandardTableaux_shape(SemistandardTableaux):
    """
    Semistandard tableaux of fixed shape `p` with a given max entry.

    A semistandard tableau with max entry `i` is required to have all
    its entries less or equal to `i`. It is not required to actually
    contain an entry `i`.

    INPUT:

    - ``p`` -- A partition

    - ``max_entry`` -- The max entry; defaults to the size of ``p``.

    .. WARNING::

        Input is not checked; please use :class:`SemistandardTableaux` to
        ensure the options are properly parsed.
    """
    def __init__(self, p, max_entry=None):
        r"""
        Initializes the class of semistandard tableaux of shape ``p``, with a
        given ``max_entry``.

        TESTS::

            sage: SST = SemistandardTableaux([2,1])
            sage: TestSuite(SST).run()

            sage: SST = SemistandardTableaux([2,1], max_entry=5)
            sage: TestSuite(SST).run()
        """
        if max_entry is None:
            max_entry = sum(p)
        super(SemistandardTableaux_shape, self).__init__(max_entry = max_entry,
              category = FiniteEnumeratedSets())
        self.shape = p

    def __iter__(self):
        """
        An iterator for the semistandard tableaux of the specified shape
        with the specified max entry.

        EXAMPLES::

            sage: [ t for t in SemistandardTableaux([3]) ]
            [[[1, 1, 1]],
             [[1, 1, 2]],
             [[1, 1, 3]],
             [[1, 2, 2]],
             [[1, 2, 3]],
             [[1, 3, 3]],
             [[2, 2, 2]],
             [[2, 2, 3]],
             [[2, 3, 3]],
             [[3, 3, 3]]]
            sage: [ t for t in SemistandardTableaux([2,1]) ]
            [[[1, 1], [2]],
             [[1, 1], [3]],
             [[1, 2], [2]],
             [[1, 2], [3]],
             [[1, 3], [2]],
             [[1, 3], [3]],
             [[2, 2], [3]],
             [[2, 3], [3]]]
            sage: [ t for t in SemistandardTableaux([1,1,1]) ]
            [[[1], [2], [3]]]

            sage: [ t for t in SemistandardTableaux([1,1,1], max_entry=4) ]
            [[[1], [2], [3]],
             [[1], [2], [4]],
             [[1], [3], [4]],
             [[2], [3], [4]]]

            sage: sst = SemistandardTableaux([3])
            sage: sst[0].parent() is sst
            True
        """
        for c in IntegerVectors(sum(self.shape), self.max_entry):
            for sst in SemistandardTableaux_shape_weight(self.shape, Composition(c)):
                yield self.element_class(self, sst)


    def __contains__(self, x):
        """
        EXAMPLES::

            sage: SST = SemistandardTableaux([2,1])
            sage: all([sst in SST for sst in SST])
            True
            sage: len(filter(lambda x: x in SST, SemistandardTableaux(3)))
            8
            sage: SST.cardinality()
            8

            sage: SST = SemistandardTableaux([2,1], max_entry=4)
            sage: all([sst in SST for sst in SST])
            True
            sage: SST.cardinality()
            20
        """
        return SemistandardTableaux.__contains__(self, x) and map(len, x) == self.shape

    def _repr_(self):
        """
        TESTS::

            sage: repr(SemistandardTableaux([2,1]))    # indirect doctest
            'Semistandard tableaux of shape [2, 1] and maximum entry 3'

            sage: repr(SemistandardTableaux([2,1], max_entry=5))
            'Semistandard tableaux of shape [2, 1] and maximum entry 5'
        """
        return "Semistandard tableaux of shape %s and maximum entry %s" %(str(self.shape), str(self.max_entry))

    def cardinality(self):
        """
        Returns the cardinality of ``self``.

        EXAMPLES::

            sage: SemistandardTableaux([2,1]).cardinality()
            8
            sage: SemistandardTableaux([2,2,1]).cardinality()
            75
            sage: SymmetricFunctions(QQ).schur()([2,2,1]).expand(5)(1,1,1,1,1) # cross check
            75
            sage: SemistandardTableaux([5]).cardinality()
            126
            sage: SemistandardTableaux([3,2,1]).cardinality()
            896

            sage: SemistandardTableaux([3,2,1], max_entry=7).cardinality()
            2352
        """
        c = 0
        for comp in IntegerVectors(sum(self.shape), self.max_entry):
            c += SemistandardTableaux_shape_weight(self.shape, Composition(comp)).cardinality()
        return c

class SemistandardTableaux_shape_weight(SemistandardTableaux_shape):
    r"""
    Semistandard tableaux of fixed shape `p` and weight `\mu`.

    .. WARNING::

        Input is not checked; please use :class:`SemistandardTableaux` to
        ensure the options are properly parsed.
    """
    def __init__(self, p, mu):
        r"""
        Initializes the class of all semistandard tableaux of shape ``p`` and
        weight ``mu``.

        TESTS::

            sage: SST = SemistandardTableaux([2,1], [2,1])
            sage: TestSuite(SST).run()
        """
        super(SemistandardTableaux_shape_weight, self).__init__(p, len(mu))
        self.weight = mu

    def _repr_(self):
        """
        TESTS::

            sage: repr(SemistandardTableaux([2,1],[2,1]))    # indirect doctest
            'Semistandard tableaux of shape [2, 1] and weight [2, 1]'
        """
        return "Semistandard tableaux of shape %s and weight %s"%(self.shape, self.weight)

    def __contains__(self, x):
        """
        EXAMPLES::

            sage: SST = SemistandardTableaux([2,1], [2,1])
            sage: all([sst in SST for sst in SST])
            True
            sage: len(filter(lambda x: x in SST, SemistandardTableaux(3)))
            1
            sage: SST.cardinality()
            1
        """
        if x not in SemistandardTableaux_shape(self.shape, self.max_entry):
            return False
        n = sum(self.shape)

        if n == 0 and len(x) == 0:
            return True

        content = {}
        for row in x:
            for i in row:
                content[i] = content.get(i, 0) + 1
        content_list = [0]*int(max(content))

        for key in content:
            content_list[key-1] = content[key]

        if content_list != self.weight:
            return False

        return True


    def cardinality(self):
        """
        Returns the number of semistandard tableaux of the given shape and
        weight, as computed by ``kostka_number`` function of symmetrica.

        EXAMPLES::

            sage: SemistandardTableaux([2,2], [2, 1, 1]).cardinality()
            1
            sage: SemistandardTableaux([2,2,2], [2, 2, 1,1]).cardinality()
            1
            sage: SemistandardTableaux([2,2,2], [2, 2, 2]).cardinality()
            1
            sage: SemistandardTableaux([3,2,1], [2, 2, 2]).cardinality()
            2
        """
        return symmetrica.kostka_number(self.shape,self.weight)

    def __iter__(self):
        """
        TESTS::

            sage: sst = SemistandardTableaux([3,1],[2,1,1])
            sage: [sst[i] for i in range(2)]
            [[[1, 1, 2], [3]], [[1, 1, 3], [2]]]
            sage: sst[0].parent() is sst
            True
        """
        for t in symmetrica.kostka_tab(self.shape, self.weight):
            yield self.element_class(self, t)


    def list(self):
        """
        Return a list of all semistandard tableaux in ``self`` generated
        by symmetrica.

        EXAMPLES::

            sage: SemistandardTableaux([2,2], [2, 1, 1]).list()
            [[[1, 1], [2, 3]]]
            sage: SemistandardTableaux([2,2,2], [2, 2, 1,1]).list()
            [[[1, 1], [2, 2], [3, 4]]]
            sage: SemistandardTableaux([2,2,2], [2, 2, 2]).list()
            [[[1, 1], [2, 2], [3, 3]]]
            sage: SemistandardTableaux([3,2,1], [2, 2, 2]).list()
            [[[1, 1, 2], [2, 3], [3]], [[1, 1, 3], [2, 2], [3]]]
        """
        return symmetrica.kostka_tab(self.shape, self.weight)


class SemistandardTableaux_size_weight(SemistandardTableaux):
    r"""
    Semistandard tableaux of fixed size `n` and weight `\mu`.

    .. WARNING::

        Input is not checked; please use :class:`SemistandardTableaux` to
        ensure the options are properly parsed.
    """
    def __init__(self, n, mu):
        r"""
        Initializes the class of semistandard tableaux of size ``n`` and
        weight ``mu``.

        TESTS::

            sage: SST = SemistandardTableaux(3, [2,1])
            sage: TestSuite(SST).run()
        """
        super(SemistandardTableaux_size_weight, self).__init__(max_entry=len(mu),
              category = FiniteEnumeratedSets())
        self.size = n
        self.weight = mu

    def _repr_(self):
        """
        TESTS::

            sage: repr(SemistandardTableaux(3, [2,1]))    # indirect doctest
            'Semistandard tableaux of size 3 and weight [2, 1]'
        """
        return "Semistandard tableaux of size %s and weight %s"%(self.size, self.weight)

    def __iter__(self):
        """
        EXAMPLES::

            sage: [ t for t in SemistandardTableaux(3, [2,1]) ]
            [[[1, 1, 2]], [[1, 1], [2]]]
            sage: [ t for t in SemistandardTableaux(4, [2,2]) ]
            [[[1, 1, 2, 2]], [[1, 1, 2], [2]], [[1, 1], [2, 2]]]
            sage: sst = SemistandardTableaux(4, [2,2])
            sage: sst[0].parent() is sst
            True
        """
        from sage.combinat.partition import Partitions
        for p in Partitions(self.size):
            for sst in SemistandardTableaux_shape_weight(p, self.weight):
                yield self.element_class(self, sst)


    def cardinality(self):
        """
        Return the cardinality of ``self``.

        EXAMPLES::

            sage: SemistandardTableaux(3, [2,1]).cardinality()
            2
            sage: SemistandardTableaux(4, [2,2]).cardinality()
            3
        """
        from sage.combinat.partition import Partitions
        c = 0
        for p in Partitions(self.size):
            c += SemistandardTableaux_shape_weight(p, self.weight).cardinality()
        return c

    def __contains__(self, x):
        """
        TESTS::

            sage: SST = SemistandardTableaux(6, [2,2,2])
            sage: all([sst in SST for sst in SST])
            True
            sage: all([sst in SST for sst in SemistandardTableaux([3,2,1],[2,2,2])])
            True
        """
        from sage.combinat.partition import Partition
        return x in SemistandardTableaux_shape_weight(Partition(map(len,
            x)), self.weight)

########################
# Standard Tableaux    #
########################

class StandardTableaux(SemistandardTableaux):
    """
    A factory for the various classes of standard tableaux.

    INPUT:

    - Either a non-negative integer (possibly specified with the keyword ``n``)
      or a partition.

    OUTPUT:

    - With no argument, the class of all standard tableaux

    - With a non-negative integer argument, ``n``, the class of all standard
      tableaux of size ``n``

    - With a partition argument, the class of all standard tableaux of that
      shape.

    A standard tableau is a semistandard tableaux which contains each of the
    entries from 1 to ``n`` exactly once.

    All classes of standard tableaux are iterable.

    EXAMPLES::

        sage: ST = StandardTableaux(3); ST
        Standard tableaux of size 3
        sage: ST.first()
        [[1, 2, 3]]
        sage: ST.last()
        [[1], [2], [3]]
        sage: ST.cardinality()
        4
        sage: ST.list()
        [[[1, 2, 3]], [[1, 3], [2]], [[1, 2], [3]], [[1], [2], [3]]]

    .. SEEALSO:

        - :class:`Tableaux`
        - :class:`Tableau`
        - :class:`SemistandardTableaux`
        - :class:`SemistandardTableau`
        - :class:`StandardTableau`
        - :class:`StandardSkewTableaux`

    TESTS::

        sage: StandardTableaux()([])
        []
        sage: ST = StandardTableaux([2,2]); ST
        Standard tableaux of shape [2, 2]
        sage: ST.first()
        [[1, 3], [2, 4]]
        sage: ST.last()
        [[1, 2], [3, 4]]
        sage: ST.cardinality()
        2
        sage: ST.list()
        [[[1, 3], [2, 4]], [[1, 2], [3, 4]]]
    """
    @staticmethod
    def __classcall_private__(cls, *args, **kwargs):
        r"""
        This is a factory class which returns the appropriate parent based on
        arguments.  See the documentation for :class:`StandardTableaux` for
        more information.

        TESTS::

            sage: StandardTableaux()
            Standard tableaux
            sage: StandardTableaux(3)
            Standard tableaux of size 3
            sage: StandardTableaux([2,1])
            Standard tableaux of shape [2, 1]
            sage: StandardTableaux(0)
            Standard tableaux of size 0

            sage: StandardTableaux(-1)
            Traceback (most recent call last):
            ...
            ValueError: The argument must be a non-negative integer or a partition.
            sage: StandardTableaux([[1]])
            Traceback (most recent call last):
            ...
            ValueError: The argument must be a non-negative integer or a partition.
        """
        from sage.combinat.partition import _Partitions, Partition
        from sage.combinat.skew_partition import SkewPartitions

        if args:
            n = args[0]
        elif 'n' in kwargs:
            n = kwargs[n]
        else:
            n = None

        if n is None:
            return StandardTableaux_all()

        elif n in _Partitions:
            return StandardTableaux_shape(Partition(n))

        elif n in SkewPartitions():
            from sage.combinat.skew_tableau import StandardSkewTableaux
            return StandardSkewTableaux(n)

        if not isinstance(n, (int, Integer)) or n < 0:
            raise ValueError( "The argument must be a non-negative integer or a partition." )

        return StandardTableaux_size(n)

    Element = StandardTableau

    def __contains__(self, x):
        """
        EXAMPLES::

            sage: [[1,1],[2,3]] in StandardTableaux()
            False
            sage: [[1,2],[3,4]] in StandardTableaux()
            True
            sage: [[1,3],[2,4]] in StandardTableaux()
            True
            sage: [[1,3],[2,5]] in StandardTableaux()
            False
            sage: [] in StandardTableaux()
            True

        Check that :trac:`14145` is fixed::

            sage: 1 in StandardTableaux()
            False
        """
        if isinstance(x, StandardTableau):
            return True
        elif Tableaux.__contains__(self, x):
            flatx = sorted(sum((list(row) for row in x),[]))
            return flatx == range(1,len(flatx)+1) and (len(x)==0 or
                     (all(row[i]<row[i+1] for row in x for i in range(len(row)-1)) and
                       all(x[r][c]<x[r+1][c] for r in range(len(x)-1)
                                              for c in range(len(x[r+1])) )
                     ))
        return False

class StandardTableaux_all(StandardTableaux, DisjointUnionEnumeratedSets):
    """
    All standard tableaux.
    """
    def __init__(self):
        r"""
        Initializes the class of all standard tableaux.

        TESTS::

            sage: ST = StandardTableaux()
            sage: TestSuite(ST).run()
        """
        DisjointUnionEnumeratedSets.__init__( self,
                Family(NonNegativeIntegers(), StandardTableaux_size),
                facade=True, keepkey = False)

    def _repr_(self):
        """
        TESTS::

            sage: repr(StandardTableaux())    # indirect doctest
            'Standard tableaux'
        """
        return "Standard tableaux"


class StandardTableaux_size(StandardTableaux):
    """
    Standard tableaux of fixed size `n`.

    .. WARNING::

        Input is not checked; please use :class:`StandardTableaux` to ensure
        the options are properly parsed.
    """
    def __init__(self, n):
        r"""
        Initializes the class of all standard tableaux of size ``n``.

        TESTS::

            sage: TestSuite( StandardTableaux(0) ).run()
            sage: TestSuite( StandardTableaux(3) ).run()
        """
        super(StandardTableaux_size, self).__init__(
              category = FiniteEnumeratedSets())
        self.size = Integer(n)


    def _repr_(self):
        """
        TESTS::

            sage: repr(StandardTableaux(3))    # indirect doctest
            'Standard tableaux of size 3'
        """
        return "Standard tableaux of size %s"%self.size

    def __contains__(self, x):
        """
        TESTS::

            sage: ST3 = StandardTableaux(3)
            sage: all([st in ST3 for st in ST3])
            True
            sage: ST4 = StandardTableaux(4)
            sage: filter(lambda x: x in ST3, ST4)
            []

        Check that :trac:`14145` is fixed::

            sage: 1 in StandardTableaux(4)
            False
        """
        return StandardTableaux.__contains__(self, x) and sum(map(len, x)) == self.size

    def __iter__(self):
        """
        EXAMPLES::

            sage: [ t for t in StandardTableaux(1) ]
            [[[1]]]
            sage: [ t for t in StandardTableaux(2) ]
            [[[1, 2]], [[1], [2]]]
            sage: [ t for t in StandardTableaux(3) ]
            [[[1, 2, 3]], [[1, 3], [2]], [[1, 2], [3]], [[1], [2], [3]]]
            sage: [ t for t in StandardTableaux(4) ]
            [[[1, 2, 3, 4]],
             [[1, 3, 4], [2]],
             [[1, 2, 4], [3]],
             [[1, 2, 3], [4]],
             [[1, 3], [2, 4]],
             [[1, 2], [3, 4]],
             [[1, 4], [2], [3]],
             [[1, 3], [2], [4]],
             [[1, 2], [3], [4]],
             [[1], [2], [3], [4]]]
            sage: ST4 = StandardTableaux(4)
            sage: ST4[0].parent() is ST4
            True
        """
        from sage.combinat.partition import Partitions
        for p in Partitions(self.size):
            for st in StandardTableaux(p):
                yield self.element_class(self, st)

    def cardinality(self):
        r"""
        Return the number of all standard tableaux of size ``n``.

        The number of standard tableaux of size `n` is equal to the
        number of involutions in the symmetric group `S_n`.
        This is a consequence of the symmetry of the RSK
        correspondence, that if `\sigma \mapsto (P, Q)`, then
        `\sigma^{-1} \mapsto (Q, P)`. For more information, see
        :wikipedia:`Robinson-Schensted-Knuth_correspondence#Symmetry`.

        ALGORITHM:

        The algorithm uses the fact that standard tableaux of size
        ``n`` are in bijection with the involutions of size ``n``,
        (see page 41 in section 4.1 of [Ful1997]_).  For each number of
        fixed points, you count the number of ways to choose those
        fixed points multiplied by the number of perfect matchings on
        the remaining values.

        REFERENCES:

        .. [Ful1997] William Fulton,
           *Young Tableaux*.
           Cambridge University Press, 1997.

        EXAMPLES::

            sage: StandardTableaux(3).cardinality()
            4
            sage: ns = [1,2,3,4,5,6]
            sage: sts = [StandardTableaux(n) for n in ns]
            sage: all([st.cardinality() == len(st.list()) for st in sts])
            True
            sage: StandardTableaux(50).cardinality()
            27886995605342342839104615869259776

        TESTS::

            sage: def cardinality_using_hook_formula(n):
            ....:     c = 0
            ....:     for p in Partitions(n):
            ....:         c += StandardTableaux(p).cardinality()
            ....:     return c
            sage: all([cardinality_using_hook_formula(i) == StandardTableaux(i).cardinality() for i in range(10)])
            True
        """
        tableaux_number = self.size % 2  # identity involution
        fixed_point_numbers = xrange(tableaux_number, self.size + 1 - tableaux_number, 2)

        # number of involutions of size "size" (number of ways to
        # choose "fixed_point_number" out of "size" elements *
        # number of involutions without fixed point of size
        # "size" - "fixed_point_number")
        for fixed_point_number in fixed_point_numbers:
            tableaux_number += (self.size.binomial(fixed_point_number) *
                                prod(range(1, self.size - fixed_point_number, 2)))

        return tableaux_number

    def random_element(self):
        r"""
        Return a random ``StandardTableau`` with uniform probability.

        This algorithm uses the fact that the Robinson-Schensted
        correspondence returns a pair of identical standard Young
        tableaux (SYTs) if and only if the permutation was an involution.
        Thus, generating a random SYT is equivalent to generating a
        random involution.

        To generate an involution, we first need to choose its number of
        fixed points `k` (if the size of the involution is even, the
        number of fixed points will be even, and if the size is odd, the
        number of fixed points will be odd). To do this, we choose a
        random integer `r` between 0 and the number `N` of all
        involutions of size `n`. We then decompose the interval
        `\{ 1, 2, \ldots, N \}` into subintervals whose lengths are the
        numbers of involutions of size `n` with respectively `0`, `1`,
        `\ldots`, `\left \lfloor N/2 \right \rfloor` fixed points. The
        interval in which our random integer `r` lies then decides how
        many fixed points our random involution will have. We then
        place those fixed points randomly and then compute a perfect
        matching (an involution without fixed points) on the remaining
        values.

        EXAMPLES::

            sage: StandardTableaux(5).random_element() # random
            [[1, 4, 5], [2], [3]] 
            sage: StandardTableaux(0).random_element()
            []
            sage: StandardTableaux(1).random_element()
            [[1]]

        TESTS::

            sage: all([StandardTableaux(10).random_element() in StandardTableaux(10) for i in range(20)])
            True
        """
        from sage.misc.prandom import randrange
        from sage.rings.arith import binomial
        from sage.misc.prandom import sample
        from sage.combinat.perfect_matching import PerfectMatchings
        from sage.combinat.permutation import from_cycles
        # We compute the number of involutions of size ``size``.
        involution_index = randrange(0, StandardTableaux(self.size).cardinality())
        # ``involution_index`` is our random integer `r`.
        partial_sum = 0
        fixed_point_number = self.size % 2
        # ``fixed_point_number`` will become `k`.
        while True:
            # We add the number of involutions with ``fixed_point_number``
            # fixed points.
            partial_sum += binomial(self.size, fixed_point_number) * \
                           prod(xrange(1, self.size - fixed_point_number , 2))
            # If the partial sum is greater than the involution index,
            # then the random involution that we want to generate has
            # ``fixed_point_number`` fixed points.
            if partial_sum > involution_index:
                break
            fixed_point_number += 2
        # We generate a subset of size "fixed_point_number" of the set {1,
        # ..., size}.
        fixed_point_positions = set(sample(xrange(1, self.size + 1), fixed_point_number))
        # We generate a list of tuples which will form the cycle
        # decomposition of our random involution. This list contains
        # singletons (corresponding to the fixed points of the
        # involution) and pairs (forming a perfect matching on the
        # remaining values).
        permutation_cycle_rep = [(fixed_point,) for fixed_point in fixed_point_positions] + \
                                list(PerfectMatchings(set(range(1, self.size + 1)) - set(fixed_point_positions)).random_element())
        return from_cycles(self.size, permutation_cycle_rep).robinson_schensted()[0]


class StandardTableaux_shape(StandardTableaux):
    """
    Semistandard tableaux of a fixed shape `p`.

    .. WARNING::

        Input is not checked; please use :class:`SemistandardTableaux` to
        ensure the options are properly parsed.
    """
    def __init__(self, p):
        r"""
        Initializes the class of all semistandard tableaux of a given shape.

        TESTS::

            sage: TestSuite( StandardTableaux([2,1,1]) ).run()
        """
        from sage.combinat.partition import Partition
        super(StandardTableaux_shape, self).__init__(category = FiniteEnumeratedSets())
        self.shape = Partition(p)


    def __contains__(self, x):
        """
        EXAMPLES::

            sage: ST = StandardTableaux([2,1,1])
            sage: all([st in ST for st in ST])
            True
            sage: len(filter(lambda x: x in ST, StandardTableaux(4)))
            3
            sage: ST.cardinality()
            3

        Check that :trac:`14145` is fixed::

            sage: 1 in StandardTableaux([2,1,1])
            False
        """
        return StandardTableaux.__contains__(self, x) and map(len,x) == self.shape

    def _repr_(self):
        """
        TESTS::

            sage: repr(StandardTableaux([2,1,1]))    # indirect doctest
            'Standard tableaux of shape [2, 1, 1]'
        """
        return "Standard tableaux of shape %s"%str(self.shape)

    def cardinality(self):
        r"""
        Return the number of standard Young tableaux of this shape.

        This method uses the so-called *hook length formula*, a formula
        for the number of Young tableaux associated with a given
        partition. The formula says the following: Let `\lambda` be a
        partition. For each cell `c` of the Young diagram of `\lambda`,
        let the *hook length* of `c` be defined as `1` plus the number of
        cells horizontally to the right of `c` plus the number of cells
        vertically below `c`. The number of standard Young tableaux of
        shape `\lambda` is then `n!` divided by the product of the hook
        lengths of the shape of `\lambda`, where `n = |\lambda|`.

        For example, consider the partition ``[3,2,1]`` of ``6`` with
        Ferrers diagram::

            # # #
            # #
            #

        When we fill in the cells with their respective hook lengths, we
        obtain::

            5 3 1
            3 1
            1

        The hook length formula returns

        .. MATH::

            \frac{6!}{5 \cdot 3 \cdot 1 \cdot 3 \cdot 1 \cdot 1} = 16.

        EXAMPLES::

            sage: StandardTableaux([3,2,1]).cardinality()
            16
            sage: StandardTableaux([2,2]).cardinality()
            2
            sage: StandardTableaux([5]).cardinality()
            1
            sage: StandardTableaux([6,5,5,3]).cardinality()
            6651216
            sage: StandardTableaux([]).cardinality()
            1

        REFERENCES:

        - http://mathworld.wolfram.com/HookLengthFormula.html
        """
        pi = self.shape

        number = factorial(sum(pi))
        hook = pi.hook_lengths()

        for row in hook:
            for col in row:
                #Divide the hook length by the entry
                number /= col

        return Integer(number)

    def __iter__(self):
        r"""
        An iterator for the standard Young tableaux associated to the
        shape `p` of ``self``.

        EXAMPLES::

            sage: [t for t in StandardTableaux([2,2])]
            [[[1, 3], [2, 4]], [[1, 2], [3, 4]]]
            sage: [t for t in StandardTableaux([3,2])]
            [[[1, 3, 5], [2, 4]],
             [[1, 2, 5], [3, 4]],
             [[1, 3, 4], [2, 5]],
             [[1, 2, 4], [3, 5]],
             [[1, 2, 3], [4, 5]]]
            sage: st = StandardTableaux([2,1])
            sage: st[0].parent() is st
            True
        """

        pi = self.shape
        #Set the initial tableau by filling it in going down the columns
        tableau = [[None]*n for n in pi]
        size = sum(pi)
        row = 0
        col = 0
        for i in range(size):
            tableau[row][col] = i+1

            #If we can move down, then do it;
            #otherwise, move to the next column over
            if ( row + 1 < len(pi) and col < pi[row+1]):
                row += 1
            else:
                row = 0
                col += 1

        yield self.element_class(self, tableau)

        # iterate until we reach the last tableau which is
        # filled with the row indices.
        last_tableau = sum([[row]*l for (row,l) in enumerate(pi)], [])

        #Convert the tableau to "vector format"
        #tableau_vector[i] is the row that number i
        #is in
        tableau_vector = [None]*size
        for row in range(len(pi)):
            for col in range(pi[row]):
                tableau_vector[tableau[row][col]-1] = row

        while tableau_vector!=last_tableau:
            #Locate the smallest integer j such that j is not
            #in the lowest corner of the subtableau T_j formed by
            #1,...,j.  This happens to be first j such that
            #tableau_vector[j]<tableau_vector[j-1].
            #l will correspond to the shape of T_j
            l = [0]*size
            l[0] = 1
            j = 0
            for i in range(1,size):
                l[tableau_vector[i]] += 1
                if ( tableau_vector[i] < tableau_vector[i-1] ):
                    j = i
                    break

            #Find the last nonzero row of l and store it in k
            i = size - 1
            while ( l[i] == 0 ):
                i -= 1
            k = i

            #Find a new row for the letter j (next lowest corner)
            t = l[ 1 + tableau_vector[j] ]
            i = k
            while ( l[i] != t ):
                i -= 1

            #Move the letter j to row i
            tableau_vector[j] = i
            l[i] -= 1

            #Fill in the columns of T_j using 1,...,j-1 in increasing order
            m = 0
            while ( m < j ):
                r = 0
                while ( l[r] != 0 ):
                    tableau_vector[m] = r
                    l[r] -= 1
                    m += 1
                    r += 1

            #Convert the tableau vector back to the regular tableau
            #format
            row_count= [0]*len(pi)
            tableau = [[None]*n for n in pi]

            for i in range(size):
                tableau[tableau_vector[i]][row_count[tableau_vector[i]]] = i+1
                row_count[tableau_vector[i]] += 1

            yield self.element_class(self, tableau)

        return


    def list(self):
        r"""
        Return a list of the standard Young tableaux of the specified shape.

        EXAMPLES::

            sage: StandardTableaux([2,2]).list()
            [[[1, 3], [2, 4]], [[1, 2], [3, 4]]]
            sage: StandardTableaux([5]).list()
            [[[1, 2, 3, 4, 5]]]
            sage: StandardTableaux([3,2,1]).list()
            [[[1, 4, 6], [2, 5], [3]],
             [[1, 3, 6], [2, 5], [4]],
             [[1, 2, 6], [3, 5], [4]],
             [[1, 3, 6], [2, 4], [5]],
             [[1, 2, 6], [3, 4], [5]],
             [[1, 4, 5], [2, 6], [3]],
             [[1, 3, 5], [2, 6], [4]],
             [[1, 2, 5], [3, 6], [4]],
             [[1, 3, 4], [2, 6], [5]],
             [[1, 2, 4], [3, 6], [5]],
             [[1, 2, 3], [4, 6], [5]],
             [[1, 3, 5], [2, 4], [6]],
             [[1, 2, 5], [3, 4], [6]],
             [[1, 3, 4], [2, 5], [6]],
             [[1, 2, 4], [3, 5], [6]],
             [[1, 2, 3], [4, 5], [6]]]
        """
        return [y for y in self]


    def random_element(self):
        """
        Return a random standard tableau of the given shape using the
        Greene-Nijenhuis-Wilf Algorithm.

        EXAMPLES::

            sage: StandardTableaux([2,2]).random_element()
            [[1, 2], [3, 4]]
            sage: StandardTableaux([]).random_element()
            []
        """

        p = self.shape

        t = [[None]*n for n in p]


        #Get the cells in the
        cells = []
        for i in range(len(p)):
            for j in range(p[i]):
                cells.append((i,j))

        m = sum(p)
        while m > 0:

            #Choose a cell at random
            cell = random.choice(cells)


            #Find a corner
            inner_corners = p.corners()
            while cell not in inner_corners:
                hooks = []
                for k in range(cell[1], p[cell[0]]):
                    hooks.append((cell[0], k))
                for k in range(cell[0], len(p)):
                    if p[k] > cell[1]:
                        hooks.append((k, cell[1]))

                cell = random.choice(hooks)


            #Assign m to cell
            t[cell[0]][cell[1]] = m

            p = p.remove_cell(cell[0])

            cells.remove(cell)

            m -= 1

        return self.element_class(self, t)


##########################
# Symmetric group action #
##########################
def unmatched_places(w, open, close):
    """
    EXAMPLES::

        sage: from sage.combinat.tableau import unmatched_places
        sage: unmatched_places([2,2,2,1,1,1],2,1)
        ([], [])
        sage: unmatched_places([1,1,1,2,2,2],2,1)
        ([0, 1, 2], [3, 4, 5])
        sage: unmatched_places([], 2, 1)
        ([], [])
        sage: unmatched_places([1,2,4,6,2,1,5,3],2,1)
        ([0], [1])
        sage: unmatched_places([2,2,1,2,4,6,2,1,5,3], 2, 1)
        ([], [0, 3])
        sage: unmatched_places([3,1,1,1,2,1,2], 2, 1)
        ([1, 2, 3], [6])
    """
    lw = len(w)
    places_open = []
    places_close = []
    for i in range(lw):
        letter = w[i]
        if letter == open:
            places_open.append(i)
        elif letter == close:
            if places_open == []:
                places_close.append(i)
            else:
                places_open.pop()
    return places_close, places_open


def symmetric_group_action_on_values(word, perm):
    """
    EXAMPLES::

        sage: from sage.combinat.tableau import symmetric_group_action_on_values
        sage: symmetric_group_action_on_values([1,1,1],[1,3,2])
        [1, 1, 1]
        sage: symmetric_group_action_on_values([1,1,1],[2,1,3])
        [2, 2, 2]
        sage: symmetric_group_action_on_values([1,2,1],[2,1,3])
        [2, 2, 1]
        sage: symmetric_group_action_on_values([2,2,2],[2,1,3])
        [1, 1, 1]
        sage: symmetric_group_action_on_values([2,1,2],[2,1,3])
        [2, 1, 1]
        sage: symmetric_group_action_on_values([2,2,3,1,1,2,2,3],[1,3,2])
        [2, 3, 3, 1, 1, 2, 3, 3]
        sage: symmetric_group_action_on_values([2,1,1],[2,1])
        [2, 1, 2]
        sage: symmetric_group_action_on_values([2,2,1],[2,1])
        [1, 2, 1]
        sage: symmetric_group_action_on_values([1,2,1],[2,1])
        [2, 2, 1]
    """
    w = list(word)
    ts = permutation.Permutations()(perm).reduced_word()
    for r in reversed(ts):
        l = r + 1
        places_r, places_l = unmatched_places(w, l, r)

        #Now change the number of l's and r's in the new word
        nbl = len(places_l)
        nbr = len(places_r)
        ma = max(nbl, nbr)
        dif = ma - min(nbl, nbr)
        if ma == nbl:
            for i in places_l[:dif]:
                w[i] = r
        else:
            for i in places_r[nbr-dif:ma]:
                w[i] = l
    return w



class Tableau_class(Tableau):
    """
    This exists solely for unpickling ``Tableau_class`` objects.
    """
    def __setstate__(self, state):
        r"""
        Unpickle old ``Tableau_class`` objects.

        TESTS::

            sage: loads('x\x9ck`J.NLO\xd5K\xce\xcfM\xca\xccK,\xd1+IL\xcaIM,\xe5\n\x81\xd0\xf1\xc99\x89\xc5\xc5\\\x85\x8c\x9a\x8d\x85L\xb5\x85\xcc\x1a\xa1\xac\xf1\x19\x89\xc5\x19\x85,~@VNfqI!kl![l!;\xc4\x9c\xa2\xcc\xbc\xf4b\xbd\xcc\xbc\x92\xd4\xf4\xd4"\xae\xdc\xc4\xec\xd4x\x18\xa7\x90#\x94\xd1\xb05\xa8\x9031\xb14I\x0f\x00\xf6\xae)7')
            [[1]]
            sage: loads(dumps( Tableau([[1]]) ))
            [[1]]
        """
        self.__class__ = Tableau
        self.__init__(Tableaux(), state['_list'])

# October 2012: fixing outdated pickles which use classed being deprecated
from sage.structure.sage_object import register_unpickle_override
register_unpickle_override('sage.combinat.tableau', 'Tableau_class',  Tableau_class)
register_unpickle_override('sage.combinat.tableau', 'Tableaux_n',  Tableaux_size)
register_unpickle_override('sage.combinat.tableau', 'StandardTableaux_n',  StandardTableaux_size)
register_unpickle_override('sage.combinat.tableau', 'StandardTableaux_partition',  StandardTableaux_shape)
register_unpickle_override('sage.combinat.tableau', 'SemistandardTableaux_n',  SemistandardTableaux_size)
register_unpickle_override('sage.combinat.tableau', 'SemistandardTableaux_p',  SemistandardTableaux_shape)
register_unpickle_override('sage.combinat.tableau', 'SemistandardTableaux_nmu',  SemistandardTableaux_size_weight)
register_unpickle_override('sage.combinat.tableau', 'SemistandardTableaux_pmu',  SemistandardTableaux_shape_weight)

<|MERGE_RESOLUTION|>--- conflicted
+++ resolved
@@ -197,18 +197,11 @@
 
     - A Tableau object constructed from ``t``.
 
-<<<<<<< HEAD
-    A tableau in Sage is a finite list of lists (which can be entered as
-    arbitrary iterables), whose lengths are weakly decreasing. This list,
-    in particular, can be empty, representing the empty tableau.  The
-    entries of a tableau can be any Sage objects.
-=======
     A tableau is abstractly a mapping from the cells in a partition to
     arbitrary objects (called entries). It is often represented as a
     finite list of nonempty lists (or generally an iterable of
     iterables) of weakly decreasing lengths. This list,
     in particular, can be empty, representing the empty tableau.
->>>>>>> 2c3dac1c
 
     Note that Sage uses the English convention for partitions and
     tableaux; the longer rows are displayed on top.
@@ -280,25 +273,12 @@
         if isinstance(t, cls):
             return t
 
-<<<<<<< HEAD
-        # CombinatorialObject verifies that t is a list
-        # We must verify t is a list of iterables
-=======
         # We must verify ``t`` is a list of iterables, and also
         # normalize it to be a list of tuples.
->>>>>>> 2c3dac1c
         try:
             t = map(tuple, t)
         except TypeError:
             raise ValueError("A tableau must be a list of iterables.")
-<<<<<<< HEAD
-
-        # and that it has partition shape
-        from sage.combinat.partition import _Partitions
-        if not map(len,t) in _Partitions:
-            raise ValueError("A tableau must be a list of iterables of weakly decreasing length.")
-=======
->>>>>>> 2c3dac1c
 
         return Tableaux_all().element_class(Tableaux_all(), t)
 
@@ -320,15 +300,10 @@
             Tableaux
             sage: s is t # identical tableaux are distinct objects
             False
-<<<<<<< HEAD
-            
-        A tableau is immutable, see :trac:`15862`::
-=======
 
         A tableau is shallowly immutable. See :trac:`15862`. The entries
         themselves may be mutable objects, though in that case the
         resulting Tableau should be unhashable.
->>>>>>> 2c3dac1c
 
             sage: T = Tableau([[1,2],[2]])
             sage: t0 = T[0]
@@ -342,20 +317,12 @@
             TypeError: 'tuple' object does not support item assignment
         """
         if isinstance(t, Tableau):
-<<<<<<< HEAD
-            Element.__init__(self, parent)
-            # Since we are (supposed to be) immutable, we can share the underlying data
-            CombinatorialObject.__init__(self, t._list)
-=======
             # Since we are (supposed to be) immutable, we can share the underlying data
             ClonableList.__init__(self, parent, t)
->>>>>>> 2c3dac1c
             return
 
         # Normalize t to be a list of tuples.
         t = map(tuple, t)
-<<<<<<< HEAD
-=======
 
         ClonableList.__init__(self, parent, t)
         # This dispatches the input verification to the :meth:`check`
@@ -364,7 +331,6 @@
     def __eq__(self, other):
         r"""
         Check whether ``self`` is equal to ``other``.
->>>>>>> 2c3dac1c
 
         .. TODO::
 
@@ -477,18 +443,11 @@
             sage: T._repr_list()
             '[[1, 2, 3], [4, 5]]'
         """
-<<<<<<< HEAD
-        return repr(map(list, self._list))
-
-    # Overwrite the object from CombinatorialObject
-    # until this is no longer around
-=======
         return repr(map(list, self))
 
     # See #18024. CombinatorialObject provided __str__, though ClonableList
     # doesn't. Emulate the old functionality. Possibly remove when
     # CombinatorialObject is removed.
->>>>>>> 2c3dac1c
     __str__ = _repr_list
 
     def _repr_diagram(self):
@@ -4019,15 +3978,9 @@
             sage: all( bk_promotion_inverse7(st) == st.promotion_inverse() for st in ST ) # long time
             True
         """
-<<<<<<< HEAD
-        if m is None:
-            m = self.size() - 1
-        return StandardTableau(Tableau(self[:]).promotion_inverse(m))
-=======
         if n is None:
             n = self.size() - 1
         return StandardTableau(Tableau(self[:]).promotion_inverse(n))
->>>>>>> 2c3dac1c
 
     def promotion(self, n=None):
         r"""
@@ -4061,15 +4014,9 @@
             sage: parent(st.promotion())
             Standard tableaux
         """
-<<<<<<< HEAD
-        if m is None:
-            m = self.size() - 1
-        return StandardTableau(Tableau(self[:]).promotion(m))
-=======
         if n is None:
             n = self.size() - 1
         return StandardTableau(Tableau(self[:]).promotion(n))
->>>>>>> 2c3dac1c
 
 def from_chain(chain):
     """
@@ -4877,13 +4824,8 @@
         if isinstance(t, SemistandardTableau):
             return self.max_entry is None or \
                     len(t) == 0 or \
-<<<<<<< HEAD
-                    max(sum(t, ())) <= self.max_entry
-        elif t == []:
-=======
                     max(max(row) for row in t) <= self.max_entry
         elif not t:
->>>>>>> 2c3dac1c
             return True
         elif Tableaux.__contains__(self, t):
             for row in t:
@@ -5217,15 +5159,9 @@
         if self.size==0:
             return x == []
 
-<<<<<<< HEAD
-        return SemistandardTableaux.__contains__(self, x) \
-            and sum(map(len,x)) == self.size \
-            and max(i for row in x for i in row) <= self.max_entry
-=======
         return (SemistandardTableaux.__contains__(self, x)
             and sum(map(len,x)) == self.size
             and max(max(row) for row in x) <= self.max_entry)
->>>>>>> 2c3dac1c
 
     def cardinality(self):
         """
