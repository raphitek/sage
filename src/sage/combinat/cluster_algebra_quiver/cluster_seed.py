--- conflicted
+++ resolved
@@ -2270,14 +2270,10 @@
             if self._mutation_type.is_finite():
                 from sage.combinat.root_system.root_system import RootSystem
                 # the import above is used in the line below
-<<<<<<< HEAD
-                exec("Phi = RootSystem("+self._mutation_type._repr_()+")")
-=======
                 mt = self._mutation_type._repr_()
                 # mt is a string of the shape "['A', 15]"
                 # where A is a single letter and 15 is an integer
                 Phi = RootSystem([mt[2: 3], ZZ(mt[6: -1])])
->>>>>>> 8287bb29
                 Phiplus = Phi.root_lattice().simple_roots()
                 if self.denominator() == 1:
                     return -Phiplus[ self.numerator().degrees().index(1) + 1 ]
