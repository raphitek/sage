r"""
Differentiable Scalar Fields

Given a differentiable manifold `M` of class `C^k` over a topological field `K`
(in most applications, `K = \RR` or `K = \CC`), a *differentiable scalar field*
on `M` is a map

.. MATH::

    f: M \longrightarrow K

of class `C^k`.

Differentiable scalar fields are implemented by the class
:class:`DiffScalarField`.

AUTHORS:

- Eric Gourgoulhon, Michal Bejger (2013-2015): initial version

REFERENCES:

<<<<<<< HEAD
- [KN1963]_ \S. Kobayashi & K. Nomizu : *Foundations of Differential Geometry*,
  vol. 1, Interscience Publishers (New York) (1963)
- [Lee2013]_ \J.M. Lee : *Introduction to Smooth Manifolds*, 2nd ed., Springer
  (New York) (2013)
- [ONe1983] \B. O'Neill : *Semi-Riemannian Geometry*, Academic Press (San Diego)
  (1983)
=======
- [KN63]_ \S. Kobayashi & K. Nomizu : *Foundations of Differential Geometry*,
  vol. 1, Interscience Publishers (New York) (1963)
- [Lee13]_ \J.M. Lee : *Introduction to Smooth Manifolds*, 2nd ed., Springer
  (New York) (2013)
- [ONeill83]_ \B. O'Neill : *Semi-Riemannian Geometry*, Academic Press
  (San Diego) (1983)
>>>>>>> 8860387a

"""

#******************************************************************************
#       Copyright (C) 2015 Eric Gourgoulhon <eric.gourgoulhon@obspm.fr>
#       Copyright (C) 2015 Michal Bejger <bejger@camk.edu.pl>
#
#  Distributed under the terms of the GNU General Public License (GPL)
#  as published by the Free Software Foundation; either version 2 of
#  the License, or (at your option) any later version.
#                  http://www.gnu.org/licenses/
#******************************************************************************

from sage.manifolds.scalarfield import ScalarField

class DiffScalarField(ScalarField):
    r"""
    Differentiable scalar field on a differentiable manifold.

    Given a differentiable manifold `M` of class `C^k` over a topological field
    `K` (in most applications, `K = \RR` or `K = \CC`), a *differentiable
    scalar field* defined on `M` is a map

    .. MATH::

        f: M \longrightarrow K

    that is `k`-times continuously differentiable.

    The class :class:`DiffScalarField` is a Sage *element* class, whose
    *parent* class is
    :class:`~sage.manifolds.differentiable.scalarfield_algebra.DiffScalarFieldAlgebra`.
    It inherits from the class :class:`~sage.manifolds.scalarfield.ScalarField`
    devoted to generic continuous scalar fields on topological manifolds.

    INPUT:

    - ``parent`` -- the algebra of scalar fields containing the scalar field
      (must be an instance of class
      :class:`~sage.manifolds.differentiable.scalarfield_algebra.DiffScalarFieldAlgebra`)
    - ``coord_expression`` -- (default: ``None``) coordinate expression(s) of
      the scalar field; this can be either

      - a dictionary of coordinate expressions in various charts on the domain,
        with the charts as keys;
      - a single coordinate expression; if the argument ``chart`` is
        ``'all'``, this expression is set to all the charts defined
        on the open set; otherwise, the expression is set in the
        specific chart provided by the argument ``chart``

      NB: If ``coord_expression`` is ``None`` or incomplete, coordinate
      expressions can be added after the creation of the object, by means of
      the methods
      :meth:`~sage.manifolds.scalarfield.ScalarField.add_expr`,
      :meth:`~sage.manifolds.scalarfield.ScalarField.add_expr_by_continuation`
      and :meth:`~sage.manifolds.scalarfield.ScalarField.set_expr`
    - ``chart`` -- (default: ``None``) chart defining the coordinates used
      in ``coord_expression`` when the latter is a single coordinate
      expression; if none is provided (default), the default chart of the
      open set is assumed. If ``chart=='all'``, ``coord_expression`` is
      assumed to be independent of the chart (constant scalar field).
    - ``name`` -- (default: ``None``) string; name (symbol) given to the
      scalar field
    - ``latex_name`` -- (default: ``None``) string; LaTeX symbol to denote the
      scalar field; if none is provided, the LaTeX symbol is set to ``name``

    EXAMPLES:

    A scalar field on the 2-sphere::

        sage: M = Manifold(2, 'M') # the 2-dimensional sphere S^2
        sage: U = M.open_subset('U') # complement of the North pole
        sage: c_xy.<x,y> = U.chart() # stereographic coordinates from the North pole
        sage: V = M.open_subset('V') # complement of the South pole
        sage: c_uv.<u,v> = V.chart() # stereographic coordinates from the South pole
        sage: M.declare_union(U,V)   # S^2 is the union of U and V
        sage: xy_to_uv = c_xy.transition_map(c_uv, (x/(x^2+y^2), y/(x^2+y^2)),
        ....:                                intersection_name='W',
        ....:                                restrictions1= x^2+y^2!=0,
        ....:                                restrictions2= u^2+v^2!=0)
        sage: uv_to_xy = xy_to_uv.inverse()
        sage: f = M.scalar_field({c_xy: 1/(1+x^2+y^2), c_uv: (u^2+v^2)/(1+u^2+v^2)},
        ....:                    name='f') ; f
        Scalar field f on the 2-dimensional differentiable manifold M
        sage: f.display()
        f: M --> R
        on U: (x, y) |--> 1/(x^2 + y^2 + 1)
        on V: (u, v) |--> (u^2 + v^2)/(u^2 + v^2 + 1)

    For scalar fields defined by a single coordinate expression, the latter
    can be passed instead of the dictionary over the charts::

        sage: g = U.scalar_field(x*y, chart=c_xy, name='g') ; g
        Scalar field g on the Open subset U of the 2-dimensional differentiable
         manifold M

    The above is indeed equivalent to::

        sage: g = U.scalar_field({c_xy: x*y}, name='g') ; g
        Scalar field g on the Open subset U of the 2-dimensional differentiable
         manifold M

    Since ``c_xy`` is the default chart of ``U``, the argument ``chart`` can
    be skipped::

        sage: g = U.scalar_field(x*y, name='g') ; g
        Scalar field g on the Open subset U of the 2-dimensional differentiable
         manifold M

    The scalar field `g` is defined on `U` and has an expression in terms of
    the coordinates `(u,v)` on `W=U\cap V`::

        sage: g.display()
        g: U --> R
           (x, y) |--> x*y
        on W: (u, v) |--> u*v/(u^4 + 2*u^2*v^2 + v^4)

    Scalar fields on `M` can also be declared with a single chart::

        sage: f = M.scalar_field(1/(1+x^2+y^2), chart=c_xy, name='f') ; f
        Scalar field f on the 2-dimensional differentiable manifold M

    Their definition must then be completed by providing the expressions on
    other charts, via the method
    :meth:`~sage.manifolds.scalarfield.ScalarField.add_expr`, to get a global
    cover of the manifold::

        sage: f.add_expr((u^2+v^2)/(1+u^2+v^2), chart=c_uv)
        sage: f.display()
        f: M --> R
        on U: (x, y) |--> 1/(x^2 + y^2 + 1)
        on V: (u, v) |--> (u^2 + v^2)/(u^2 + v^2 + 1)

    We can even first declare the scalar field without any coordinate
    expression and provide them subsequently::

        sage: f = M.scalar_field(name='f')
        sage: f.add_expr(1/(1+x^2+y^2), chart=c_xy)
        sage: f.add_expr((u^2+v^2)/(1+u^2+v^2), chart=c_uv)
        sage: f.display()
        f: M --> R
        on U: (x, y) |--> 1/(x^2 + y^2 + 1)
        on V: (u, v) |--> (u^2 + v^2)/(u^2 + v^2 + 1)

    We may also use the method
    :meth:`~sage.manifolds.scalarfield.ScalarField.add_expr_by_continuation`
    to complete the coordinate definition using the analytic continuation from
    domains in which charts overlap::

        sage: f = M.scalar_field(1/(1+x^2+y^2), chart=c_xy, name='f') ; f
        Scalar field f on the 2-dimensional differentiable manifold M
        sage: f.add_expr_by_continuation(c_uv, U.intersection(V))
        sage: f.display()
        f: M --> R
        on U: (x, y) |--> 1/(x^2 + y^2 + 1)
        on V: (u, v) |--> (u^2 + v^2)/(u^2 + v^2 + 1)

    A scalar field can also be defined by some unspecified function of the
    coordinates::

        sage: h = U.scalar_field(function('H')(x, y), name='h') ; h
        Scalar field h on the Open subset U of the 2-dimensional differentiable
         manifold M
        sage: h.display()
        h: U --> R
           (x, y) |--> H(x, y)
        on W: (u, v) |--> H(u/(u^2 + v^2), v/(u^2 + v^2))

    We may use the argument ``latex_name`` to specify the LaTeX symbol denoting
    the scalar field if the latter is different from ``name``::

        sage: latex(f)
        f
        sage: f = M.scalar_field({c_xy: 1/(1+x^2+y^2), c_uv: (u^2+v^2)/(1+u^2+v^2)},
        ....:                    name='f', latex_name=r'\mathcal{F}')
        sage: latex(f)
        \mathcal{F}

    The coordinate expression in a given chart is obtained via the method
    :meth:`~sage.manifolds.scalarfield.ScalarField.expr`, which returns a
    symbolic expression::

        sage: f.expr(c_uv)
        (u^2 + v^2)/(u^2 + v^2 + 1)
        sage: type(f.expr(c_uv))
        <type 'sage.symbolic.expression.Expression'>

    The method :meth:`~sage.manifolds.scalarfield.ScalarField.coord_function`
    returns instead a function of the chart coordinates, i.e. an instance of
    :class:`~sage.manifolds.coord_func.CoordFunction`::

        sage: f.coord_function(c_uv)
        (u^2 + v^2)/(u^2 + v^2 + 1)
        sage: type(f.coord_function(c_uv))
        <class 'sage.manifolds.coord_func_symb.CoordFunctionSymbRing_with_category.element_class'>
        sage: f.coord_function(c_uv).display()
        (u, v) |--> (u^2 + v^2)/(u^2 + v^2 + 1)

    The value returned by the method
    :meth:`~sage.manifolds.scalarfield.ScalarField.expr`
    is actually the coordinate expression of the chart function::

        sage: f.expr(c_uv) is f.coord_function(c_uv).expr()
        True

    A constant scalar field is declared by setting the argument ``chart`` to
    ``'all'``::

        sage: c = M.scalar_field(2, chart='all', name='c') ; c
        Scalar field c on the 2-dimensional differentiable manifold M
        sage: c.display()
        c: M --> R
        on U: (x, y) |--> 2
        on V: (u, v) |--> 2

    A shortcut is to use the method
    :meth:`~sage.manifolds.manifold.TopologicalManifold.constant_scalar_field`::

        sage: c == M.constant_scalar_field(2)
        True

    The constant value can be some unspecified parameter::

        sage: var('a')
        a
        sage: c = M.constant_scalar_field(a, name='c') ; c
        Scalar field c on the 2-dimensional differentiable manifold M
        sage: c.display()
        c: M --> R
        on U: (x, y) |--> a
        on V: (u, v) |--> a

    A special case of constant field is the zero scalar field::

        sage: zer = M.constant_scalar_field(0) ; zer
        Scalar field zero on the 2-dimensional differentiable manifold M
        sage: zer.display()
        zero: M --> R
        on U: (x, y) |--> 0
        on V: (u, v) |--> 0

    It can be obtained directly by means of the function
    :meth:`~sage.manifolds.manifold.TopologicalManifold.zero_scalar_field`::

        sage: zer is M.zero_scalar_field()
        True

    A third way is to get it as the zero element of the algebra `C^k(M)`
    of scalar fields on `M` (see below)::

        sage: zer is M.scalar_field_algebra().zero()
        True

    By definition, a scalar field acts on the manifold's points, sending
    them to elements of the manifold's base field (real numbers in the
    present case)::

        sage: N = M.point((0,0), chart=c_uv) # the North pole
        sage: S = M.point((0,0), chart=c_xy) # the South pole
        sage: E = M.point((1,0), chart=c_xy) # a point at the equator
        sage: f(N)
        0
        sage: f(S)
        1
        sage: f(E)
        1/2
        sage: h(E)
        H(1, 0)
        sage: c(E)
        a
        sage: zer(E)
        0

    A scalar field can be compared to another scalar field::

        sage: f == g
        False

    ...to a symbolic expression::

        sage: f == x*y
        False
        sage: g == x*y
        True
        sage: c == a
        True

    ...to a number::

        sage: f == 2
        False
        sage: zer == 0
        True

    ...to anything else::

        sage: f == M
        False

    Standard mathematical functions are implemented::

        sage: sqrt(f)
        Scalar field sqrt(f) on the 2-dimensional differentiable manifold M
        sage: sqrt(f).display()
        sqrt(f): M --> R
        on U: (x, y) |--> 1/sqrt(x^2 + y^2 + 1)
        on V: (u, v) |--> sqrt(u^2 + v^2)/sqrt(u^2 + v^2 + 1)

    ::

        sage: tan(f)
        Scalar field tan(f) on the 2-dimensional differentiable manifold M
        sage: tan(f).display()
        tan(f): M --> R
        on U: (x, y) |--> sin(1/(x^2 + y^2 + 1))/cos(1/(x^2 + y^2 + 1))
        on V: (u, v) |--> sin((u^2 + v^2)/(u^2 + v^2 + 1))/cos((u^2 + v^2)/(u^2 + v^2 + 1))

    .. RUBRIC:: Arithmetics of scalar fields

    Scalar fields on `M` (resp. `U`) belong to the algebra `C^k(M)`
    (resp. `C^k(U)`)::

        sage: f.parent()
        Algebra of differentiable scalar fields on the 2-dimensional
         differentiable manifold M
        sage: f.parent() is M.scalar_field_algebra()
        True
        sage: g.parent()
        Algebra of differentiable scalar fields on the Open subset U of the
         2-dimensional differentiable manifold M
        sage: g.parent() is U.scalar_field_algebra()
        True

    Consequently, scalar fields can be added::

        sage: s = f + c ; s
        Scalar field f+c on the 2-dimensional differentiable manifold M
        sage: s.display()
        f+c: M --> R
        on U: (x, y) |--> (a*x^2 + a*y^2 + a + 1)/(x^2 + y^2 + 1)
        on V: (u, v) |--> ((a + 1)*u^2 + (a + 1)*v^2 + a)/(u^2 + v^2 + 1)

    and subtracted::

        sage: s = f - c ; s
        Scalar field f-c on the 2-dimensional differentiable manifold M
        sage: s.display()
        f-c: M --> R
        on U: (x, y) |--> -(a*x^2 + a*y^2 + a - 1)/(x^2 + y^2 + 1)
        on V: (u, v) |--> -((a - 1)*u^2 + (a - 1)*v^2 + a)/(u^2 + v^2 + 1)

    Some tests::

        sage: f + zer == f
        True
        sage: f - f == zer
        True
        sage: f + (-f) == zer
        True
        sage: (f+c)-f == c
        True
        sage: (f-c)+c == f
        True

    We may add a number (interpreted as a constant scalar field) to a scalar
    field::

        sage: s = f + 1 ; s
        Scalar field on the 2-dimensional differentiable manifold M
        sage: s.display()
        M --> R
        on U: (x, y) |--> (x^2 + y^2 + 2)/(x^2 + y^2 + 1)
        on V: (u, v) |--> (2*u^2 + 2*v^2 + 1)/(u^2 + v^2 + 1)
        sage: (f+1)-1 == f
        True

    The number can represented by a symbolic variable::

        sage: s = a + f ; s
        Scalar field on the 2-dimensional differentiable manifold M
        sage: s == c + f
        True

    However if the symbolic variable is a chart coordinate, the addition
    is performed only on the chart domain::

        sage: s = f + x; s
        Scalar field on the 2-dimensional differentiable manifold M
        sage: s.display()
        M --> R
        on U: (x, y) |--> (x^3 + x*y^2 + x + 1)/(x^2 + y^2 + 1)
        sage: s = f + u; s
        Scalar field on the 2-dimensional differentiable manifold M
        sage: s.display()
        M --> R
        on V: (u, v) |--> (u^3 + (u + 1)*v^2 + u^2 + u)/(u^2 + v^2 + 1)

    The addition of two scalar fields with different domains is possible if
    the domain of one of them is a subset of the domain of the other; the
    domain of the result is then this subset::

        sage: f.domain()
        2-dimensional differentiable manifold M
        sage: g.domain()
        Open subset U of the 2-dimensional differentiable manifold M
        sage: s = f + g ; s
        Scalar field on the Open subset U of the 2-dimensional differentiable
         manifold M
        sage: s.domain()
        Open subset U of the 2-dimensional differentiable manifold M
        sage: s.display()
        U --> R
        (x, y) |--> (x*y^3 + (x^3 + x)*y + 1)/(x^2 + y^2 + 1)
        on W: (u, v) |--> (u^6 + 3*u^4*v^2 + 3*u^2*v^4 + v^6 + u*v^3
         + (u^3 + u)*v)/(u^6 + v^6 + (3*u^2 + 1)*v^4 + u^4 + (3*u^4 + 2*u^2)*v^2)

    The operation actually performed is `f|_U + g`::

        sage: s == f.restrict(U) + g
        True

    In Sage framework, the addition of `f` and `g` is permitted because
    there is a *coercion* of the parent of `f`, namely `C^k(M)`, to
    the parent of `g`, namely `C^k(U)` (see
    :class:`~sage.manifolds.differentiable.scalarfield_algebra.DiffScalarFieldAlgebra`)::

        sage: CM = M.scalar_field_algebra()
        sage: CU = U.scalar_field_algebra()
        sage: CU.has_coerce_map_from(CM)
        True

    The coercion map is nothing but the restriction to domain `U`::

        sage: CU.coerce(f) == f.restrict(U)
        True

    Since the algebra `C^k(M)` is a vector space over `\RR`, scalar fields
    can be multiplied by a number, either an explicit one::

        sage: s = 2*f ; s
        Scalar field on the 2-dimensional differentiable manifold M
        sage: s.display()
        M --> R
        on U: (x, y) |--> 2/(x^2 + y^2 + 1)
        on V: (u, v) |--> 2*(u^2 + v^2)/(u^2 + v^2 + 1)

    or a symbolic one::

        sage: s = a*f ; s
        Scalar field on the 2-dimensional differentiable manifold M
        sage: s.display()
        M --> R
        on U: (x, y) |--> a/(x^2 + y^2 + 1)
        on V: (u, v) |--> (u^2 + v^2)*a/(u^2 + v^2 + 1)

    However, if the symbolic variable is a chart coordinate, the multiplication
    is performed only in the corresponding chart::

        sage: s = x*f; s
        Scalar field on the 2-dimensional differentiable manifold M
        sage: s.display()
        M --> R
        on U: (x, y) |--> x/(x^2 + y^2 + 1)
        sage: s = u*f; s
        Scalar field on the 2-dimensional differentiable manifold M
        sage: s.display()
        M --> R
        on V: (u, v) |--> (u^2 + v^2)*u/(u^2 + v^2 + 1)

    Some tests::

        sage: 0*f == 0
        True
        sage: 0*f == zer
        True
        sage: 1*f == f
        True
        sage: (-2)*f == - f - f
        True

    The ring multiplication of the algebras `C^k(M)` and `C^k(U)`
    is the pointwise multiplication of functions::

        sage: s = f*f ; s
        Scalar field f*f on the 2-dimensional differentiable manifold M
        sage: s.display()
        f*f: M --> R
        on U: (x, y) |--> 1/(x^4 + y^4 + 2*(x^2 + 1)*y^2 + 2*x^2 + 1)
        on V: (u, v) |--> (u^4 + 2*u^2*v^2 + v^4)/(u^4 + v^4 + 2*(u^2 + 1)*v^2 + 2*u^2 + 1)
        sage: s = g*h ; s
        Scalar field g*h on the Open subset U of the 2-dimensional
         differentiable manifold M
        sage: s.display()
        g*h: U --> R
           (x, y) |--> x*y*H(x, y)
        on W: (u, v) |--> u*v*H(u/(u^2 + v^2), v/(u^2 + v^2))/(u^4 + 2*u^2*v^2 + v^4)

    Thanks to the coercion `C^k(M)\rightarrow C^k(U)` mentionned
    above, it is possible to multiply a scalar field defined on `M` by a
    scalar field defined on `U`, the result being a scalar field defined on
    `U`::

        sage: f.domain(), g.domain()
        (2-dimensional differentiable manifold M,
         Open subset U of the 2-dimensional differentiable manifold M)
        sage: s = f*g ; s
        Scalar field on the Open subset U of the 2-dimensional differentiable
         manifold M
        sage: s.display()
        U --> R
        (x, y) |--> x*y/(x^2 + y^2 + 1)
        on W: (u, v) |--> u*v/(u^4 + v^4 + (2*u^2 + 1)*v^2 + u^2)
        sage: s == f.restrict(U)*g
        True

    Scalar fields can be divided (pointwise division)::

        sage: s = f/c ; s
        Scalar field f/c on the 2-dimensional differentiable manifold M
        sage: s.display()
        f/c: M --> R
        on U: (x, y) |--> 1/(a*x^2 + a*y^2 + a)
        on V: (u, v) |--> (u^2 + v^2)/(a*u^2 + a*v^2 + a)
        sage: s = g/h ; s
        Scalar field g/h on the Open subset U of the 2-dimensional
         differentiable manifold M
        sage: s.display()
        g/h: U --> R
           (x, y) |--> x*y/H(x, y)
        on W: (u, v) |--> u*v/((u^4 + 2*u^2*v^2 + v^4)*H(u/(u^2 + v^2), v/(u^2 + v^2)))
        sage: s = f/g ; s
        Scalar field on the Open subset U of the 2-dimensional differentiable
         manifold M
        sage: s.display()
        U --> R
        (x, y) |--> 1/(x*y^3 + (x^3 + x)*y)
        on W: (u, v) |--> (u^6 + 3*u^4*v^2 + 3*u^2*v^4 + v^6)/(u*v^3 + (u^3 + u)*v)
        sage: s == f.restrict(U)/g
        True

    For scalar fields defined on a single chart domain, we may perform some
    arithmetics with symbolic expressions involving the chart coordinates::

        sage: s = g + x^2 - y ; s
        Scalar field on the Open subset U of the 2-dimensional differentiable
         manifold M
        sage: s.display()
        U --> R
        (x, y) |--> x^2 + (x - 1)*y
        on W: (u, v) |--> -(v^3 - u^2 + (u^2 - u)*v)/(u^4 + 2*u^2*v^2 + v^4)

    ::

        sage: s = g*x ; s
        Scalar field on the Open subset U of the 2-dimensional differentiable
         manifold M
        sage: s.display()
        U --> R
        (x, y) |--> x^2*y
        on W: (u, v) |--> u^2*v/(u^6 + 3*u^4*v^2 + 3*u^2*v^4 + v^6)

    ::

        sage: s = g/x ; s
        Scalar field on the Open subset U of the 2-dimensional differentiable
         manifold M
        sage: s.display()
        U --> R
        (x, y) |--> y
        on W: (u, v) |--> v/(u^2 + v^2)
        sage: s = x/g ; s
        Scalar field on the Open subset U of the 2-dimensional differentiable
         manifold M
        sage: s.display()
        U --> R
        (x, y) |--> 1/y
        on W: (u, v) |--> (u^2 + v^2)/v

    The test suite is passed::

        sage: TestSuite(f).run()
        sage: TestSuite(zer).run()

    """
    def __init__(self, parent, coord_expression=None, chart=None, name=None,
                 latex_name=None):
        r"""
        Construct a scalar field.

        TEST::

            sage: M = Manifold(2, 'M')
            sage: X.<x,y> = M.chart()
            sage: f = M.scalar_field({X: x+y}, name='f') ; f
            Scalar field f on the 2-dimensional differentiable manifold M
            sage: from sage.manifolds.scalarfield import ScalarField
            sage: isinstance(f, ScalarField)
            True
            sage: f.parent()
            Algebra of differentiable scalar fields on the 2-dimensional
             differentiable manifold M
            sage: TestSuite(f).run()

        """
        ScalarField.__init__(self, parent, coord_expression=coord_expression,
                             chart=chart, name=name, latex_name=latex_name)
        self._tensor_type = (0,0)

    ####### Required methods for an algebra element (beside arithmetic) #######

    def _init_derived(self):
        r"""
        Initialize the derived quantities.

        TEST::

            sage: M = Manifold(2, 'M')
            sage: X.<x,y> = M.chart()
            sage: f = M.scalar_field({X: x+y})
            sage: f._init_derived()

        """
        ScalarField._init_derived(self) # derived quantities of the parent class
        self._differential = None  # differential 1-form of the scalar field
        self._lie_derivatives = {} # dict. of Lie derivatives of self, (keys: id(vector))

    def _del_derived(self):
        r"""
        Delete the derived quantities.

        TEST::

            sage: M = Manifold(2, 'M')
            sage: X.<x,y> = M.chart()
            sage: f = M.scalar_field({X: x+y})
            sage: U = M.open_subset('U', coord_def={X: x>0})
            sage: f.restrict(U)
            Scalar field on the Open subset U of the 2-dimensional
             differentiable manifold M
            sage: f._restrictions
            {Open subset U of the 2-dimensional differentiable manifold M:
             Scalar field on the Open subset U of the 2-dimensional
             differentiable manifold M}
            sage: f._del_derived()
            sage: f._restrictions  # restrictions are derived quantities
            {}

        """
        ScalarField._del_derived(self) # derived quantities of the mother class
        self._differential = None  # reset of the differential
        # First deletes any reference to self in the vectors' dictionaries:
        for vid, val in self._lie_derivatives.items():
            del val[0]._lie_der_along_self[id(self)]
        # Then clears the dictionary of Lie derivatives
        self._lie_derivatives.clear()

    def tensor_type(self):
        r"""
        Return the tensor type of ``self``, when the latter is considered
        as a tensor field on the manifold. This is always `(0, 0)`.

        OUTPUT:

        - always `(0, 0)`

        EXAMPLE::

            sage: M = Manifold(2, 'M')
            sage: c_xy.<x,y> = M.chart()
            sage: f = M.scalar_field(x+2*y)
            sage: f.tensor_type()
            (0, 0)

        """
        return self._tensor_type

    def differential(self):
        r"""
        Return the differential of ``self``.

        OUTPUT:

        - a :class:`~sage.manifolds.differentiable.diff_form.DiffForm` (or of
          :class:`~sage.manifolds.differentiable.diff_form.DiffFormParal` if
          the scalar field's domain is parallelizable) representing the 1-form
          that is the differential of the scalar field

        EXAMPLES:

        Differential of a scalar field on a 3-dimensional differentiable
        manifold::

            sage: M = Manifold(3, 'M')
            sage: c_xyz.<x,y,z> = M.chart()
            sage: f = M.scalar_field(cos(x)*z^3 + exp(y)*z^2, name='f')
            sage: df = f.differential() ; df
            1-form df on the 3-dimensional differentiable manifold M
            sage: df.display()
            df = -z^3*sin(x) dx + z^2*e^y dy + (3*z^2*cos(x) + 2*z*e^y) dz
            sage: latex(df)
            \mathrm{d}f
            sage: df.parent()
            Free module /\^1(M) of 1-forms on the 3-dimensional differentiable
             manifold M

        The result is cached, i.e. is not recomputed unless ``f`` is changed::

            sage: f.differential() is df
            True

        Since the exterior derivative of a scalar field (considered a 0-form)
        is nothing but its differential, ``exterior_derivative()`` is an
        alias of ``differential()``::

            sage: df = f.exterior_derivative() ; df
            1-form df on the 3-dimensional differentiable manifold M
            sage: df.display()
            df = -z^3*sin(x) dx + z^2*e^y dy + (3*z^2*cos(x) + 2*z*e^y) dz
            sage: latex(df)
            \mathrm{d}f

        One may also use the global function
        :func:`~sage.manifolds.utilities.exterior_derivative`
        or its alias :func:`~sage.manifolds.utilities.xder` instead
        of the method ``exterior_derivative()``::

            sage: from sage.manifolds.utilities import xder
            sage: xder(f) is f.exterior_derivative()
            True

        Differential computed on a chart that is not the default one::

            sage: c_uvw.<u,v,w> = M.chart()
            sage: g = M.scalar_field(u*v^2*w^3, c_uvw, name='g')
            sage: dg = g.differential() ; dg
            1-form dg on the 3-dimensional differentiable manifold M
            sage: dg._components
            {Coordinate frame (M, (d/du,d/dv,d/dw)): 1-index components w.r.t.
             Coordinate frame (M, (d/du,d/dv,d/dw))}
            sage: dg.comp(c_uvw.frame())[:, c_uvw]
            [v^2*w^3, 2*u*v*w^3, 3*u*v^2*w^2]
            sage: dg.display(c_uvw.frame(), c_uvw)
            dg = v^2*w^3 du + 2*u*v*w^3 dv + 3*u*v^2*w^2 dw

        The exterior derivative is nilpotent::

            sage: ddf = df.exterior_derivative() ; ddf
            2-form ddf on the 3-dimensional differentiable manifold M
            sage: ddf == 0
            True
            sage: ddf[:] # for the incredule
            [0 0 0]
            [0 0 0]
            [0 0 0]
            sage: ddg = dg.exterior_derivative() ; ddg
            2-form ddg on the 3-dimensional differentiable manifold M
            sage: ddg == 0
            True

        """
        from sage.tensor.modules.format_utilities import (format_unop_txt,
                                                          format_unop_latex)
        if self._differential is None:
            # A new computation is necessary:
            rname = format_unop_txt('d', self._name)
            rlname = format_unop_latex(r'\mathrm{d}', self._latex_name)
            self._differential = self._domain.one_form(name=rname,
                                                       latex_name=rlname)
            if self._is_zero:
                for chart in self._domain._atlas:
                    self._differential.add_comp(chart._frame) # since a newly
                                            # created set of components is zero
            else:
                for chart, func in self._express.items():
                    diff_func = self._differential.add_comp(chart._frame)
                    for i in self._manifold.irange():
                        diff_func[i, chart] = func.diff(i)
        return self._differential

    exterior_derivative = differential

    def lie_derivative(self, vector):
        r"""
        Compute the Lie derivative with respect to a vector field.

        In the present case (scalar field), the Lie derivative is equal to
        the scalar field resulting from the action of the vector field on
        the scalar field.

        INPUT:

        - ``vector`` -- vector field with respect to which the Lie derivative
          is to be taken

        OUTPUT:

        - the scalar field that is the Lie derivative of the scalar field with
          respect to ``vector``

        EXAMPLES:

        Lie derivative on a 2-dimensional manifold::

            sage: M = Manifold(2, 'M')
            sage: c_xy.<x,y> = M.chart()
            sage: f = M.scalar_field(x^2*cos(y))
            sage: v = M.vector_field(name='v')
            sage: v[:] = (-y, x)
            sage: f.lie_derivative(v)
            Scalar field on the 2-dimensional differentiable manifold M
            sage: f.lie_derivative(v).expr()
            -x^3*sin(y) - 2*x*y*cos(y)

        The result is cached::

            sage: f.lie_derivative(v) is f.lie_derivative(v)
            True

        An alias is ``lie_der``::

            sage: f.lie_der(v) is f.lie_derivative(v)
            True

        Alternative expressions of the Lie derivative of a scalar field::

            sage: f.lie_der(v) == v(f)  # the vector acting on f
            True
            sage: f.lie_der(v) == f.differential()(v)  # the differential of f acting on the vector
            True

        A vanishing Lie derivative::

            sage: f.set_expr(x^2 + y^2)
            sage: f.lie_der(v).display()
            M --> R
            (x, y) |--> 0

        """
        # The Lie derivative is cached in _lie_derivatives if neither
        #   the scalar field nor ``vector`` have been modified.
        if id(vector) not in self._lie_derivatives:
            # A new computation must be performed
            res = vector(self)
            self._lie_derivatives[id(vector)] = (vector, res)
            vector._lie_der_along_self[id(self)] = self
        return self._lie_derivatives[id(vector)][1]

    lie_der = lie_derivative<|MERGE_RESOLUTION|>--- conflicted
+++ resolved
@@ -20,21 +20,9 @@
 
 REFERENCES:
 
-<<<<<<< HEAD
-- [KN1963]_ \S. Kobayashi & K. Nomizu : *Foundations of Differential Geometry*,
-  vol. 1, Interscience Publishers (New York) (1963)
-- [Lee2013]_ \J.M. Lee : *Introduction to Smooth Manifolds*, 2nd ed., Springer
-  (New York) (2013)
-- [ONe1983] \B. O'Neill : *Semi-Riemannian Geometry*, Academic Press (San Diego)
-  (1983)
-=======
-- [KN63]_ \S. Kobayashi & K. Nomizu : *Foundations of Differential Geometry*,
-  vol. 1, Interscience Publishers (New York) (1963)
-- [Lee13]_ \J.M. Lee : *Introduction to Smooth Manifolds*, 2nd ed., Springer
-  (New York) (2013)
-- [ONeill83]_ \B. O'Neill : *Semi-Riemannian Geometry*, Academic Press
-  (San Diego) (1983)
->>>>>>> 8860387a
+- [KN1963]_
+- [Lee2013]_
+- [ONe1983]_
 
 """
 
