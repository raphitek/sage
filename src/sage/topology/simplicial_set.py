# -*- coding: utf-8 -*-
r"""
Simplicial sets

AUTHORS:

- John H. Palmieri (2016-07)

This module implements simplicial sets.

A *simplicial set* `X` is a collection of sets `X_n` indexed by the
non-negative integers; the set `X_n` is called the set of
`n`-simplices. These sets are connected by maps

.. MATH::

    d_i: X_n \to X_{n-1}, \ \ 0 \leq i \leq n \ \  \text{(face maps)} \\
    s_j: X_n \to X_{n+1}, \ \ 0 \leq j \leq n \ \  \text{(degeneracy maps)}

satisfying the *simplicial identities*:

.. MATH::

    d_i d_j &= d_{j-1} d_i \ \  \text{if } i<j \\
    d_i s_j &= s_{j-1} d_i \ \  \text{if } i<j \\
    d_j s_j &= 1 = d_{j+1} s_j \\
    d_i s_j &= s_{j} d_{i-1} \ \  \text{if } i>j+1 \\
    s_i s_j &= s_{j+1} s_{i} \ \  \text{if } i<j+1

See :wikipedia:`Simplicial_set`, Peter May's seminal book [May1967]_, or
Greg Friedman's "Illustrated introduction" :arxiv:`0809.4221` for more
information.

Several simplicial sets are predefined, and users can construct others
either by hand (using :class:`SimplicialSet_finite`) or from existing
ones using pushouts, pullbacks, etc.

EXAMPLES:

Some of the predefined simplicial sets::

    sage: simplicial_sets.Torus()
    Torus
    sage: simplicial_sets.RealProjectiveSpace(7)
    RP^7
    sage: S5 = simplicial_sets.Sphere(5)
    sage: S5
    S^5
    sage: S5.nondegenerate_simplices()
    [v_0, sigma_5]

One class of infinite simplicial sets is available: classifying spaces
of groups, or more generally, nerves of finite monoids::

    sage: Sigma4 = groups.permutation.Symmetric(4)
    sage: Sigma4.nerve()
    Nerve of Symmetric group of order 4! as a permutation group

The same simplicial set (albeit with a different name) can also be
constructed as ::

    sage: simplicial_sets.ClassifyingSpace(Sigma4)
    Classifying space of Symmetric group of order 4! as a permutation group

Type ``simplicial_sets.`` and hit the :kbd:`Tab` key to get a full list
of the predefined simplicial sets.

You can construct new simplicial sets from old by taking quotients,
subsimplicial sets, disjoint unions, wedges (if they are pointed),
smash products (if they are pointed and finite), products, pushouts,
pullbacks, cones, and suspensions, most of which also have maps
associated with them. Wedges, for example::

    sage: T = simplicial_sets.Torus()
    sage: S3 = simplicial_sets.Sphere(3)
    sage: T.is_pointed() and S3.is_pointed()
    True
    sage: T.wedge(S3)
    Wedge: (Torus v S^3)
    sage: T.disjoint_union(S3) == T.coproduct(S3)
    False

    sage: W = T.wedge(S3)
    sage: W.inclusion_map(0).domain()
    Torus
    sage: W.projection_map(1).codomain()
    Quotient: (Wedge: (Torus v S^3)/Simplicial set with 6 non-degenerate simplices)

If the `1`-sphere were not already available via
``simplicial_sets.Sphere(1)``, you could construct it as follows::

    sage: pt = simplicial_sets.Simplex(0)
    sage: edge = pt.cone()
    sage: S1 = edge.quotient(edge.n_skeleton(0))
    sage: S1
    Quotient: (Cone of 0-simplex/Simplicial set with 2 non-degenerate simplices)

At this point, ``S1`` is pointed: every quotient is automatically
given a base point, namely the image of the subcomplex. So its
suspension is the reduced suspension, and therefore is small::

    sage: S5 = S1.suspension(4)
    sage: S5
    Sigma^4(Quotient: (Cone of 0-simplex/Simplicial set with 2 non-degenerate simplices))
    sage: S5.f_vector()
    [1, 0, 0, 0, 0, 1]

If we forget about the base point in ``S1``, we would get the
unreduced suspension instead::

    sage: Z1 = S1.unset_base_point()
    sage: Z1.suspension(4).f_vector()
    [2, 2, 2, 2, 1, 1]

The cone on a pointed simplicial set is the reduced cone. The
`n`-simplex in Sage is not pointed, but the simplicial set ``Point``
is. ::

    sage: simplicial_sets.Simplex(0).cone().f_vector()
    [2, 1]
    sage: simplicial_sets.Point().cone().f_vector()
    [1]

For most simplicial sets (the ``Point`` is the main exception), each
time it is constructed, it gives a distinct copy, and two distinct
simplicial sets are never equal::

    sage: T = simplicial_sets.Torus()
    sage: T == simplicial_sets.Torus()
    False
    sage: T == T
    True
    sage: simplicial_sets.Torus() == simplicial_sets.Torus()
    False
    sage: simplicial_sets.Point() == simplicial_sets.Point()
    True

You can construct subsimplicial sets by specifying a list of simplices,
and then you can define the quotient simplicial set::

    sage: X = simplicial_sets.Simplex(2)
    sage: e,f,g = X.n_cells(1)
    sage: Y = X.subsimplicial_set([e,f,g])
    sage: Z = X.quotient(Y)

Or equivalently::

    sage: Y = X.n_skeleton(1)
    sage: Z = X.quotient(Y)
    sage: Z
    Quotient: (2-simplex/Simplicial set with 6 non-degenerate simplices)

Note that subsimplicial sets and quotients come equipped with
inclusion and quotient morphisms::

    sage: inc = Y.inclusion_map()
    sage: inc.domain() == Y and inc.codomain() == X
    True
    sage: quo = Z.quotient_map()
    sage: quo.domain()
    2-simplex
    sage: quo.codomain() == Z
    True

You can compute homology groups and the fundamental group of
any simplicial set::

    sage: S1 = simplicial_sets.Sphere(1)
    sage: eight = S1.wedge(S1)
    sage: eight.fundamental_group()
    Finitely presented group < e0, e1 | >

    sage: Sigma3 = groups.permutation.Symmetric(3)
    sage: BSigma3 = Sigma3.nerve()
    sage: pi = BSigma3.fundamental_group(); pi
    Finitely presented group < e1, e2 | e2^2, e1^3, (e2*e1)^2 >
    sage: pi.order()
    6
    sage: pi.is_abelian()
    False

    sage: RP6 = simplicial_sets.RealProjectiveSpace(6)
    sage: RP6.homology(reduced=False, base_ring=GF(2))
    {0: Vector space of dimension 1 over Finite Field of size 2,
     1: Vector space of dimension 1 over Finite Field of size 2,
     2: Vector space of dimension 1 over Finite Field of size 2,
     3: Vector space of dimension 1 over Finite Field of size 2,
     4: Vector space of dimension 1 over Finite Field of size 2,
     5: Vector space of dimension 1 over Finite Field of size 2,
     6: Vector space of dimension 1 over Finite Field of size 2}
    sage: RP6.homology(reduced=False, base_ring=QQ)
    {0: Vector space of dimension 1 over Rational Field,
     1: Vector space of dimension 0 over Rational Field,
     2: Vector space of dimension 0 over Rational Field,
     3: Vector space of dimension 0 over Rational Field,
     4: Vector space of dimension 0 over Rational Field,
     5: Vector space of dimension 0 over Rational Field,
     6: Vector space of dimension 0 over Rational Field}

When infinite simplicial sets are involved, most computations are done
by taking an `n`-skeleton for an appropriate `n`, either implicitly or
explicitly::

    sage: B3 = simplicial_sets.ClassifyingSpace(groups.misc.MultiplicativeAbelian([3]))
    sage: B3.disjoint_union(B3).n_skeleton(3)
    Disjoint union: (Simplicial set with 15 non-degenerate simplices u Simplicial set with 15 non-degenerate simplices)
    sage: S1 = simplicial_sets.Sphere(1)
    sage: B3.product(S1).homology(range(4))
    {0: 0, 1: Z x C3, 2: C3, 3: C3}

Without the ``range`` argument, this would raise an error, since
``B3`` is infinite::

    sage: B3.product(S1).homology()
    Traceback (most recent call last):
    ...
    NotImplementedError: this simplicial set may be infinite, so specify dimensions when computing homology

It should be easy to construct many simplicial sets from the
predefined ones using pushouts, pullbacks, etc., but they can also be
constructed "by hand": first define some simplices, then define a
simplicial set by specifying their faces::

    sage: from sage.topology.simplicial_set import AbstractSimplex, SimplicialSet
    sage: v = AbstractSimplex(0, name='v')
    sage: w = AbstractSimplex(0, name='w')
    sage: e = AbstractSimplex(1, name='e')
    sage: f = AbstractSimplex(1, name='f')
    sage: X = SimplicialSet({e: (v,w), f: (w,w)})

Now `e` is an edge from `v` to `w` and `f` is an edge starting and
ending at `w`. Therefore the first homology group of `X` should be a
copy of the integers::

    sage: X.homology(1)
    Z
"""
# ****************************************************************************
#  Copyright (C) 2016 John H. Palmieri <palmieri at math.washington.edu>
#
#  Distributed under the terms of the GNU General Public License (GPL)
#                  https://www.gnu.org/licenses/
#
#    This code is distributed in the hope that it will be useful,
#    but WITHOUT ANY WARRANTY; without even the implied warranty
#    of MERCHANTABILITY or FITNESS FOR A PARTICULAR PURPOSE.
#
#  See the GNU General Public License for more details; the full text
#  is available at:
#
#                  https://www.gnu.org/licenses/
#
# ****************************************************************************

import copy

from sage.matrix.constructor import matrix
from sage.misc.cachefunc import cached_method
from sage.misc.fast_methods import WithEqualityById
from sage.rings.integer import Integer
from sage.rings.integer_ring import ZZ
from sage.rings.rational_field import QQ
from sage.structure.parent import Parent
from sage.structure.sage_object import SageObject

from .cell_complex import GenericCellComplex
from .delta_complex import DeltaComplex
from .simplicial_complex import SimplicialComplex

from sage.misc.lazy_import import lazy_import
lazy_import('sage.categories.simplicial_sets', 'SimplicialSets')

########################################################################
# The classes for simplices.

class AbstractSimplex_class(SageObject):
    """
    A simplex of dimension ``dim``.

    INPUT:

    - ``dim`` -- integer, the dimension
    - ``degeneracies`` (optional) -- iterable, the indices of the
      degeneracy maps
    - ``underlying`` (optional) -- a non-degenerate simplex
    - ``name`` (optional) -- string
    - ``latex_name`` (optional) -- string

    Users should not call this directly, but instead use
    :func:`AbstractSimplex`. See that function for more documentation.
    """
    def __init__(self, dim, degeneracies=(), underlying=None, name=None,
                 latex_name=None):
        """
        A simplex of dimension ``dim``.

        INPUT:

        - ``dim`` -- integer, the dimension
        - ``degeneracies`` (optional) -- iterable, the indices of the degeneracy maps
        - ``underlying`` (optional) -- a non-degenerate simplex
        - ``name`` (optional) -- string
        - ``latex_name`` (optional) -- string

        Users should not call this directly, but instead use
        :func:`AbstractSimplex`. See that function for more
        documentation.

        TESTS::

            sage: from sage.topology.simplicial_set import AbstractSimplex
            sage: AbstractSimplex(3, (1,2))
            s_3 s_1 Delta^3
            sage: AbstractSimplex(3, None)
            Delta^3

            sage: v = AbstractSimplex(0, name='v')
            sage: e = AbstractSimplex(0, (0,), underlying=v)
            sage: e
            s_0 v
            sage: e.nondegenerate() is v
            True

            sage: AbstractSimplex(3.2, None)
            Traceback (most recent call last):
            ...
            ValueError: the dimension must be an integer
            sage: AbstractSimplex(-3, None)
            Traceback (most recent call last):
            ...
            ValueError: the dimension must be non-negative

            sage: AbstractSimplex(0, (1,))
            Traceback (most recent call last):
            ...
            ValueError: invalid list of degeneracy maps on 0-simplex

        Distinct non-degenerate simplices should never be equal, even
        if they have the same starting data::

            sage: from sage.topology.simplicial_set import AbstractSimplex_class
            sage: AbstractSimplex_class(3) == AbstractSimplex_class(3)
            False
            sage: AbstractSimplex(3) == AbstractSimplex(3)
            False

        Hashing::

            sage: v = AbstractSimplex(0)
            sage: w = AbstractSimplex(0)
            sage: hash(v) == hash(w)
            False
            sage: x = v.apply_degeneracies(2,1,0)
            sage: hash(x) == hash(v.apply_degeneracies(2,1,0))
            True

        Equality::

            sage: v = AbstractSimplex(0)
            sage: w = AbstractSimplex(0)
            sage: v == w
            False
            sage: v.apply_degeneracies(2,1,0) is v.apply_degeneracies(2,1,0)
            False
            sage: v.apply_degeneracies(2,1,0) == v.apply_degeneracies(2,1,0)
            True
            sage: v == None
            False
        """
        try:
            Integer(dim)
        except TypeError:
            raise ValueError('the dimension must be an integer')
        if dim < 0:
            raise ValueError('the dimension must be non-negative')
        self._dim = dim
        if degeneracies:
            self._degens = standardize_degeneracies(*degeneracies)
            for (d, s) in enumerate(reversed(self._degens)):
                if d + dim < s:
                    raise ValueError('invalid list of degeneracy maps '
                                     'on {}-simplex'.format(dim))
            if underlying is None:
                self._underlying = NonDegenerateSimplex(dim)
            else:
                self._underlying = underlying
        else:
            self._degens = ()
            if underlying is None:
                self._underlying = self
            else:
                self._underlying = underlying
        if name is not None:
            self.rename(name)
        self._latex_name = latex_name

    def __hash__(self):
        """
        If nondegenerate: return the id of this simplex.

        Otherwise, combine the id of its underlying nondegenerate
        simplex with the tuple of indeterminacies.

        EXAMPLES::

            sage: from sage.topology.simplicial_set import AbstractSimplex
            sage: v = AbstractSimplex(0)
            sage: w = AbstractSimplex(0)
            sage: hash(v) == hash(w)
            False
            sage: x = v.apply_degeneracies(2,1,0)
            sage: id(x) == id(v.apply_degeneracies(2,1,0))
            False
            sage: hash(x) == hash(v.apply_degeneracies(2,1,0))
            True
        """
        if self.is_nondegenerate():
            return id(self)
        return hash(self.nondegenerate()) ^ hash(self._degens)

    def __eq__(self, other):
        """
        Two nondegenerate simplices are equal if they are identical.
        Two degenerate simplices are equal if their underlying
        nondegenerate simplices are identical and their tuples of
        degeneracies are equal.

        EXAMPLES::

            sage: from sage.topology.simplicial_set import AbstractSimplex
            sage: v = AbstractSimplex(0)
            sage: w = AbstractSimplex(0)
            sage: v == w
            False
            sage: v.apply_degeneracies(2,1,0) is v.apply_degeneracies(2,1,0)
            False
            sage: v.apply_degeneracies(2,1,0) == v.apply_degeneracies(2,1,0)
            True

        TESTS::

            sage: v == None
            False
        """
        if not isinstance(other, AbstractSimplex_class):
            return False
        return (self._degens == other._degens
                and self.nondegenerate() is other.nondegenerate())

    def __ne__(self, other):
        """
        This returns the negation of `__eq__`.

        EXAMPLES::

            sage: from sage.topology.simplicial_set import AbstractSimplex
            sage: v = AbstractSimplex(0)
            sage: w = AbstractSimplex(0)
            sage: v != w
            True
            sage: x = v.apply_degeneracies(1, 0)
            sage: y = v.apply_degeneracies(1, 0)
            sage: x != y
            False
        """
        return not self == other

    def __lt__(self, other):
        """
        We implement sorting in the hopes that sorted lists of simplices,
        for example as defining data for a simplicial set, will be
        well-defined invariants.

        Sort by dimension first. If dimensions are equal, if only one
        has a custom name (as set by specifying ``name=NAME`` upon
        creation or by calling ``object.rename('NAME')``, put it
        first. If both have custom names, sort by the names. As a last
        resort, sort by their id.

        TESTS::

            sage: from sage.topology.simplicial_set import AbstractSimplex
            sage: v = AbstractSimplex(0)
            sage: w = AbstractSimplex(0)

        At this point, comparison between v and w is random, based on
        their location in memory. ::

            sage: v < w and w < v
            False
            sage: v < w or w < v
            True
            sage: (v < w and w > v) or (w < v and v > w)
            True

        Now we add names to force an ordering::

            sage: w.rename('w')
            sage: v < w
            False
            sage: v > w
            True
            sage: v >= w
            True
            sage: v.rename('v')
            sage: v < w
            True
            sage: v <= w
            True
            sage: v > w
            False

        Test other sorting. Dimensions::

            sage: AbstractSimplex(0) < AbstractSimplex(3)
            True
            sage: AbstractSimplex(0, ((0,0,0))) <= AbstractSimplex(2)
            False

        Degenerate comes after non-degenerate, and if both are
        degenerate, sort on the degeneracies::

            sage: AbstractSimplex(0, ((0,0))) <= AbstractSimplex(2)
            False
            sage: AbstractSimplex(1, ((0,))) < AbstractSimplex(1, ((1,)))
            True
            sage: v.apply_degeneracies(1,0) > w.apply_degeneracies(1,0)
            False
            sage: w.rename('a')
            sage: v.apply_degeneracies(1,0) > w.apply_degeneracies(1,0)
            True

        Testing `<=`, `>`, `>=`::

            sage: v = AbstractSimplex(0, name='v')
            sage: w = AbstractSimplex(0, name='w')
            sage: v <= v
            True
            sage: w <= v
            False
            sage: v.apply_degeneracies(1,0) <= w.apply_degeneracies(1,0)
            True

            sage: v > v
            False
            sage: w > v
            True
            sage: v.apply_degeneracies(1,0) > w.apply_degeneracies(1,0)
            False

            sage: v >= v
            True
            sage: w >= v
            True
            sage: v.apply_degeneracies(1,0) >= w.apply_degeneracies(1,0)
            False
        """
        if self.dimension() < other.dimension():
            return True
        if self.dimension() > other.dimension():
            return False
        if self.degeneracies() and not other.degeneracies():
            return False
        if other.degeneracies() and not self.degeneracies():
            return True
        if self.degeneracies() and other.degeneracies() and self.degeneracies() != other.degeneracies():
            return self.degeneracies() < other.degeneracies()
        if hasattr(self.nondegenerate(), '__custom_name'):
            if hasattr(other.nondegenerate(), '__custom_name'):
                return str(self) < str(other)
            return True
        else:
            if (hasattr(other, '__custom_name')
                or hasattr(other.nondegenerate(), '__custom_name')):
                return False
        return id(self) < id(other)

    def __gt__(self, other):
        """
        See :meth:`__lt__` for more doctests.

        EXAMPLES::

            sage: from sage.topology.simplicial_set import AbstractSimplex
            sage: e = AbstractSimplex(1, (1,0), name='e')
            sage: f = AbstractSimplex(1, (2,1), name='f')
            sage: e > f
            False
        """
        return not (self < other or self == other)

    def __le__(self, other):
        """
        See :meth:`__lt__` for more doctests.

        EXAMPLES::

            sage: from sage.topology.simplicial_set import AbstractSimplex
            sage: e = AbstractSimplex(1, (1,0), name='e')
            sage: f = AbstractSimplex(1, (2,1), name='f')
            sage: e <= f
            True
        """
        return self < other or self == other

    def __ge__(self, other):
        """
        See :meth:`__lt__` for more doctests.

        EXAMPLES::

            sage: from sage.topology.simplicial_set import AbstractSimplex
            sage: e = AbstractSimplex(1, (1,0), name='e')
            sage: f = AbstractSimplex(1, (2,1), name='f')
            sage: e >= f
            False
        """
        return not self < other

    def nondegenerate(self):
        """
        The non-degenerate simplex underlying this one.

        Therefore return itself if this simplex is non-degenerate.

        EXAMPLES::

            sage: from sage.topology.simplicial_set import AbstractSimplex
            sage: v = AbstractSimplex(0, name='v')
            sage: sigma = v.apply_degeneracies(1, 0)
            sage: sigma.nondegenerate()
            v
            sage: tau = AbstractSimplex(1, (3,2,1))
            sage: x = tau.nondegenerate(); x
            Delta^1
            sage: x == tau.nondegenerate()
            True

            sage: AbstractSimplex(1, None)
            Delta^1
            sage: AbstractSimplex(1, None) == x
            False
            sage: AbstractSimplex(1, None) == tau.nondegenerate()
            False
        """
        return self._underlying

    def degeneracies(self):
        """
        Return the list of indices for the degeneracy maps for this
        simplex.

        EXAMPLES::

            sage: from sage.topology.simplicial_set import AbstractSimplex
            sage: AbstractSimplex(4, (0,0,0)).degeneracies()
            [2, 1, 0]
            sage: AbstractSimplex(4, None).degeneracies()
            []
        """
        return list(self._degens)

    def is_degenerate(self):
        """
        True if this simplex is degenerate.

        EXAMPLES::

            sage: from sage.topology.simplicial_set import AbstractSimplex
            sage: AbstractSimplex(3, (2,1)).is_degenerate()
            True
            sage: AbstractSimplex(3, None).is_degenerate()
            False
        """
        return bool(self.degeneracies())

    def is_nondegenerate(self):
        """
        True if this simplex is non-degenerate.

        EXAMPLES::

            sage: from sage.topology.simplicial_set import AbstractSimplex
            sage: AbstractSimplex(3, (2,1)).is_nondegenerate()
            False
            sage: AbstractSimplex(3, None).is_nondegenerate()
            True
            sage: AbstractSimplex(5).is_nondegenerate()
            True
        """
        return not self.is_degenerate()

    def dimension(self):
        """
        The dimension of this simplex.

        EXAMPLES::

            sage: from sage.topology.simplicial_set import AbstractSimplex
            sage: AbstractSimplex(3, (2,1)).dimension()
            5
            sage: AbstractSimplex(3, None).dimension()
            3
            sage: AbstractSimplex(7).dimension()
            7
        """
        return self._dim + len(self.degeneracies())

    def apply_degeneracies(self, *args):
        """
        Apply the degeneracies given by the arguments ``args`` to this simplex.

        INPUT:

        - ``args`` -- integers

        EXAMPLES::

            sage: from sage.topology.simplicial_set import AbstractSimplex
            sage: v = AbstractSimplex(0)
            sage: e = v.apply_degeneracies(0)
            sage: e.nondegenerate() == v
            True
            sage: f = e.apply_degeneracies(0)
            sage: f
            s_1 s_0 Delta^0
            sage: f.degeneracies()
            [1, 0]
            sage: f.nondegenerate() == v
            True
            sage: v.apply_degeneracies(1, 0)
            s_1 s_0 Delta^0

        TESTS::

            sage: e.apply_degeneracies() == e
            True

        Do not pass an explicit list or tuple as the argument: call
        this with the syntax ``x.apply_degeneracies(1,0)``, not
        ``x.apply_degeneracies([1,0])``::

            sage: e.apply_degeneracies([1,0])
            Traceback (most recent call last):
            ...
            TypeError: degeneracies are indexed by non-negative integers; do not use an explicit list or tuple
        """
        if not args:
            return self
        underlying = self.nondegenerate()
        return AbstractSimplex(underlying.dimension(),
                               degeneracies= list(args) + self.degeneracies(),
                               underlying=underlying)

    def __copy__(self):
        """
        Return a copy of this simplex.

        Forget the "underlying" non-degenerate simplex. If this
        simplex has a name, then its copy's name is obtained by adding
        a prime ``'`` at the end.

        TESTS::

            sage: from sage.topology.simplicial_set import AbstractSimplex
            sage: v = AbstractSimplex(0)
            sage: copy(v) == v
            False
            sage: copy(v).nondegenerate() == v
            False
            sage: x = v.apply_degeneracies(1, 0)
            sage: y = copy(v).apply_degeneracies(1, 0)
            sage: z = copy(x)
            sage: x == y or x == z or y == z
            False
            sage: x.nondegenerate() == copy(v)
            False
            sage: y.nondegenerate() == v
            False

            sage: v.rename('v')
            sage: copy(v)
            v'
            sage: copy(copy(v))
            v''
        """
        # Don't preserve the underlying simplex when copying, just the
        # dimension, the degeneracies, and the name (with a prime
        # added).
        sigma = AbstractSimplex(self._dim, degeneracies=self.degeneracies())
        if hasattr(self, '__custom_name'):
            sigma.rename(str(self) + "'")
        return sigma

    def __deepcopy__(self, memo):
        """
        Return a "deep" copy of this simplex.

        INPUT:

        - ``memo`` -- "memo" dictionary required by the ``copy.deepcopy`` method

        This returns the same object as the :meth:`__copy__` method
        and also updates ``memo``.

        EXAMPLES::

            sage: from sage.topology.simplicial_set import AbstractSimplex
            sage: import copy
            sage: v = AbstractSimplex(0)
            sage: copy.deepcopy(v) == v
            False

        TESTS:

        The purpose for this method is to be able to make distinct
        copies of simplicial sets::

            sage: from sage.topology.simplicial_set import SimplicialSet
            sage: RP3 = simplicial_sets.RealProjectiveSpace(3)
            sage: dict(copy.copy(RP3._data)) == dict(RP3._data)
            True
            sage: dict(copy.deepcopy(RP3._data)) == dict(RP3._data)
            False
            sage: SimplicialSet(RP3) == RP3
            False
            sage: copy.copy(RP3) == RP3
            False
        """
        underlying = self.nondegenerate()
        degens = self.degeneracies()
        try:
            return memo[underlying].apply_degeneracies(*degens)
        except KeyError:
            sigma = AbstractSimplex(underlying._dim)
            if hasattr(underlying, '__custom_name'):
                sigma.rename(str(self) + "'")
            memo[underlying] = sigma
            return sigma.apply_degeneracies(*degens)

    def _repr_(self):
        """
        Print representation.

        TESTS::

            sage: from sage.topology.simplicial_set import AbstractSimplex
            sage: AbstractSimplex(3, None)
            Delta^3
            sage: AbstractSimplex(3, (0,))
            s_0 Delta^3
            sage: AbstractSimplex(3, (0, 0))
            s_1 s_0 Delta^3

        Test renaming::

            sage: v = AbstractSimplex(0)
            sage: v
            Delta^0
            sage: v.rename('v')
            sage: v
            v
            sage: v.apply_degeneracies(1, 0)
            s_1 s_0 v
        """
        if self.degeneracies():
            degens = ' '.join(f's_{i}' for i in self.degeneracies())
            return degens + ' {}'.format(self.nondegenerate())
        return 'Delta^{}'.format(self._dim)

    def _latex_(self):
        r"""
        LaTeX representation.

        TESTS::

            sage: from sage.topology.simplicial_set import AbstractSimplex
            sage: latex(AbstractSimplex(18, None))
            \Delta^{18}
            sage: latex(AbstractSimplex(3, (0, 0,)))
            s_{1} s_{0} \Delta^{3}
            sage: latex(AbstractSimplex(3, (0, 0,), name='x'))
            x
            sage: latex(AbstractSimplex(3, name='x').apply_degeneracies(0, 0))
            s_{1} s_{0} x
            sage: latex(AbstractSimplex(3, (0, 0,), name='x', latex_name='y'))
            y
            sage: latex(AbstractSimplex(3, name='x', latex_name='y').apply_degeneracies(0, 0))
            s_{1} s_{0} y
        """
        if self._latex_name is not None:
            return self._latex_name
        if hasattr(self, '__custom_name'):
            return str(self)
        if self.nondegenerate()._latex_name is not None:
            simplex = self.nondegenerate()._latex_name
        elif hasattr(self.nondegenerate(), '__custom_name'):
            simplex = str(self.nondegenerate())
        else:
            simplex = "\\Delta^{{{}}}".format(self._dim)
        if self.degeneracies():
            degens = ' '.join(f's_{{{i}}}' for i in self.degeneracies())
            return degens + ' ' + simplex
        return simplex


# If we inherit from AbstractSimplex_class first in the following,
# then we have to override __eq__ and __hash__. If we inherit from
# WithEqualityById first, then we have to override __lt__, __gt__,
# __ge__, __le__. Inheriting from AbstractSimplex_class first seems to
# be slightly faster.
class NonDegenerateSimplex(AbstractSimplex_class, WithEqualityById):
    def __init__(self, dim, name=None, latex_name=None):
        """
        A nondegenerate simplex.

        INPUT:

        - ``dim`` -- non-negative integer, the dimension

        - ``name`` (optional) -- string, a name for this simplex.

        - ``latex_name`` (optional) -- string, a name for this simplex to
          use in the LaTeX representation.

        EXAMPLES::

            sage: from sage.topology.simplicial_set import AbstractSimplex
            sage: v = AbstractSimplex(0, name='v')
            sage: v
            v
            sage: type(v)
            <class 'sage.topology.simplicial_set.NonDegenerateSimplex'>

        Distinct non-degenerate simplices should never be equal, even
        if they have the same starting data. ::

            sage: v == AbstractSimplex(0, name='v')
            False
            sage: AbstractSimplex(3) == AbstractSimplex(3)
            False

            sage: from sage.topology.simplicial_set import NonDegenerateSimplex
            sage: x = NonDegenerateSimplex(0, name='x')
            sage: x == NonDegenerateSimplex(0, name='x')
            False
        """
        AbstractSimplex_class.__init__(self, dim, name=name, latex_name=latex_name)

    __eq__ = WithEqualityById.__eq__
    __hash__ = WithEqualityById.__hash__


# The following function returns an instance of either
# AbstractSimplex_class or NonDegenerateSimplex.

def AbstractSimplex(dim, degeneracies=(), underlying=None,
                    name=None, latex_name=None):
    r"""
    An abstract simplex, a building block of a simplicial set.

    In a simplicial set, a simplex either is non-degenerate or is
    obtained by applying degeneracy maps to a non-degenerate simplex.

    INPUT:

    - ``dim`` -- a non-negative integer, the dimension of the
      underlying non-degenerate simplex.

    - ``degeneracies`` (optional, default ``None``) -- a list or tuple of
      non-negative integers, the degeneracies to be applied.

    - ``underlying`` (optional) -- a non-degenerate simplex to which
      the degeneracies are being applied.

    - ``name`` (optional) -- string, a name for this simplex.

    - ``latex_name`` (optional) -- string, a name for this simplex to
      use in the LaTeX representation.

    So to define a simplex formed by applying the degeneracy maps `s_2
    s_1` to a 1-simplex, call ``AbstractSimplex(1, (2, 1))``.

    Specify ``underlying`` if you need to keep explicit track of the
    underlying non-degenerate simplex, for example when computing
    faces of another simplex. This is mainly for use by the method
    :meth:`AbstractSimplex_class.apply_degeneracies`.

    EXAMPLES::

        sage: from sage.topology.simplicial_set import AbstractSimplex
        sage: AbstractSimplex(3, (3, 1))
        s_3 s_1 Delta^3
        sage: AbstractSimplex(3, None)
        Delta^3
        sage: AbstractSimplex(3)
        Delta^3

    Simplices may be named (or renamed), affecting how they are printed::

        sage: AbstractSimplex(0)
        Delta^0
        sage: v = AbstractSimplex(0, name='v')
        sage: v
        v
        sage: v.rename('w_0')
        sage: v
        w_0
        sage: latex(v)
        w_0
        sage: latex(AbstractSimplex(0, latex_name='\\sigma'))
        \sigma

    The simplicial identities are used to put the degeneracies in
    standard decreasing form::

        sage: x = AbstractSimplex(0, (0, 0, 0))
        sage: x
        s_2 s_1 s_0 Delta^0
        sage: x.degeneracies()
        [2, 1, 0]

    Use of the ``underlying`` argument::

        sage: v = AbstractSimplex(0, name='v')
        sage: e = AbstractSimplex(0, (0,), underlying=v)
        sage: e
        s_0 v
        sage: e.nondegenerate() is v
        True

        sage: e.dimension()
        1
        sage: e.is_degenerate()
        True

    Distinct non-degenerate simplices are never equal::

        sage: AbstractSimplex(0, None) == AbstractSimplex(0, None)
        False
        sage: AbstractSimplex(0, (2,1,0)) == AbstractSimplex(0, (2,1,0))
        False

        sage: e = AbstractSimplex(0, ((0,)))
        sage: f = AbstractSimplex(0, ((0,)))
        sage: e == f
        False
        sage: e.nondegenerate() == f.nondegenerate()
        False

    This means that if, when defining a simplicial set, you specify
    the faces of a 2-simplex as::

        (e, e, e)

    then the faces are the same degenerate vertex, but if you specify
    the faces as::

        (AbstractSimplex(0, ((0,))), AbstractSimplex(0, ((0,))), AbstractSimplex(0, ((0,))))

    then the faces are three different degenerate vertices.

    View a command like ``AbstractSimplex(0, (2,1,0))`` as first
    constructing ``AbstractSimplex(0)`` and then applying degeneracies
    to it, and you always get distinct simplices from different calls
    to ``AbstractSimplex(0)``. On the other hand, if you apply
    degeneracies to the same non-degenerate simplex, the resulting
    simplices are equal::

        sage: v = AbstractSimplex(0)
        sage: v.apply_degeneracies(1, 0) == v.apply_degeneracies(1, 0)
        True
        sage: AbstractSimplex(1, (0,), underlying=v) == AbstractSimplex(1, (0,), underlying=v)
        True
    """
    if degeneracies:
        if underlying is None:
            underlying = NonDegenerateSimplex(dim)
        return AbstractSimplex_class(dim, degeneracies=degeneracies,
                                     underlying=underlying,
                                     name=name,
                                     latex_name=latex_name)
    else:
        return NonDegenerateSimplex(dim, name=name,
                                    latex_name=latex_name)


########################################################################
# The main classes for simplicial sets.

class SimplicialSet_arbitrary(Parent):
    r"""
    A simplicial set.

    A simplicial set `X` is a collection of sets `X_n`, the
    *n-simplices*, indexed by the non-negative integers, together with
    maps

    .. MATH::

        d_i: X_n \to X_{n-1}, \ \ 0 \leq i \leq n \ \  \text{(face maps)} \\
        s_j: X_n \to X_{n+1}, \ \ 0 \leq j \leq n \ \  \text{(degeneracy maps)}

    satisfying the *simplicial identities*:

    .. MATH::

        d_i d_j &= d_{j-1} d_i \ \  \text{if } i<j \\
        d_i s_j &= s_{j-1} d_i \ \  \text{if } i<j \\
        d_j s_j &= 1 = d_{j+1} s_j \\
        d_i s_j &= s_{j} d_{i-1} \ \  \text{if } i>j+1 \\
        s_i s_j &= s_{j+1} s_{i} \ \  \text{if } i<j+1

    This class is not fully implemented and is not intended to be
    called directly by users. It is intended instead to be used by
    other classes which inherit from this one. See
    :class:`SimplicialSet_finite` and :class:`Nerve` for two
    examples. In particular, any such class must implement a method
    ``n_skeleton`` -- without this, most computations will be
    impossible. It must also implement an ``__init__`` method which
    should also set the category, so that methods defined at the
    category level, like ``is_pointed`` and ``is_finite``, work
    correctly.

    Note that the method :meth:`subsimplicial_set` calls
    :meth:`n_skeleton`, so to avoid circularity, the
    :meth:`n_skeleton` method should call
    :class:`.simplicial_set_constructions.SubSimplicialSet` directly,
    not :meth:`subsimplicial_set`.
    """

    # This is cached because it is used frequently in morphism
    # construction when verifying that the morphism commutes with the
    # face maps.
    @cached_method
    def faces(self, simplex):
        """
        Return the list of faces of ``simplex`` in this simplicial set.

        INPUT:

        - ``simplex`` -- a simplex in this simplicial set, either
          degenerate or not

        EXAMPLES::

            sage: S2 = simplicial_sets.Sphere(2)
            sage: sigma = S2.n_cells(2)[0]
            sage: S2.faces(sigma)
            (s_0 v_0, s_0 v_0, s_0 v_0)
            sage: S2.faces(sigma.apply_degeneracies(0))
            [sigma_2, sigma_2, s_1 s_0 v_0, s_1 s_0 v_0]

            sage: C3 = groups.misc.MultiplicativeAbelian([3])
            sage: BC3 = simplicial_sets.ClassifyingSpace(C3)
            sage: f2 = BC3.n_cells(1)[1]; f2
            f^2
            sage: BC3.faces(f2)
            (1, 1)

        TESTS::

            sage: v_0 = S2.n_cells(0)[0]
            sage: S2.faces(v_0) is None
            True

            sage: from sage.topology.simplicial_set import AbstractSimplex
            sage: w = AbstractSimplex(0)
            sage: S2.faces(w)
            Traceback (most recent call last):
            ...
            ValueError: this simplex is not in this simplicial set
        """
        dim = simplex.dimension()
        if simplex not in self:
            raise ValueError('this simplex is not in this simplicial set')
        if simplex.is_nondegenerate():
            if self.is_finite():
                return self.face_data()[simplex]
            else:
                return self.n_skeleton(dim).face_data()[simplex]
        underlying = simplex.nondegenerate()
        faces = []
        for J, t in [face_degeneracies(m, simplex.degeneracies())
                     for m in range(dim+1)]:
            if t is None:
                faces.append(underlying.apply_degeneracies(*J))
            else:
                faces.append(self.face(underlying, t).apply_degeneracies(*J))
        return faces

    def face(self, simplex, i):
        """
        Return the `i`-th face of ``simplex`` in this simplicial set.

        INPUT:

        - ``simplex`` -- a simplex in this simplicial set
        - ``i`` -- integer

        EXAMPLES::

            sage: S2 = simplicial_sets.Sphere(2)
            sage: sigma = S2.n_cells(2)[0]
            sage: v_0 = S2.n_cells(0)[0]
            sage: S2.face(sigma, 0)
            s_0 v_0
            sage: S2.face(sigma, 0) == v_0.apply_degeneracies(0)
            True
            sage: S2.face(S2.face(sigma, 0), 0) == v_0
            True
        """
        if i < 0 or i > simplex.dimension():
            raise ValueError('cannot compute face {} of {}-dimensional '
                             'simplex'.format(i, simplex.dimension()))
        faces = self.faces(simplex)
        if faces is not None:
            return self.faces(simplex)[i]
        return None

    def __contains__(self, x):
        """
        Return ``True`` if ``x`` is a simplex which is contained in this complex.

        EXAMPLES::

            sage: S0 = simplicial_sets.Sphere(0)
            sage: S1 = simplicial_sets.Sphere(1)
            sage: v0 = S0.n_cells(0)[0]
            sage: v0 in S0
            True
            sage: v0 in S1
            False

            sage: from sage.topology.simplicial_set import AbstractSimplex, SimplicialSet
            sage: v = AbstractSimplex(0)
            sage: e = AbstractSimplex(1)
            sage: K = SimplicialSet({e: (v, v)})  # the circle
            sage: v in K
            True
            sage: v0 in K
            False
            sage: S1.n_cells(1)[0] in K
            False

        TESTS:

        Make sure we answer gracefully for unexpected input::

            sage: 248 in K
            False
        """
        try:
            underlying = x.nondegenerate()
            return underlying in self.n_cells(underlying.dimension())
        except AttributeError:
            return False

    def alexander_whitney(self, simplex, dim_left):
        r"""
        Return the 'subdivision' of ``simplex`` in this simplicial set
        into a pair of simplices.

        The left factor should have dimension ``dim_left``, so the
        right factor should have dimension ``dim - dim_left``, if
        ``dim`` is the dimension of the starting simplex. The results
        are obtained by applying iterated face maps to
        ``simplex``. Writing `d` for ``dim`` and `j` for ``dim_left``:
        apply `d_{j+1} d_{j+2} ... d_{d}` to get the left factor,
        `d_0 ... d_0` to get the right factor.

        INPUT:

        - ``dim_left`` -- integer, the dimension of the left-hand factor

        OUTPUT: a list containing the triple ``(c, left, right)``,
        where ``left`` and ``right`` are the two simplices described
        above. If either ``left`` or ``right`` is degenerate, ``c`` is
        0; otherwise, ``c`` is 1. This is so that, when used to
        compute cup products, it is easy to ignore terms which have
        degenerate factors.

        EXAMPLES::

            sage: S2 = simplicial_sets.Sphere(2)
            sage: sigma = S2.n_cells(2)[0]
            sage: S2.alexander_whitney(sigma, 0)
            [(1, v_0, sigma_2)]
            sage: S2.alexander_whitney(sigma, 1)
            [(0, s_0 v_0, s_0 v_0)]
        """
        dim = simplex.dimension()
        if dim_left < 0 or dim_left > dim:
            raise ValueError('alexander_whitney is only valid if dim_left '
                             'is between 0 and the dimension of the simplex')
        left = simplex
        for i in range(dim, dim_left, -1):
            left = self.face(left, i)
        right = simplex
        for i in range(dim_left):
            right = self.face(right, 0)
        if left.is_degenerate() or right.is_degenerate():
            c = ZZ.zero()
        else:
            c = ZZ.one()
        return [(c, left, right)]

    def nondegenerate_simplices(self, max_dim=None):
        """
        Return the sorted list of non-degenerate simplices in this simplicial set.

        INPUT:

        - ``max_dim`` -- optional, default ``None``. If specified,
          return the non-degenerate simplices of this dimension or
          smaller. This argument is required if this simplicial set is
          infinite.

        The sorting is in increasing order of dimension, and within
        each dimension, by the name (if present) of each simplex.

        .. NOTE::

            The sorting is done when the simplicial set is
            constructed, so changing the name of a simplex after
            construction will not affect the ordering.

        EXAMPLES::

            sage: from sage.topology.simplicial_set import AbstractSimplex, SimplicialSet
            sage: v = AbstractSimplex(0)
            sage: w = AbstractSimplex(0)
            sage: S0 = SimplicialSet({v: None, w: None})
            sage: S0.nondegenerate_simplices()
            [Delta^0, Delta^0]

        Name the vertices and reconstruct the simplicial set: they
        should be ordered alphabetically::

            sage: v.rename('v')
            sage: w.rename('w')
            sage: S0 = SimplicialSet({v: None, w: None})
            sage: S0.nondegenerate_simplices()
            [v, w]

        Rename but do not reconstruct the set; the ordering does not
        take the new names into account::

            sage: v.rename('z')
            sage: S0.nondegenerate_simplices() # old ordering is used
            [z, w]

            sage: X0 = SimplicialSet({v: None, w: None})
            sage: X0.nondegenerate_simplices() # new ordering is used
            [w, z]

        Test an infinite example::

            sage: C3 = groups.misc.MultiplicativeAbelian([3])
            sage: BC3 = simplicial_sets.ClassifyingSpace(C3)
            sage: BC3.nondegenerate_simplices(2)
            [1, f, f^2, f * f, f * f^2, f^2 * f, f^2 * f^2]
            sage: BC3.nondegenerate_simplices()
            Traceback (most recent call last):
            ...
            NotImplementedError: this simplicial set may be infinite, so specify max_dim
        """
        if self.is_finite():
            if max_dim is None:
                return list(self._simplices)
            return list(sigma for sigma in self._simplices if sigma.dimension() <= max_dim)
        if max_dim is None:
            raise NotImplementedError('this simplicial set may be '
                                      'infinite, so specify max_dim')
        return list(sigma for sigma in self.n_skeleton(max_dim)._simplices)

    def cells(self, subcomplex=None, max_dim=None):
        """
        Return a dictionary of all non-degenerate simplices.

        INPUT:

        - ``subcomplex`` (optional) -- a subsimplicial set of this
          simplicial set. If ``subcomplex`` is specified, then return the
          simplices in the quotient by the subcomplex.

        - ``max_dim`` -- optional, default ``None``. If specified,
          return the non-degenerate simplices of this dimension or
          smaller. This argument is required if this simplicial set is
          infinite.

        Each key is a dimension, and the corresponding value is the
        list of simplices in that dimension.

        EXAMPLES::

            sage: from sage.topology.simplicial_set import AbstractSimplex, SimplicialSet
            sage: v = AbstractSimplex(0)
            sage: w = AbstractSimplex(0)
            sage: S0 = SimplicialSet({v: None, w: None})
            sage: S0.cells()
            {0: [Delta^0, Delta^0]}

            sage: v.rename('v')
            sage: w.rename('w')
            sage: S0.cells()
            {0: [v, w]}

            sage: e = AbstractSimplex(1, name='e')
            sage: S1 = SimplicialSet({e: (v, v)})
            sage: S1.cells()
            {0: [v], 1: [e]}

            sage: S0.cells(S0.subsimplicial_set([v, w]))
            {0: [*]}

            sage: X = SimplicialSet({e: (v,w)})
            sage: X.cells(X.subsimplicial_set([v, w]))
            {0: [*], 1: [e]}

        Test an infinite example::

            sage: C3 = groups.misc.MultiplicativeAbelian([3])
            sage: BC3 = simplicial_sets.ClassifyingSpace(C3)
            sage: BC3.cells(max_dim=2)
            {0: [1], 1: [f, f^2], 2: [f * f, f * f^2, f^2 * f, f^2 * f^2]}
            sage: BC3.cells()
            Traceback (most recent call last):
            ...
            NotImplementedError: this simplicial set may be infinite, so specify max_dim
        """
        if subcomplex is None:
            if self.is_finite():
                simplices = {}
                for sigma in self.nondegenerate_simplices():
                    if sigma.dimension() in simplices:
                        simplices[sigma.dimension()].append(sigma)
                    else:
                        simplices[sigma.dimension()] = [sigma]
                if max_dim is not None:
                    return {d: sorted(simplices[d]) for d in simplices
                            if d <= max_dim}
                return {d: sorted(simplices[d]) for d in simplices}
            # Infinite case:
            if max_dim is None:
                raise NotImplementedError('this simplicial set may be '
                                          'infinite, so specify max_dim')
            return self.n_skeleton(max_dim).cells()
        # subcomplex is not None:
        return self.quotient(subcomplex).cells(max_dim=max_dim)

    def n_cells(self, n, subcomplex=None):
        """
        Return the list of cells of dimension ``n`` of this cell complex.
        If the optional argument ``subcomplex`` is present, then
        return the ``n``-dimensional faces in the quotient by this
        subcomplex.

        INPUT:

        - ``n`` -- the dimension

        - ``subcomplex`` (optional, default ``None``) -- a subcomplex
          of this cell complex. Return the cells which are in the
          quotient by this subcomplex.

        EXAMPLES::

            sage: simplicial_sets.Sphere(3).n_cells(3)
            [sigma_3]
            sage: simplicial_sets.Sphere(3).n_cells(2)
            []
            sage: C2 = groups.misc.MultiplicativeAbelian([2])
            sage: BC2 = C2.nerve()
            sage: BC2.n_cells(3)
            [f * f * f]
        """
        cells = self.cells(subcomplex=subcomplex, max_dim=n)
        try:
            return list(cells[n])
        except KeyError:
            # Don't barf if someone asks for n_cells in a dimension
            # where there are none.
            return []

    def _an_element_(self):
        """
        Return an element: a vertex of this simplicial set.

        Return ``None`` if the simplicial set is empty.

        EXAMPLES::

            sage: S4 = simplicial_sets.Sphere(4)
            sage: S4._an_element_()
            v_0
            sage: S4._an_element_() in S4
            True
            sage: from sage.topology.simplicial_set_examples import Empty
            sage: Empty()._an_element_() is None
            True
        """
        vertices = self.n_cells(0)
        if vertices:
            return vertices[0]
        return None

    def all_n_simplices(self, n):
        """
        Return a list of all simplices, non-degenerate and degenerate, in dimension ``n``.

        EXAMPLES::

            sage: from sage.topology.simplicial_set import AbstractSimplex, SimplicialSet
            sage: v = AbstractSimplex(0, name='v')
            sage: w = AbstractSimplex(0, name='w')
            sage: degen = v.apply_degeneracies(0)
            sage: tau = AbstractSimplex(2, name='tau')
            sage: Y = SimplicialSet({tau: (degen, degen, degen), w: None})

        ``Y`` is the disjoint union of a 2-sphere, with vertex ``v``
        and non-degenerate 2-simplex ``tau``, and a point ``w``. ::

            sage: Y.all_n_simplices(0)
            [v, w]
            sage: Y.all_n_simplices(1)
            [s_0 v, s_0 w]
            sage: Y.all_n_simplices(2)
            [tau, s_1 s_0 v, s_1 s_0 w]

        An example involving an infinite simplicial set::

            sage: C3 = groups.misc.MultiplicativeAbelian([3])
            sage: BC3 = simplicial_sets.ClassifyingSpace(C3)
            sage: BC3.all_n_simplices(2)
            [f * f,
             f * f^2,
             f^2 * f,
             f^2 * f^2, s_0 f, s_0 f^2, s_1 f, s_1 f^2, s_1 s_0 1]
        """
        non_degen = [_ for _ in self.nondegenerate_simplices(max_dim=n)]
        ans = set([_ for _ in non_degen if _.dimension() == n])
        for sigma in non_degen:
            d = sigma.dimension()
            ans.update([sigma.apply_degeneracies(*_)
                        for _ in all_degeneracies(d, n-d)])
        return sorted(ans)

    def _map_from_empty_set(self):
        """
        Return the unique map from the empty set to this simplicial set.

        This is used to in the method :meth:`disjoint_union` to
        construct disjoint unions as pushouts.

        EXAMPLES::

            sage: T = simplicial_sets.Torus()
            sage: T._map_from_empty_set()
            Simplicial set morphism:
              From: Empty simplicial set
              To:   Torus
              Defn: [] --> []
        """
        from sage.topology.simplicial_set_examples import Empty
        return Empty().Hom(self)({})

    def identity(self):
        """
        Return the identity map on this simplicial set.

        EXAMPLES::

            sage: S3 = simplicial_sets.Sphere(3)
            sage: S3.identity()
            Simplicial set endomorphism of S^3
              Defn: Identity map

            sage: BC3 = simplicial_sets.ClassifyingSpace(groups.misc.MultiplicativeAbelian([3]))
            sage: one = BC3.identity()
            sage: [(sigma, one(sigma)) for sigma in BC3.n_cells(2)]
            [(f * f, f * f),
             (f * f^2, f * f^2),
             (f^2 * f, f^2 * f),
             (f^2 * f^2, f^2 * f^2)]
        """
        return self.Hom(self).identity()

    def constant_map(self, codomain=None, point=None):
        """
        Return a constant map with this simplicial set as its domain.

        INPUT:

        - ``codomain`` -- optional, default ``None``. If ``None``, the
          codomain is the standard one-point space constructed by
          :func:`Point`. Otherwise, either the codomain must be a
          pointed simplicial set, in which case the map is constant at
          the base point, or ``point`` must be specified.
        - ``point`` -- optional, default ``None``. If specified, it
          must be a 0-simplex in the codomain, and it will be the
          target of the constant map.

        EXAMPLES::

            sage: S4 = simplicial_sets.Sphere(4)
            sage: S4.constant_map()
            Simplicial set morphism:
              From: S^4
              To:   Point
              Defn: Constant map at *
            sage: S0 = simplicial_sets.Sphere(0)
            sage: S4.constant_map(codomain=S0)
            Simplicial set morphism:
              From: S^4
              To:   S^0
              Defn: Constant map at v_0

            sage: Sigma3 = groups.permutation.Symmetric(3)
            sage: Sigma3.nerve().constant_map()
            Simplicial set morphism:
              From: Nerve of Symmetric group of order 3! as a permutation group
              To:   Point
              Defn: Constant map at *

        TESTS::

            sage: S0 = S0.unset_base_point()
            sage: S4.constant_map(codomain=S0)
            Traceback (most recent call last):
            ...
            ValueError: codomain is not pointed, so specify a target for the constant map
        """
        from sage.topology.simplicial_set_examples import Point
        if codomain is None:
            codomain = Point()
        return self.Hom(codomain).constant_map(point)

    def is_reduced(self):
        """
        Return ``True`` if this simplicial set has only one vertex.

        EXAMPLES::

            sage: simplicial_sets.Sphere(0).is_reduced()
            False
            sage: simplicial_sets.Sphere(3).is_reduced()
            True
        """
        return len(self.n_cells(0)) == 1

    def graph(self):
        """
        Return the 1-skeleton of this simplicial set, as a graph.

        EXAMPLES::

            sage: Delta3 = simplicial_sets.Simplex(3)
            sage: G = Delta3.graph()
            sage: G.edges(sort=True)
            [((0,), (1,), (0, 1)),
             ((0,), (2,), (0, 2)),
             ((0,), (3,), (0, 3)),
             ((1,), (2,), (1, 2)),
             ((1,), (3,), (1, 3)),
             ((2,), (3,), (2, 3))]

            sage: T = simplicial_sets.Torus()
            sage: T.graph()
            Looped multi-graph on 1 vertex
            sage: len(T.graph().edges(sort=False))
            3

            sage: CP3 = simplicial_sets.ComplexProjectiveSpace(3)
            sage: G = CP3.graph()
            sage: len(G.vertices(sort=False))
            1
            sage: len(G.edges(sort=False))
            0

            sage: Sigma3 = groups.permutation.Symmetric(3)
            sage: Sigma3.nerve().is_connected()
            True
        """
<<<<<<< HEAD
        from sage.graphs.graph import Graph

        skel = self.n_skeleton(1)
        edges = skel.n_cells(1)
        vertices = skel.n_cells(0)
        used_vertices = set()  # vertices which are in an edge
        d = {}
        for e in edges:
            v = skel.face(e, 0)
            w = skel.face(e, 1)
            if v in d:
                if w in d[v]:
                    d[v][w] = d[v][w] + [e]
                else:
                    d[v][w] = [e]
            else:
                d[v] = {w: [e]}
            used_vertices.update([v, w])
        for v in vertices:
            if v not in used_vertices:
                d[v] = {}
        return Graph(d, format='dict_of_dicts')
=======
        G = Graph(loops=True, multiedges=True)
        for e in self.n_cells(1):
            G.add_edge(self.face(e,0), self.face(e,1), e)
        for v in self.n_cells(0):
            G.add_vertex(v)
        return G
>>>>>>> c00e6c20

    def is_connected(self):
        """
        Return ``True`` if this simplicial set is connected.

        EXAMPLES::

            sage: T = simplicial_sets.Torus()
            sage: K = simplicial_sets.KleinBottle()
            sage: X = T.disjoint_union(K)
            sage: T.is_connected()
            True
            sage: K.is_connected()
            True
            sage: X.is_connected()
            False
            sage: simplicial_sets.Sphere(0).is_connected()
            False
        """
        return self.graph().is_connected()

    def subsimplicial_set(self, simplices):
        """
        Return the sub-simplicial set of this simplicial set
        determined by ``simplices``, a set of nondegenerate simplices.

        INPUT:

        - ``simplices`` -- set, list, or tuple of nondegenerate
          simplices in this simplicial set, or a simplicial
          complex -- see below.

        Each sub-simplicial set comes equipped with an inclusion map
        to its ambient space, and you can easily recover its ambient
        space.

        If ``simplices`` is a simplicial complex, then the original
        simplicial set should itself have been converted from a
        simplicial complex, and ``simplices`` should be a subcomplex
        of that.

        EXAMPLES::

            sage: from sage.topology.simplicial_set import AbstractSimplex, SimplicialSet
            sage: v = AbstractSimplex(0, name='v')
            sage: w = AbstractSimplex(0, name='w')
            sage: e = AbstractSimplex(1, name='e')
            sage: f = AbstractSimplex(1, name='f')

            sage: X = SimplicialSet({e: (v, w), f: (w, v)})
            sage: Y = X.subsimplicial_set([e])
            sage: Y
            Simplicial set with 3 non-degenerate simplices
            sage: Y.nondegenerate_simplices()
            [v, w, e]

            sage: S3 = simplicial_complexes.Sphere(3)
            sage: K = SimplicialSet(S3)
            sage: tau = K.n_cells(3)[0]
            sage: tau.dimension()
            3
            sage: K.subsimplicial_set([tau])
            Simplicial set with 15 non-degenerate simplices

        A subsimplicial set knows about its ambient space and the
        inclusion map into it::

            sage: RP4 = simplicial_sets.RealProjectiveSpace(4)
            sage: M = RP4.n_skeleton(2)
            sage: M
            Simplicial set with 3 non-degenerate simplices
            sage: M.ambient_space()
            RP^4
            sage: M.inclusion_map()
            Simplicial set morphism:
              From: Simplicial set with 3 non-degenerate simplices
              To:   RP^4
              Defn: [1, f, f * f] --> [1, f, f * f]

        An infinite ambient simplicial set::

            sage: B = simplicial_sets.ClassifyingSpace(groups.misc.MultiplicativeAbelian([2]))
            sage: BxB = B.product(B)
            sage: BxB.n_cells(2)[5:]
            [(s_0 f, s_1 f), (s_1 f, f * f), (s_1 f, s_0 f), (s_1 s_0 1, f * f)]
            sage: BxB.subsimplicial_set(BxB.n_cells(2)[5:])
            Simplicial set with 8 non-degenerate simplices

        TESTS:

        Make sure vertices are treated properly::

            sage: X.subsimplicial_set([v]).nondegenerate_simplices()
            [v]
            sage: X.subsimplicial_set([v, w]).nondegenerate_simplices()
            [v, w]
            sage: S0 = SimplicialSet({v: None, w: None})
            sage: S0.subsimplicial_set([w]).nondegenerate_simplices()
            [w]

        Raise an error if an element of ``simplices`` is not actually
        in the original simplicial set::

            sage: sigma = AbstractSimplex(2, name='sigma_2')
            sage: Z = X.subsimplicial_set([e, sigma])
            Traceback (most recent call last):
            ...
            ValueError: not all simplices are in the original simplicial set

        Simplicial complexes::

            sage: X = simplicial_complexes.ComplexProjectivePlane()
            sage: Y = X._contractible_subcomplex()
            sage: CP2 = SimplicialSet(X)
            sage: sub = CP2.subsimplicial_set(Y)
            sage: CP2.f_vector()
            [9, 36, 84, 90, 36]
            sage: K = CP2.quotient(sub)
            sage: K.f_vector()
            [1, 0, 16, 30, 16]
            sage: K.homology()
            {0: 0, 1: 0, 2: Z, 3: 0, 4: Z}

        Try to construct a subcomplex from a simplicial complex which
        is not actually contained in ``self``::

            sage: Z = SimplicialComplex([[0,1,2,3,4]])
            sage: CP2.subsimplicial_set(Z)
            Traceback (most recent call last):
            ...
            ValueError: not all simplices are in the original simplicial set
        """
        # If simplices is a simplicial complex, turn it into a list of
        # nondegenerate simplices.
        from .simplicial_set_constructions import SubSimplicialSet
        if isinstance(simplices, SimplicialComplex):
            new = []
            for f in simplices.facets():
                d = f.dimension()
                found = False
                for x in self.n_cells(d):
                    if str(x) == str(tuple(sorted(tuple(f), key=str))):
                        new.append(x)
                        found = True
                        break
                if not found:
                    raise ValueError('not all simplices are in the original simplicial set')
            simplices = new

        if not self.is_finite():
            max_dim = max(sigma.dimension() for sigma in simplices)
            data = self.n_skeleton(max_dim).face_data()
            nondegenerate_simplices = self.nondegenerate_simplices(max_dim)
        else:
            data = self.face_data()
            nondegenerate_simplices = self.nondegenerate_simplices()
        vertices = set()
        keep = set(simplices)
        old_keep = set()
        while keep != old_keep:
            old_keep = copy.copy(keep)
            for x in old_keep:
                underlying = x.nondegenerate()
                if underlying not in data.keys():
                    raise ValueError('not all simplices are in the original simplicial set')
                keep.add(underlying)
                if underlying in data and data[underlying]:
                    keep.update([f.nondegenerate() for f in data[underlying]])
                else:
                    # x is a vertex
                    assert(underlying.dimension() == 0)
                    vertices.add(underlying)
        missing = set(nondegenerate_simplices).difference(keep)
        for x in missing:
            if x in data:
                del data[x]
        for x in vertices:
            data[x] = None
        return SubSimplicialSet(data, self)

    def chain_complex(self, dimensions=None, base_ring=ZZ, augmented=False,
                      cochain=False, verbose=False, subcomplex=None,
                      check=False):
        r"""
        Return the normalized chain complex.

        INPUT:

        - ``dimensions`` -- if ``None``, compute the chain complex in all
          dimensions.  If a list or tuple of integers, compute the
          chain complex in those dimensions, setting the chain groups
          in all other dimensions to zero.

        - ``base_ring`` (optional, default ``ZZ``) -- commutative ring

        - ``augmented`` (optional, default ``False``) -- if ``True``,
          return the augmented chain complex (that is, include a class
          in dimension `-1` corresponding to the empty cell).

        - ``cochain`` (optional, default ``False``) -- if ``True``,
          return the cochain complex (that is, the dual of the chain
          complex).

        - ``verbose`` (optional, default ``False``) -- ignored.

        - ``subcomplex`` (optional, default ``None``) -- if present,
          compute the chain complex relative to this subcomplex.

        - ``check`` (optional, default ``False``) -- If ``True``, make
          sure that the chain complex is actually a chain complex:
          the differentials are composable and their product is zero.

        .. NOTE::

            If this simplicial set is not finite, you must specify
            dimensions in which to compute its chain complex via the
            argument ``dimensions``.

        EXAMPLES::

            sage: simplicial_sets.Sphere(5).chain_complex()
            Chain complex with at most 3 nonzero terms over Integer Ring

            sage: C3 = groups.misc.MultiplicativeAbelian([3])
            sage: BC3 = simplicial_sets.ClassifyingSpace(C3)
            sage: BC3.chain_complex(range(4), base_ring=GF(3))
            Chain complex with at most 4 nonzero terms over Finite Field of size 3

        TESTS::

            sage: BC3.chain_complex()
            Traceback (most recent call last):
            ...
            NotImplementedError: this simplicial set may be infinite, so specify dimensions when computing its chain complex
        """
        kwds = {'base_ring': base_ring, 'augmented': augmented, 'cochain': cochain,
                'verbose': verbose, 'subcomplex': subcomplex, 'check': check}
        if not self.is_finite():
            if dimensions is None:
                raise NotImplementedError('this simplicial set may be infinite, '
                                          'so specify dimensions when computing '
                                          'its chain complex')
            else:
                max_dim = max(dimensions)
                return SimplicialSet_finite.chain_complex(self.n_skeleton(max_dim+1),
                                                          dimensions=dimensions,
                                                          **kwds)
        return SimplicialSet_finite.chain_complex(self, dimensions=dimensions,
                                                  **kwds)

    def homology(self, dim=None, **kwds):
        r"""
        Return the (reduced) homology of this simplicial set.

        INPUT:

        - ``dim`` (optional, default ``None`` -- If ``None``, then
          return the homology in every dimension.  If ``dim`` is an
          integer or list, return the homology in the given
          dimensions.  (Actually, if ``dim`` is a list, return the
          homology in the range from ``min(dim)`` to ``max(dim)``.)

        - ``base_ring`` (optional, default ``ZZ``) -- commutative
          ring, must be ``ZZ`` or a field.

        Other arguments are also allowed: see the documentation for
        :meth:`.cell_complex.GenericCellComplex.homology`.

        .. NOTE::

            If this simplicial set is not finite, you must specify
            dimensions in which to compute homology via the argument
            ``dim``.

        EXAMPLES::

            sage: simplicial_sets.Sphere(5).homology()
            {0: 0, 1: 0, 2: 0, 3: 0, 4: 0, 5: Z}

            sage: C3 = groups.misc.MultiplicativeAbelian([3])
            sage: BC3 = simplicial_sets.ClassifyingSpace(C3)
            sage: BC3.homology(range(4), base_ring=GF(3))
            {0: Vector space of dimension 0 over Finite Field of size 3,
             1: Vector space of dimension 1 over Finite Field of size 3,
             2: Vector space of dimension 1 over Finite Field of size 3,
             3: Vector space of dimension 1 over Finite Field of size 3}

            sage: BC2 = simplicial_sets.ClassifyingSpace(groups.misc.MultiplicativeAbelian([2]))
            sage: BK = BC2.product(BC2)
            sage: BK.homology(range(4))
            {0: 0, 1: C2 x C2, 2: C2, 3: C2 x C2 x C2}

        TESTS::

            sage: S3 = simplicial_sets.Sphere(3)
            sage: S3.homology(0)
            0
            sage: S3.homology((0,))
            {0: 0}
            sage: S3.homology(0, reduced=False)
            Z

            sage: BC3.homology()
            Traceback (most recent call last):
            ...
            NotImplementedError: this simplicial set may be infinite, so specify dimensions when computing homology
        """
        if not self.is_finite():
            if dim is None:
                raise NotImplementedError('this simplicial set may be infinite, so '
                                          'specify dimensions when computing homology')
            else:
                if isinstance(dim, (list, tuple, range)):
                    dim = list(dim)
                    max_dim = max(dim)
                    space = self.n_skeleton(max_dim+1)
                    min_dim = min(dim)
                    H = GenericCellComplex.homology(space, **kwds)
                    return {n: H[n] for n in H if n<=max_dim and n >= min_dim}
                else:
                    max_dim = dim
            space = self.n_skeleton(max_dim+1)
        else:
            space = self
        return GenericCellComplex.homology(space, dim=dim, **kwds)

    def cohomology(self, dim=None, **kwds):
        r"""
        Return the cohomology of this simplicial set.

        INPUT:

        - ``dim`` (optional, default ``None`` -- If ``None``, then
          return the homology in every dimension.  If ``dim`` is an
          integer or list, return the homology in the given
          dimensions.  (Actually, if ``dim`` is a list, return the
          homology in the range from ``min(dim)`` to ``max(dim)``.)

        - ``base_ring`` (optional, default ``ZZ``) -- commutative
          ring, must be ``ZZ`` or a field.

        Other arguments are also allowed, the same as for the
        :meth:`homology` method -- see
        :meth:`.cell_complex.GenericCellComplex.homology` for complete
        documentation -- except that :meth:`homology` accepts a
        ``cohomology`` key word, while this function does not:
        ``cohomology`` is automatically true here.  Indeed, this
        function just calls :meth:`homology` with argument
        ``cohomology=True``.

        .. NOTE::

            If this simplicial set is not finite, you must specify
            dimensions in which to compute homology via the argument
            ``dim``.

        EXAMPLES::

            sage: simplicial_sets.KleinBottle().homology(1)
            Z x C2
            sage: simplicial_sets.KleinBottle().cohomology(1)
            Z
            sage: simplicial_sets.KleinBottle().cohomology(2)
            C2

        TESTS::

            sage: C3 = groups.misc.MultiplicativeAbelian([3])
            sage: BC3 = simplicial_sets.ClassifyingSpace(C3)
            sage: BC3.cohomology()
            Traceback (most recent call last):
            ...
            NotImplementedError: this simplicial set may be infinite, so specify dimensions when computing homology
        """
        return self.homology(dim=dim, cohomology=True, **kwds)

    def betti(self, dim=None, subcomplex=None):
        r"""
        The Betti numbers of this simplicial complex as a dictionary
        (or a single Betti number, if only one dimension is given):
        the ith Betti number is the rank of the ith homology group.

        INPUT:

        - ``dim`` (optional, default ``None`` -- If ``None``, then
          return the homology in every dimension.  If ``dim`` is an
          integer or list, return the homology in the given
          dimensions.  (Actually, if ``dim`` is a list, return the
          homology in the range from ``min(dim)`` to ``max(dim)``.)

        - ``subcomplex`` (optional, default ``None``) -- a subcomplex
           of this cell complex.  Compute the Betti numbers of the
           homology relative to this subcomplex.

        .. NOTE::

            If this simplicial set is not finite, you must specify
            dimensions in which to compute Betti numbers via the
            argument ``dim``.

        EXAMPLES:

        Build the two-sphere as a three-fold join of a
        two-point space with itself::

            sage: simplicial_sets.Sphere(5).betti()
            {0: 1, 1: 0, 2: 0, 3: 0, 4: 0, 5: 1}

            sage: C3 = groups.misc.MultiplicativeAbelian([3])
            sage: BC3 = simplicial_sets.ClassifyingSpace(C3)
            sage: BC3.betti(range(4))
            {0: 1, 1: 0, 2: 0, 3: 0}
        """
        dict = {}
        H = self.homology(dim, base_ring=QQ, subcomplex=subcomplex)
        try:
            for n in H.keys():
                dict[n] = H[n].dimension()
                if n == 0:
                    dict[n] += 1
            return dict
        except AttributeError:
            return H.dimension()

    def n_chains(self, n, base_ring=ZZ, cochains=False):
        r"""
        Return the free module of (normalized) chains in degree ``n``
        over ``base_ring``.

        This is the free module on the nondegenerate simplices in the
        given dimension.

        INPUT:

        - ``n`` -- integer
        - ``base_ring`` -- ring (optional, default `\ZZ`)
        - ``cochains`` -- boolean (optional, default ``False``); if
          ``True``, return cochains instead

        The only difference between chains and cochains is notation:
        the generator corresponding to the dual of a simplex
        ``sigma`` is written as ``"\chi_sigma"`` in the group of
        cochains.

        EXAMPLES::

            sage: S3 = simplicial_sets.Sphere(3)
            sage: C = S3.n_chains(3, cochains=True)
            sage: list(C.basis())
            [\chi_sigma_3]
            sage: Sigma3 = groups.permutation.Symmetric(3)
            sage: BSigma3 = simplicial_sets.ClassifyingSpace(Sigma3)
            sage: list(BSigma3.n_chains(1).basis())
            [(1,2), (1,2,3), (1,3), (1,3,2), (2,3)]
            sage: list(BSigma3.n_chains(1, cochains=True).basis())
            [\chi_(1,2), \chi_(1,2,3), \chi_(1,3), \chi_(1,3,2), \chi_(2,3)]
        """
        if self.is_finite():
            return GenericCellComplex.n_chains(self, n=n,
                                               base_ring=base_ring,
                                               cochains=cochains)

        from sage.homology.chains import Chains, Cochains

        n_cells = tuple(self.n_cells(n))
        if cochains:
            return Cochains(self, n, n_cells, base_ring)
        else:
            return Chains(self, n, n_cells, base_ring)

    def quotient(self, subcomplex, vertex_name='*'):
        """
        Return the quotient of this simplicial set by ``subcomplex``.

        That is, ``subcomplex`` is replaced by a vertex.

        INPUT:

        - ``subcomplex`` -- subsimplicial set of this simplicial set,
          or a list, tuple, or set of simplices defining a
          subsimplicial set.

        - ``vertex_name`` (optional) -- string, name to be given to the new
          vertex. By default, use ``'*'``.

        In Sage, from a quotient simplicial set, you can recover the
        ambient space, the subcomplex, and (if the ambient space is
        finite) the quotient map.

        Base points: if the original simplicial set has a base point
        not contained in ``subcomplex`` and if the original simplicial
        set is finite, then use its image as the base point for the
        quotient. In all other cases, ``*`` is the base point.

        EXAMPLES::

            sage: from sage.topology.simplicial_set import AbstractSimplex, SimplicialSet
            sage: v = AbstractSimplex(0, name='v')
            sage: w = AbstractSimplex(0, name='w')
            sage: e = AbstractSimplex(1, name='e')
            sage: f = AbstractSimplex(1, name='f')
            sage: X = SimplicialSet({e: (v, w), f: (v, w)})
            sage: Y = X.quotient([f])
            sage: Y.nondegenerate_simplices()
            [*, e]
            sage: Y.homology(1)
            Z

            sage: E = SimplicialSet({e: (v, w)})
            sage: Z = E.quotient([v, w])
            sage: Z.nondegenerate_simplices()
            [*, e]
            sage: Z.homology(1)
            Z

            sage: F = E.quotient([v])
            sage: F.nondegenerate_simplices()
            [*, w, e]
            sage: F.base_point()
            *

            sage: RP5 = simplicial_sets.RealProjectiveSpace(5)
            sage: RP2 = RP5.n_skeleton(2)
            sage: RP5_2 = RP5.quotient(RP2)
            sage: RP5_2.homology(base_ring=GF(2))
            {0: Vector space of dimension 0 over Finite Field of size 2,
             1: Vector space of dimension 0 over Finite Field of size 2,
             2: Vector space of dimension 0 over Finite Field of size 2,
             3: Vector space of dimension 1 over Finite Field of size 2,
             4: Vector space of dimension 1 over Finite Field of size 2,
             5: Vector space of dimension 1 over Finite Field of size 2}

            sage: RP5_2.ambient()
            RP^5
            sage: RP5_2.subcomplex()
            Simplicial set with 3 non-degenerate simplices
            sage: RP5_2.quotient_map()
            Simplicial set morphism:
              From: RP^5
              To:   Quotient: (RP^5/Simplicial set with 3 non-degenerate simplices)
              Defn: [1, f, f * f, f * f * f, f * f * f * f, f * f * f * f * f] --> [*, s_0 *, s_1 s_0 *, f * f * f, f * f * f * f, f * f * f * f * f]

        Behavior of base points::

            sage: K = simplicial_sets.Simplex(3)
            sage: K.is_pointed()
            False
            sage: L = K.subsimplicial_set([K.n_cells(1)[-1]])
            sage: L.nondegenerate_simplices()
            [(2,), (3,), (2, 3)]
            sage: K.quotient([K.n_cells(1)[-1]]).base_point()
            *

            sage: K = K.set_base_point(K.n_cells(0)[0])
            sage: K.base_point()
            (0,)
            sage: L = K.subsimplicial_set([K.n_cells(1)[-1]])
            sage: L.nondegenerate_simplices()
            [(2,), (3,), (2, 3)]
            sage: K.quotient(L).base_point()
            (0,)

        TESTS::

            sage: pt = RP5.quotient(RP5.n_skeleton(5))
            sage: pt
            Quotient: (RP^5/RP^5)
            sage: len(pt.nondegenerate_simplices())
            1
        """
        from .simplicial_set_constructions import SubSimplicialSet
        from .simplicial_set_constructions import QuotientOfSimplicialSet, \
            QuotientOfSimplicialSet_finite
        if not isinstance(subcomplex, SimplicialSet_finite):
            # If it's not a simplicial set, subcomplex should be a
            # list, tuple, or set of simplices, so form the actual
            # subcomplex:
            subcomplex = self.subsimplicial_set(subcomplex)
        else:
            # Test whether subcomplex is actually a subcomplex of
            # self.
            if (not isinstance(subcomplex, SubSimplicialSet)
                and subcomplex.ambient_space() == self):
                raise ValueError('the "subcomplex" is not actually a subcomplex')
        if self.is_finite():
            return QuotientOfSimplicialSet_finite(subcomplex.inclusion_map(),
                                                  vertex_name=vertex_name)
        else:
            return QuotientOfSimplicialSet(subcomplex.inclusion_map(),
                                           vertex_name=vertex_name)

    def disjoint_union(self, *others):
        """
        Return the disjoint union of this simplicial set with ``others``.

        INPUT:

        - ``others`` -- one or several simplicial sets

        As long as the factors are all finite, the inclusion map from
        each factor is available. Any factors which are empty are
        ignored completely: they do not appear in the list of factors,
        etc.

        EXAMPLES::

            sage: from sage.topology.simplicial_set import AbstractSimplex, SimplicialSet
            sage: v = AbstractSimplex(0, name='v')
            sage: w = AbstractSimplex(0, name='w')
            sage: e = AbstractSimplex(1, name='e')
            sage: f = AbstractSimplex(1, name='f')
            sage: X = SimplicialSet({e: (v, v)})
            sage: Y = SimplicialSet({f: (v, w)})
            sage: Z = X.disjoint_union(Y)

        Since ``X`` and ``Y`` have simplices in common, Sage uses a
        copy of ``Y`` when constructing the disjoint union. Note the
        name conflict in the list of simplices: ``v`` appears twice::

            sage: Z = X.disjoint_union(Y)
            sage: Z.nondegenerate_simplices()
            [v, v, w, e, f]

        Factors and inclusion maps::

            sage: T = simplicial_sets.Torus()
            sage: S2 = simplicial_sets.Sphere(2)
            sage: A = T.disjoint_union(S2)
            sage: A.factors()
            (Torus, S^2)
            sage: i = A.inclusion_map(0)
            sage: i.domain()
            Torus
            sage: i.codomain()
            Disjoint union: (Torus u S^2)

        Empty factors are ignored::

            sage: from sage.topology.simplicial_set_examples import Empty
            sage: E = Empty()
            sage: K = S2.disjoint_union(S2, E, E, S2)
            sage: K == S2.disjoint_union(S2, S2)
            True
            sage: K.factors()
            (S^2, S^2, S^2)
        """
        from .simplicial_set_constructions import DisjointUnionOfSimplicialSets, \
            DisjointUnionOfSimplicialSets_finite
        if all(space.is_finite() for space in [self] + list(others)):
            return DisjointUnionOfSimplicialSets_finite((self,) + others)
        else:
            return DisjointUnionOfSimplicialSets((self,) + others)

    def coproduct(self, *others):
        """
        Return the coproduct of this simplicial set with ``others``.

        INPUT:

        - ``others`` -- one or several simplicial sets

        If these simplicial sets are pointed, return their wedge sum;
        if they are not, return their disjoint union. If some are
        pointed and some are not, raise an error: it is not clear in
        which category to work.

        EXAMPLES::

            sage: S2 = simplicial_sets.Sphere(2)
            sage: K = simplicial_sets.KleinBottle()
            sage: D3 = simplicial_sets.Simplex(3)
            sage: Y = S2.unset_base_point()
            sage: Z = K.unset_base_point()

            sage: S2.coproduct(K).is_pointed()
            True
            sage: S2.coproduct(K)
            Wedge: (S^2 v Klein bottle)
            sage: D3.coproduct(Y, Z).is_pointed()
            False
            sage: D3.coproduct(Y, Z)
            Disjoint union: (3-simplex u Simplicial set with 2 non-degenerate simplices u Simplicial set with 6 non-degenerate simplices)

        The coproduct comes equipped with an inclusion map from each
        summand, as long as the summands are all finite::

            sage: S2.coproduct(K).inclusion_map(0)
            Simplicial set morphism:
              From: S^2
              To:   Wedge: (S^2 v Klein bottle)
              Defn: [v_0, sigma_2] --> [*, sigma_2]
            sage: D3.coproduct(Y, Z).inclusion_map(2)
            Simplicial set morphism:
              From: Simplicial set with 6 non-degenerate simplices
              To:   Disjoint union: (3-simplex u Simplicial set with 2 non-degenerate simplices u Simplicial set with 6 non-degenerate simplices)
              Defn: [Delta_{0,0}, Delta_{1,0}, Delta_{1,1}, Delta_{1,2}, Delta_{2,0}, Delta_{2,1}] --> [Delta_{0,0}, Delta_{1,0}, Delta_{1,1}, Delta_{1,2}, Delta_{2,0}, Delta_{2,1}]

        TESTS::

            sage: D3.coproduct(S2, Z)
            Traceback (most recent call last):
            ...
            ValueError: some, but not all, of the simplicial sets are pointed, so the categorical coproduct is not defined: the category is ambiguous
        """
        if self.is_pointed() and all(X.is_pointed() for X in others):
            return self.wedge(*others)
        if self.is_pointed() or any(X.is_pointed() for X in others):
            raise ValueError('some, but not all, of the simplicial sets are pointed, '
                             'so the categorical coproduct is not defined: the '
                             'category is ambiguous')
        return self.disjoint_union(*others)

    def product(self, *others):
        r"""
        Return the product of this simplicial set with ``others``.

        INPUT:

        - ``others`` -- one or several simplicial sets

        If `X` and `Y` are simplicial sets, then their product `X
        \times Y` is defined to be the simplicial set with
        `n`-simplices `X_n \times Y_n`. See
        :class:`.simplicial_set_constructions.ProductOfSimplicialSets`
        for more information.

        If a simplicial set is constructed as a product, the factors
        are recorded and are accessible via the method
        :meth:`.simplicial_set_constructions.Factors.factors`.
        If each factor is finite, then you can also construct the
        projection maps onto each factor, the wedge as a subcomplex,
        and the fat wedge as a subcomplex.

        EXAMPLES::

            sage: from sage.topology.simplicial_set import AbstractSimplex, SimplicialSet
            sage: v = AbstractSimplex(0, name='v')
            sage: w = AbstractSimplex(0, name='w')
            sage: e = AbstractSimplex(1, name='e')
            sage: X = SimplicialSet({e: (v, w)})
            sage: square = X.product(X)

        ``square`` is now the standard triangulation of the square: 4
        vertices, 5 edges (the four on the border and the diagonal), 2
        triangles::

            sage: square.f_vector()
            [4, 5, 2]

            sage: S1 = simplicial_sets.Sphere(1)
            sage: T = S1.product(S1)
            sage: T.homology(reduced=False)
            {0: Z, 1: Z x Z, 2: Z}

        Since ``S1`` is pointed, so is ``T``::

            sage: S1.is_pointed()
            True
            sage: S1.base_point()
            v_0
            sage: T.is_pointed()
            True
            sage: T.base_point()
            (v_0, v_0)

            sage: S2 = simplicial_sets.Sphere(2)
            sage: S3 = simplicial_sets.Sphere(3)
            sage: S2xS3 = S2.product(S3)
            sage: S2xS3.homology(reduced=False)
            {0: Z, 1: 0, 2: Z, 3: Z, 4: 0, 5: Z}

            sage: S2xS3.factors() == (S2, S3)
            True
            sage: S2xS3.factors() == (S3, S2)
            False

            sage: B = simplicial_sets.ClassifyingSpace(groups.misc.MultiplicativeAbelian([2]))
            sage: B.rename('RP^oo')
            sage: X = B.product(B, S2)
            sage: X
            RP^oo x RP^oo x S^2
            sage: X.factor(1)
            RP^oo
            sage: X.factors()
            (RP^oo, RP^oo, S^2)

        Projection maps and wedges::

            sage: S2xS3.projection_map(0)
            Simplicial set morphism:
              From: S^2 x S^3
              To:   S^2
              Defn: ...
            sage: S2xS3.wedge_as_subset().homology()
            {0: 0, 1: 0, 2: Z, 3: Z}

        In the case of pointed simplicial sets, there is an inclusion
        of each factor into the product. These are not automatically
        defined in Sage, but they are easy to construct using identity
        maps and constant maps and the universal property of the
        product::

            sage: one = S2.identity()
            sage: const = S2.constant_map(codomain=S3)
            sage: S2xS3.universal_property(one, const)
            Simplicial set morphism:
              From: S^2
              To:   S^2 x S^3
              Defn: [v_0, sigma_2] --> [(v_0, v_0), (sigma_2, s_1 s_0 v_0)]
        """
        from .simplicial_set_constructions import ProductOfSimplicialSets, \
            ProductOfSimplicialSets_finite
        if self.is_finite() and all(X.is_finite() for X in others):
            return ProductOfSimplicialSets_finite((self,) + others)
        else:
            return ProductOfSimplicialSets((self,) + others)

    cartesian_product = product

    def pushout(self, *maps):
        r"""
        Return the pushout obtained from given ``maps``.

        INPUT:

        - ``maps`` -- several maps of simplicial sets, each of which
          has this simplicial set as its domain

        If only a single map `f: X \to Y` is given, then return
        `Y`. If more than one map is given, say `f_i: X \to Y_i` for
        `0 \leq i \leq m`, then return the pushout defined by those
        maps. If no maps are given, return the empty simplicial set.

        In addition to the defining maps `f_i` used to construct the
        pushout `P`, there are also maps `\bar{f}_i: Y_i \to P`, which
        we refer to as *structure maps*. The pushout also has a
        universal property: given maps `g_i: Y_i \to Z` such that `g_i
        f_i = g_j f_j` for all `i`, `j`, then there is a unique map
        `g: P \to Z` making the appropriate diagram commute: that is,
        `g \bar{f}_i = g_i` for all `i`.

        In Sage, a pushout is equipped with its defining maps, and as
        long as the simplicial sets involved are finite, you can also
        access the structure maps and the universal property.

        EXAMPLES:

        Construct the 4-sphere as a quotient of a 4-simplex::

            sage: K = simplicial_sets.Simplex(4)
            sage: L = K.n_skeleton(3)
            sage: S4 = L.pushout(L.constant_map(), L.inclusion_map())
            sage: S4
            Pushout of maps:
              Simplicial set morphism:
                From: Simplicial set with 30 non-degenerate simplices
                To:   Point
                Defn: Constant map at *
              Simplicial set morphism:
                From: Simplicial set with 30 non-degenerate simplices
                To:   4-simplex
                Defn: [(0,), (1,), (2,), (3,), (4,), (0, 1), (0, 2), (0, 3), (0, 4), (1, 2), (1, 3), (1, 4), (2, 3), (2, 4), (3, 4), (0, 1, 2), (0, 1, 3), (0, 1, 4), (0, 2, 3), (0, 2, 4), (0, 3, 4), (1, 2, 3), (1, 2, 4), (1, 3, 4), (2, 3, 4), (0, 1, 2, 3), (0, 1, 2, 4), (0, 1, 3, 4), (0, 2, 3, 4), (1, 2, 3, 4)] --> [(0,), (1,), (2,), (3,), (4,), (0, 1), (0, 2), (0, 3), (0, 4), (1, 2), (1, 3), (1, 4), (2, 3), (2, 4), (3, 4), (0, 1, 2), (0, 1, 3), (0, 1, 4), (0, 2, 3), (0, 2, 4), (0, 3, 4), (1, 2, 3), (1, 2, 4), (1, 3, 4), (2, 3, 4), (0, 1, 2, 3), (0, 1, 2, 4), (0, 1, 3, 4), (0, 2, 3, 4), (1, 2, 3, 4)]
            sage: len(S4.nondegenerate_simplices())
            2
            sage: S4.homology(4)
            Z

        The associated maps::

            sage: S1 = simplicial_sets.Sphere(1)
            sage: T = S1.product(S1)
            sage: K = T.factor(0, as_subset=True)
            sage: W = S1.wedge(T) # wedge, constructed as a pushout
            sage: W.defining_map(1)
            Simplicial set morphism:
              From: Point
              To:   S^1 x S^1
              Defn: Constant map at (v_0, v_0)
            sage: W.structure_map(0)
            Simplicial set morphism:
              From: S^1
              To:   Wedge: (S^1 v S^1 x S^1)
              Defn: [v_0, sigma_1] --> [*, sigma_1]

            sage: f = S1.Hom(T)({S1.n_cells(0)[0]:K.n_cells(0)[0], S1.n_cells(1)[0]:K.n_cells(1)[0]})

        The maps `f: S^1 \to T` and `1: T \to T` induce a map `S^1 \vee T \to T`::

            sage: g = W.universal_property(f, Hom(T,T).identity())
            sage: g.domain() == W
            True
            sage: g.codomain() == T
            True

        TESTS::

            sage: K = simplicial_sets.Simplex(5)
            sage: K.pushout()
            Empty simplicial set

            sage: S0 = simplicial_sets.Sphere(0)
            sage: pt_map = S0.base_point_map()
            sage: pt_map.domain().pushout(pt_map) == S0
            True

            sage: K.pushout(K.constant_map(), pt_map)
            Traceback (most recent call last):
            ...
            ValueError: the domains of the maps must be equal
        """
        from .simplicial_set_constructions import PushoutOfSimplicialSets, \
            PushoutOfSimplicialSets_finite
        if any(self != f.domain() for f in maps):
            raise ValueError('the domains of the maps must be equal')
        if not maps:
            return PushoutOfSimplicialSets_finite()
        if all(f.codomain().is_finite() for f in maps):
            return PushoutOfSimplicialSets_finite(maps)
        else:
            return PushoutOfSimplicialSets(maps)

    def pullback(self, *maps):
        r"""
        Return the pullback obtained from given ``maps``.

        INPUT:

        - ``maps`` -- several maps of simplicial sets, each of which
          has this simplicial set as its codomain

        If only a single map `f: X \to Y` is given, then return
        `X`. If more than one map is given, say `f_i: X_i \to Y` for
        `0 \leq i \leq m`, then return the pullback defined by those
        maps. If no maps are given, return the one-point simplicial
        set.

        In addition to the defining maps `f_i` used to construct the
        pullback `P`, there are also maps `\bar{f}_i: P \to X_i`,
        which we refer to as *structure maps* or *projection
        maps*. The pullback also has a universal property: given maps
        `g_i: Z \to X_i` such that `f_i g_i = f_j g_j` for all `i`,
        `j`, then there is a unique map `g: Z \to P` making the
        appropriate diagram commute: that is, `\bar{f}_i g = g_i` for
        all `i`. For example, given maps `f: X \to Y` and `g: X \to
        Z`, there is an induced map `g: X \to Y \times Z`.

        In Sage, a pullback is equipped with its defining maps, and as
        long as the simplicial sets involved are finite, you can also
        access the structure maps and the universal property.

        EXAMPLES:

        Construct a product as a pullback::

            sage: S2 = simplicial_sets.Sphere(2)
            sage: pt = simplicial_sets.Point()
            sage: P = pt.pullback(S2.constant_map(), S2.constant_map())
            sage: P.homology(2)
            Z x Z

        If the pullback is defined via maps `f_i: X_i \to Y`, then
        there are structure maps `\bar{f}_i: Y_i \to P`. The structure
        maps are only available in Sage when all of the maps involved
        have finite domains. ::

            sage: S2 = simplicial_sets.Sphere(2)
            sage: one = S2.Hom(S2).identity()
            sage: P = S2.pullback(one, one)
            sage: P.homology()
            {0: 0, 1: 0, 2: Z}

            sage: P.defining_map(0) == one
            True
            sage: P.structure_map(1)
            Simplicial set morphism:
              From: Pullback of maps:
              Simplicial set endomorphism of S^2
                Defn: Identity map
              Simplicial set endomorphism of S^2
                Defn: Identity map
              To:   S^2
              Defn: [(v_0, v_0), (sigma_2, sigma_2)] --> [v_0, sigma_2]
            sage: P.structure_map(0).domain() == P
            True
            sage: P.structure_map(0).codomain() == S2
            True

        The universal property::

            sage: S1 = simplicial_sets.Sphere(1)
            sage: T = S1.product(S1)
            sage: K = T.factor(0, as_subset=True)
            sage: f = S1.Hom(T)({S1.n_cells(0)[0]:K.n_cells(0)[0], S1.n_cells(1)[0]:K.n_cells(1)[0]})
            sage: D = S1.cone()      # the cone C(S^1)
            sage: g = D.map_from_base() # map from S^1 to C(S^1)
            sage: P = T.product(D)
            sage: h = P.universal_property(f, g)
            sage: h.domain() == S1
            True
            sage: h.codomain() == P
            True

        TESTS::

            sage: pt.pullback(S2.constant_map(), S2.base_point_map())
            Traceback (most recent call last):
            ...
            ValueError: the codomains of the maps must be equal
        """
        from .simplicial_set_constructions import PullbackOfSimplicialSets, \
            PullbackOfSimplicialSets_finite
        if any(self != f.codomain() for f in maps):
            raise ValueError('the codomains of the maps must be equal')
        if not maps:
            return PullbackOfSimplicialSets_finite()
        if self.is_finite() and all(f.domain().is_finite() for f in maps):
            return PullbackOfSimplicialSets_finite(maps)
        else:
            return PullbackOfSimplicialSets(maps)

    # Ideally, this would be defined at the category level and only
    # for pointed simplicial sets, but the abstract_method "wedge" in
    # cell_complex.py would shadow that.
    def wedge(self, *others):
        r"""
        Return the wedge sum of this pointed simplicial set with ``others``.

        - ``others`` -- one or several simplicial sets

        This constructs the quotient of the disjoint union in which
        the base points of all of the simplicial sets have been
        identified. This is the coproduct in the category of pointed
        simplicial sets.

        This raises an error if any of the factors is not pointed.

        From the wedge, you can access the factors, and if the
        simplicial sets involved are all finite, you can also access
        the inclusion map of each factor into the wedge, as well as
        the projection map onto each factor.

        EXAMPLES::

            sage: from sage.topology.simplicial_set import AbstractSimplex, SimplicialSet
            sage: v = AbstractSimplex(0, name='v')
            sage: e = AbstractSimplex(1, name='e')
            sage: w = AbstractSimplex(0, name='w')
            sage: f = AbstractSimplex(1, name='f')
            sage: X = SimplicialSet({e: (v, v)}, base_point=v)
            sage: Y = SimplicialSet({f: (w, w)}, base_point=w)
            sage: W = X.wedge(Y)
            sage: W.nondegenerate_simplices()
            [*, e, f]
            sage: W.homology()
            {0: 0, 1: Z x Z}
            sage: S2 = simplicial_sets.Sphere(2)
            sage: X.wedge(S2).homology(reduced=False)
            {0: Z, 1: Z, 2: Z}
            sage: X.wedge(X).nondegenerate_simplices()
            [*, e, e]

            sage: S3 = simplicial_sets.Sphere(3)
            sage: W = S2.wedge(S3, S2)
            sage: W.inclusion_map(2)
            Simplicial set morphism:
              From: S^2
              To:   Wedge: (S^2 v S^3 v S^2)
              Defn: [v_0, sigma_2] --> [*, sigma_2]
            sage: W.projection_map(1)
            Simplicial set morphism:
              From: Wedge: (S^2 v S^3 v S^2)
              To:   Quotient: (Wedge: (S^2 v S^3 v S^2)/Simplicial set with 3 non-degenerate simplices)
              Defn: [*, sigma_2, sigma_2, sigma_3] --> [*, s_1 s_0 *, s_1 s_0 *, sigma_3]

        Note that the codomain of the projection map is not identical
        to the original ``S2``, but is instead a quotient of the wedge
        which is isomorphic to ``S2``::

            sage: S2.f_vector()
            [1, 0, 1]
            sage: W.projection_map(2).codomain().f_vector()
            [1, 0, 1]
            sage: (W.projection_map(2) * W.inclusion_map(2)).is_bijective()
            True

        TESTS::

            sage: Z = SimplicialSet({e: (v,w)})
            sage: X.wedge(Z)
            Traceback (most recent call last):
            ...
            ValueError: the simplicial sets must be pointed
        """
        from .simplicial_set_constructions import WedgeOfSimplicialSets, \
            WedgeOfSimplicialSets_finite
        if all(space.is_finite() for space in [self] + list(others)):
            return WedgeOfSimplicialSets_finite((self,) + others)
        else:
            return WedgeOfSimplicialSets((self,) + others)

    def cone(self):
        r"""
        Return the (reduced) cone on this simplicial set.

        If this simplicial set `X` is not pointed, construct the
        ordinary cone: add a point `v` (which will become the base
        point) and for each simplex `\sigma` in `X`, add both `\sigma`
        and a simplex made up of `v` and `\sigma` (topologically, form
        the join of `v` and `\sigma`).

        If this simplicial set is pointed, then construct the reduced
        cone: take the quotient of the unreduced cone by the 1-simplex
        connecting the old base point to the new one.

        In either case, as long as the simplicial set is finite, it
        comes equipped in Sage with a map from it into the cone.

        EXAMPLES::

            sage: from sage.topology.simplicial_set import AbstractSimplex, SimplicialSet
            sage: v = AbstractSimplex(0, name='v')
            sage: e = AbstractSimplex(1, name='e')
            sage: X = SimplicialSet({e: (v, v)})
            sage: CX = X.cone()  # unreduced cone, since X not pointed
            sage: CX.nondegenerate_simplices()
            [*, v, (v,*), e, (e,*)]
            sage: CX.base_point()
            *

        `X` as a subset of the cone, and also the map from `X`, in the
        unreduced case::

            sage: CX.base_as_subset()
            Simplicial set with 2 non-degenerate simplices
            sage: CX.map_from_base()
            Simplicial set morphism:
            From: Simplicial set with 2 non-degenerate simplices
              To:   Cone of Simplicial set with 2 non-degenerate simplices
              Defn: [v, e] --> [v, e]

        In the reduced case, only the map from `X` is available::

            sage: X = X.set_base_point(v)
            sage: CX = X.cone()  # reduced cone
            sage: CX.nondegenerate_simplices()
            [*, e, (e,*)]
            sage: CX.map_from_base()
            Simplicial set morphism:
              From: Simplicial set with 2 non-degenerate simplices
              To:   Reduced cone of Simplicial set with 2 non-degenerate simplices
              Defn: [v, e] --> [*, e]
        """
        from .simplicial_set_constructions import \
            ConeOfSimplicialSet, ConeOfSimplicialSet_finite, \
            ReducedConeOfSimplicialSet, ReducedConeOfSimplicialSet_finite
        if self.is_pointed():
            if self.is_finite():
                return ReducedConeOfSimplicialSet_finite(self)
            else:
                return ReducedConeOfSimplicialSet(self)
        if self.is_finite():
            return ConeOfSimplicialSet_finite(self)
        else:
            return ConeOfSimplicialSet(self)

    def suspension(self, n=1):
        """
        Return the (reduced) `n`-th suspension of this simplicial set.

        INPUT:

        - ``n`` (optional, default 1) -- integer, suspend this many
          times.

        If this simplicial set `X` is not pointed, return the
        suspension: the quotient `CX/X`, where `CX` is the (ordinary,
        unreduced) cone on `X`. If `X` is pointed, then use the
        reduced cone instead, and so return the reduced suspension.

        EXAMPLES::

            sage: RP4 = simplicial_sets.RealProjectiveSpace(4)
            sage: S1 = simplicial_sets.Sphere(1)
            sage: SigmaRP4 = RP4.suspension()
            sage: S1_smash_RP4 = S1.smash_product(RP4)
            sage: SigmaRP4.homology() == S1_smash_RP4.homology()
            True

        The version of the suspension obtained by the smash product is
        typically less efficient than the reduced suspension produced
        here::

            sage: SigmaRP4.f_vector()
            [1, 0, 1, 1, 1, 1]
            sage: S1_smash_RP4.f_vector()
            [1, 1, 4, 6, 8, 5]

        TESTS::

            sage: RP4.suspension(-3)
            Traceback (most recent call last):
            ...
            ValueError: n must be non-negative
        """
        from .simplicial_set_constructions import \
            SuspensionOfSimplicialSet, SuspensionOfSimplicialSet_finite
        if n < 0:
            raise ValueError('n must be non-negative')
        if n == 0:
            return self
        if self.is_finite():
            Sigma = SuspensionOfSimplicialSet_finite(self)
        else:
            Sigma = SuspensionOfSimplicialSet(self)
        if n == 1:
            return Sigma
        return Sigma.suspension(n-1)

    def join(self, *others):
        """
        The join of this simplicial set with ``others``.

        Not implemented. See
        https://ncatlab.org/nlab/show/join+of+simplicial+sets for a
        few descriptions, for anyone interested in implementing
        this. See also P. J. Ehlers and Tim Porter, Joins for
        (Augmented) Simplicial Sets, Jour. Pure Applied Algebra, 145
        (2000) 37-44 :arxiv:`9904039`.

        - ``others`` -- one or several simplicial sets

        EXAMPLES::

            sage: K = simplicial_sets.Simplex(2)
            sage: K.join(K)
            Traceback (most recent call last):
            ...
            NotImplementedError: joins are not implemented for simplicial sets
        """
        raise NotImplementedError('joins are not implemented for simplicial sets')

    def reduce(self):
        """
        Reduce this simplicial set.

        That is, take the quotient by a spanning tree of the
        1-skeleton, so that the resulting simplicial set has only one
        vertex. This only makes sense if the simplicial set is
        connected, so raise an error if not. If already reduced,
        return itself.

        EXAMPLES::

            sage: K = simplicial_sets.Simplex(2)
            sage: K.is_reduced()
            False
            sage: X = K.reduce()
            sage: X.is_reduced()
            True

        ``X`` is reduced, so calling ``reduce`` on it again
        returns ``X`` itself::

            sage: X is X.reduce()
            True
            sage: K is K.reduce()
            False

        Raise an error for disconnected simplicial sets::

            sage: S0 = simplicial_sets.Sphere(0)
            sage: S0.reduce()
            Traceback (most recent call last):
            ...
            ValueError: this simplicial set is not connected
        """
        if self.is_reduced():
            return self
        if not self.is_connected():
            raise ValueError("this simplicial set is not connected")
        graph = self.graph()
        spanning_tree = [e[2] for e in graph.min_spanning_tree()]
        return self.quotient(spanning_tree)

    def _Hom_(self, other, category=None):
        """
        Return the set of simplicial maps between simplicial sets
        ``self`` and ``other``.

        INPUT:

        - ``other`` -- another simplicial set
        - ``category`` -- optional, the category in which to compute
          the maps. By default this is ``SimplicialSets``, and it must
          be a subcategory of this or else an error is raised.

        EXAMPLES::

            sage: S3 = simplicial_sets.Sphere(3)
            sage: S2 = simplicial_sets.Sphere(2)
            sage: S3._Hom_(S2)
            Set of Morphisms from S^3 to S^2 in Category of finite pointed simplicial sets
            sage: Hom(S3, S2)
            Set of Morphisms from S^3 to S^2 in Category of finite pointed simplicial sets
            sage: K4 = simplicial_sets.Simplex(4)
            sage: S3._Hom_(K4)
            Set of Morphisms from S^3 to 4-simplex in Category of finite simplicial sets
        """
        # Import this here to prevent circular imports.
        from sage.topology.simplicial_set_morphism import SimplicialSetHomset
        # Error-checking on the ``category`` argument is done when
        # calling Hom(X,Y), so no need to do it again here.
        if category is None:
            if self.is_finite() and other.is_finite():
                if self.is_pointed() and other.is_pointed():
                    category = SimplicialSets().Finite().Pointed()
                else:
                    category = SimplicialSets().Finite()
            else:
                if self.is_pointed() and other.is_pointed():
                    category = SimplicialSets().Pointed()
                else:
                    category = SimplicialSets()
        return SimplicialSetHomset(self, other, category=category)

    def rename_latex(self, s):
        """
        Rename or set the LaTeX name for this simplicial set.

        INPUT:

        - ``s`` -- string, the LaTeX representation. Or ``s`` can be
          ``None``, in which case the LaTeX name is unset.

        EXAMPLES::

            sage: from sage.topology.simplicial_set import AbstractSimplex, SimplicialSet
            sage: v = AbstractSimplex(0)
            sage: X = SimplicialSet({v: None}, latex_name='*')
            sage: latex(X)
            *
            sage: X.rename_latex('x_0')
            sage: latex(X)
            x_0
        """
        self._latex_name = s

    def _latex_(self):
        r"""
        LaTeX representation.

        If ``latex_name`` is set when the simplicial set is defined,
        or if :meth:`rename_latex` is used to set the LaTeX name, use
        that. Otherwise, use its string representation.

        EXAMPLES::

            sage: from sage.topology.simplicial_set import AbstractSimplex, SimplicialSet
            sage: v = AbstractSimplex(0)
            sage: X = SimplicialSet({v: None}, latex_name='*')
            sage: latex(X)
            *
            sage: X.rename_latex('y_0')
            sage: latex(X)
            y_0
            sage: X.rename_latex(None)
            sage: latex(X)
            Simplicial set with 1 non-degenerate simplex
            sage: X.rename('v')
            sage: latex(X)
            v
        """
        if hasattr(self, '_latex_name') and self._latex_name is not None:
            return self._latex_name
        return str(self)

    def _repr_(self):
        """
        Print representation.

        EXAMPLES::

            sage: from sage.topology.simplicial_set import AbstractSimplex, SimplicialSet
            sage: v = AbstractSimplex(0)
            sage: w = AbstractSimplex(0)
            sage: degen = v.apply_degeneracies(0)
            sage: tau = AbstractSimplex(2)
            sage: SimplicialSet({tau: (degen, degen, degen), w: None})
            Simplicial set with 3 non-degenerate simplices
            sage: SimplicialSet({w: None})
            Simplicial set with 1 non-degenerate simplex

        Test names and renaming::

            sage: SimplicialSet({w: None}, name='pt')
            pt
            sage: K = SimplicialSet({w: None}, name='pt')
            sage: K.rename('point')
            sage: K
            point
        """
        num = len(self.nondegenerate_simplices())
        if num == 1:
            return "Simplicial set with 1 non-degenerate simplex"
        return "Simplicial set with {} non-degenerate simplices".format(num)


class SimplicialSet_finite(SimplicialSet_arbitrary, GenericCellComplex):
    r"""
    A finite simplicial set.

    A simplicial set `X` is a collection of sets `X_n`, the
    *n-simplices*, indexed by the non-negative integers, together with
    face maps `d_i` and degeneracy maps `s_j`.  A simplex is
    *degenerate* if it is in the image of some `s_j`, and a simplicial
    set is *finite* if there are only finitely many non-degenerate
    simplices.

    INPUT:

    - ``data`` -- the data defining the simplicial set. See below for
      details.

    - ``base_point`` (optional, default ``None``) -- 0-simplex in this
      simplicial set, its base point

    - ``name`` (optional, default ``None``) -- string, the name of the
      simplicial set

    - ``check`` (optional, default ``True``) -- boolean. If ``True``,
      check the simplicial identity on the face maps when defining the
      simplicial set.

    - ``category`` (optional, default ``None``) -- the category in
      which to define this simplicial set. The default is either
      finite simplicial sets or finite pointed simplicial sets,
      depending on whether a base point is defined.

    - ``latex_name`` (optional, default ``None``) -- string, the LaTeX
      representation of the simplicial set.

    ``data`` should have one of the following forms: it could be a
    simplicial complex or `\Delta`-complex, in case it is converted to
    a simplicial set. Alternatively, it could be a dictionary. The
    keys are the nondegenerate simplices of the simplicial set, and
    the value corresponding to a simplex `\sigma` is a tuple listing
    the faces of `\sigma`. The 0-dimensional simplices may be omitted
    from ``data`` if they (or their degeneracies) are faces of other
    simplices; otherwise they must be included with value ``None``.

    See :mod:`.simplicial_set` and the methods for simplicial sets for
    more information and examples.

    EXAMPLES::

        sage: from sage.topology.simplicial_set import AbstractSimplex, SimplicialSet
        sage: u = AbstractSimplex(0, name='u')
        sage: v = AbstractSimplex(0, name='v')
        sage: w = AbstractSimplex(0, name='w')
        sage: e = AbstractSimplex(1, name='e')
        sage: f = AbstractSimplex(1, name='f')

    In the following simplicial set, ``u`` is an isolated vertex::

        sage: X = SimplicialSet({e: (v,w), f: (w,w), u: None})
        sage: X
        Simplicial set with 5 non-degenerate simplices
        sage: X.rename('X')
        sage: X
        X
        sage: X = SimplicialSet({e: (v,w), f: (w,w), u: None}, name='Y')
        sage: X
        Y
    """
    def __init__(self, data, base_point=None, name=None, check=True,
                 category=None, latex_name=None):
        r"""
        TESTS::

            sage: from sage.topology.simplicial_set import AbstractSimplex, SimplicialSet
            sage: v = AbstractSimplex(0)
            sage: e = AbstractSimplex(1)
            sage: SimplicialSet({e: (v, v, v)})
            Traceback (most recent call last):
            ...
            ValueError: wrong number of faces for simplex in dimension 1
            sage: SimplicialSet({e: (v,)})
            Traceback (most recent call last):
            ...
            ValueError: wrong number of faces for simplex in dimension 1

        Base points::

            sage: SimplicialSet({e: (v,v)}, base_point=AbstractSimplex(0))
            Traceback (most recent call last):
            ...
            ValueError: the base point is not a simplex in this simplicial set
            sage: SimplicialSet({e: (v,v)}, base_point=e)
            Traceback (most recent call last):
            ...
            ValueError: the base "point" is not a zero-simplex

        Simplicial identity::

            sage: sigma = AbstractSimplex(2)
            sage: w = AbstractSimplex(0)
            sage: K = SimplicialSet({sigma: (v.apply_degeneracies(0),
            ....:                            v.apply_degeneracies(0),
            ....:                            v.apply_degeneracies(0))})
            sage: SimplicialSet({sigma: (v.apply_degeneracies(0),
            ....:                        v.apply_degeneracies(0),
            ....:                        w.apply_degeneracies(0))})
            Traceback (most recent call last):
            ...
            ValueError: simplicial identity d_i d_j = d_{j-1} d_i fails in dimension 2

        Returning a copy of the original::

            sage: v = AbstractSimplex(0)
            sage: e = AbstractSimplex(1)
            sage: S1 = SimplicialSet({e: (v, v)})
            sage: SimplicialSet(S1) == S1
            False

        Test suites::

            sage: skip = ["_test_pickling", "_test_elements"]
            sage: TestSuite(S1).run(skip=skip)
            sage: TestSuite(simplicial_sets.Sphere(5)).run(skip=skip)
            sage: TestSuite(simplicial_sets.RealProjectiveSpace(6)).run(skip=skip)
        """
        def face(sigma, i):
            """
            Return the i-th face of sigma, a simplex in this simplicial set.

            Once the simplicial set has been fully initialized, use
            the :meth:`face` method instead.
            """
            if sigma.is_nondegenerate():
                return data[sigma][i]
            else:
                underlying = sigma.nondegenerate()
                J, t = face_degeneracies(i, sigma.degeneracies())
                if t is None:
                    return underlying.apply_degeneracies(*J)
                else:
                    return data[underlying][t].apply_degeneracies(*J)

        if isinstance(data, GenericCellComplex):
            # Construct new data appropriately.
            if isinstance(data, SimplicialComplex):
                simplices = {}
                faces = {}
                for d in range(data.dimension()+1):
                    old_faces = faces
                    faces = {}
                    for idx, sigma in enumerate(data.n_cells(d)):
                        new_sigma = AbstractSimplex(d)
                        new_sigma.rename(str(tuple(sorted(tuple(sigma), key=str))))
                        if d > 0:
                            simplices[new_sigma] = [old_faces[_] for _ in sigma.faces()]
                        else:
                            simplices[new_sigma] = None
                        faces[sigma] = new_sigma
                data = simplices

            elif isinstance(data, DeltaComplex):
                simplices = {}
                current = []
                for d in range(data.dimension()+1):
                    faces = tuple(current)
                    current = []
                    for idx, sigma in enumerate(data.n_cells(d)):
                        new_sigma = AbstractSimplex(d)
                        # Name: Delta_{d,idx} where d is dimension,
                        # idx is its index in the list of d-simplices.
                        new_sigma.rename('Delta_{{{},{}}}'.format(d, idx))
                        if d > 0:
                            simplices[new_sigma] = [faces[_] for _ in sigma]
                        else:
                            simplices[new_sigma] = None
                        current.append(new_sigma)
                data = simplices
            elif isinstance(data, SimplicialSet_finite):
                data = dict(copy.deepcopy(data._data))
            else:
                raise NotImplementedError('I do not know how to convert this '
                                          'to a simplicial set')
        # Convert each value in data to a tuple, and then convert all
        # of data to a tuple, so that it is hashable.
        for x in data:
            if data[x]:
                if x.dimension() != len(data[x]) - 1:
                    raise ValueError('wrong number of faces for simplex '
                                     'in dimension {}'.format(x.dimension()))
                if not all(y.dimension() == x.dimension() - 1 for y in data[x]):
                    raise ValueError('faces of a {}-simplex have the wrong '
                                     'dimension'.format(x.dimension()))
                data[x] = tuple(data[x])

        # To obtain the non-degenerate simplices, look at both the
        # keys for data and also the underlying non-degenerate
        # simplices in its values.
        simplices = set(data.keys())
        for t in data.values():
            if t:
                simplices.update([_.nondegenerate() for _ in t])

        for x in simplices:
            if x not in data:
                # x had better be a vertex.
                assert(x.dimension() == 0)
                data[x] = None

        # Check the simplicial identity d_i d_j = d_{j-1} d_i.
        if check:
            for sigma in simplices:
                d = sigma.dimension()
                if d >= 2:
                    for j in range(d+1):
                        for i in range(j):
                            if face(face(sigma, j), i) != face(face(sigma, i), j-1):
                                raise ValueError('simplicial identity d_i d_j '
                                                 '= d_{{j-1}} d_i fails '
                                                 'in dimension {}'.format(d))

        # Now define the attributes for an instance of this class.
        # self._data: a tuple representing the defining data of the
        # simplicial set.
        self._data = tuple(data.items())
        # self._simplices: a sorted tuple of non-degenerate simplices.
        self._simplices = sorted(tuple(simplices))
        # self._basepoint: the base point, or None.
        if base_point is not None:
            if base_point not in simplices:
                raise ValueError('the base point is not a simplex in '
                                 'this simplicial set')
            if base_point.dimension() != 0:
                raise ValueError('the base "point" is not a zero-simplex')
            self._basepoint = base_point
        if category is None:
            if base_point is None:
                category = SimplicialSets().Finite()
            else:
                category = SimplicialSets().Finite().Pointed()
        Parent.__init__(self, category=category)
        if name:
            self.rename(name)
        self._latex_name = latex_name

    def __eq__(self, other):
        """
        Return ``True`` if ``self`` and ``other`` are equal as simplicial sets.

        Two simplicial sets are equal if they have the same defining
        data.  This means that they have *the same* simplices in each
        dimension, not just that they have the same numbers of
        `n`-simplices for each `n` with corresponding face maps.

        EXAMPLES::

            sage: from sage.topology.simplicial_set import AbstractSimplex, SimplicialSet
            sage: v = AbstractSimplex(0)
            sage: w = AbstractSimplex(0)
            sage: e = AbstractSimplex(1)
            sage: X = SimplicialSet({e: (v, v)})
            sage: Y = SimplicialSet({e: (w, w)})
            sage: X == X
            True
            sage: X == SimplicialSet({e: (v, v)})
            True
            sage: X == Y
            False
        """
        if self.is_pointed():
            return (isinstance(other, SimplicialSet_finite)
                    and other.is_pointed()
                    and sorted(self._data) == sorted(other._data)
                    and self.base_point() == other.base_point())
        else:
            return (isinstance(other, SimplicialSet_finite)
                    and not other.is_pointed()
                    and sorted(self._data) == sorted(other._data))

    def __ne__(self, other):
        """
        Return ``True`` if ``self`` and ``other`` are not equal as simplicial sets.

        EXAMPLES::

            sage: from sage.topology.simplicial_set import AbstractSimplex, SimplicialSet
            sage: v = AbstractSimplex(0)
            sage: w = AbstractSimplex(0)
            sage: X = SimplicialSet({v: None})
            sage: Y = SimplicialSet({w: None})
            sage: X != X
            False
            sage: X != SimplicialSet({v: None})
            False
            sage: X != Y
            True
        """
        return not (self == other)

    # This is cached because it is used frequently in simplicial set
    # construction: the last two lines in the __init__ method access
    # dictionaries which use instances of SimplicialSet_finite as keys and so
    # computes their hash. If the tuple self._data is long, this can
    # take a long time.
    @cached_method
    def __hash__(self):
        """
        The hash is formed from that of the tuple ``self._data``.

        EXAMPLES::

            sage: from sage.topology.simplicial_set import AbstractSimplex, SimplicialSet
            sage: v = AbstractSimplex(0)
            sage: X = SimplicialSet({v: None})
            sage: degen = v.apply_degeneracies(0)
            sage: tau = AbstractSimplex(2)
            sage: Y = SimplicialSet({tau: (degen, degen, degen)})

            sage: hash(X) # random
            17
            sage: hash(X) != hash(Y)
            True
        """
        if self.is_pointed():
            return hash(self._data) ^ hash(self.base_point())
        else:
            return hash(self._data)

    def __copy__(self):
        """
        Return a distinct copy of this simplicial set.

        The copy will not be equal to the original simplicial set.

        EXAMPLES::

            sage: T = simplicial_sets.Torus()
            sage: copy(T) == T
            False
            sage: T.n_cells(0)[0] == copy(T).n_cells(0)[0]
            False
            sage: T.homology() == copy(T).homology()
            True
        """
        return SimplicialSet(dict(copy.deepcopy(self._data)))

    def face_data(self):
        """
        Return the face-map data -- a dictionary -- defining this simplicial set.

        EXAMPLES::

            sage: from sage.topology.simplicial_set import AbstractSimplex, SimplicialSet
            sage: v = AbstractSimplex(0, name='v')
            sage: w = AbstractSimplex(0, name='w')
            sage: e = AbstractSimplex(1, name='e')
            sage: X = SimplicialSet({e: (v, w)})
            sage: X.face_data()[e]
            (v, w)

            sage: Y = SimplicialSet({v: None, w: None})
            sage: v in Y.face_data()
            True
            sage: Y.face_data()[v] is None
            True
        """
        return dict(self._data)

    def n_skeleton(self, n):
        """
        Return the `n`-skeleton of this simplicial set.

        That is, the subsimplicial set generated by all nondegenerate
        simplices of dimension at most `n`.

        INPUT:

        - ``n`` -- the dimension

        EXAMPLES::

            sage: from sage.topology.simplicial_set import AbstractSimplex, SimplicialSet
            sage: v = AbstractSimplex(0, name='v')
            sage: w = AbstractSimplex(0, name='w')
            sage: degen = v.apply_degeneracies(0)
            sage: tau = AbstractSimplex(2, name='tau')
            sage: Y = SimplicialSet({tau: (degen, degen, degen), w: None})

        ``Y`` is the disjoint union of a 2-sphere, with vertex ``v``
        and non-degenerate 2-simplex ``tau``, and a point ``w``. ::

            sage: Y.nondegenerate_simplices()
            [v, w, tau]
            sage: Y.n_skeleton(1).nondegenerate_simplices()
            [v, w]
            sage: Y.n_skeleton(2).nondegenerate_simplices()
            [v, w, tau]
        """
        data = [x for x in self.nondegenerate_simplices()
                if x.dimension() <= n]
        return self.subsimplicial_set(data)

    def _facets_(self):
        r"""
        Return the list of facets of this simplicial set, where by
        "facet" we mean a non-degenerate simplex which is not a face
        of another non-degenerate simplex.

        EXAMPLES::

            sage: T = simplicial_sets.Torus()
            sage: T._facets_()
            [(s_0 sigma_1, s_1 sigma_1),
             (s_1 sigma_1, s_0 sigma_1)]
            sage: S5 = simplicial_sets.Sphere(5)
            sage: S5._facets_()
            [sigma_5]
            sage: simplicial_sets.Sphere(0)._facets_()
            [v_0, w_0]
        """
        faces = set()
        for dim in range(self.dimension(), 0, -1):
            for sigma in self.n_cells(dim):
                faces.update([tau.nondegenerate() for tau in self.faces(sigma)])
        return sorted(set(self.nondegenerate_simplices()).difference(faces))

    def f_vector(self):
        """
        Return the list of the number of non-degenerate simplices in each
        dimension.

        Unlike for some other cell complexes in Sage, this does not
        include the empty simplex in dimension `-1`; thus its `i`-th
        entry is the number of `i`-dimensional simplices.

        EXAMPLES::

            sage: from sage.topology.simplicial_set import AbstractSimplex, SimplicialSet
            sage: v = AbstractSimplex(0)
            sage: w = AbstractSimplex(0)
            sage: S0 = SimplicialSet({v: None, w: None})
            sage: S0.f_vector()
            [2]

            sage: e = AbstractSimplex(1)
            sage: S1 = SimplicialSet({e: (v, v)})
            sage: S1.f_vector()
            [1, 1]
            sage: simplicial_sets.Sphere(3).f_vector()
            [1, 0, 0, 1]
        """
        return [len(self.n_cells(_)) for _ in range(self.dimension()+1)]

    def euler_characteristic(self):
        r"""
        Return the Euler characteristic of this simplicial set: the
        alternating sum over `n \geq 0` of the number of
        nondegenerate `n`-simplices.

        EXAMPLES::

            sage: simplicial_sets.RealProjectiveSpace(4).euler_characteristic()
            1
            sage: simplicial_sets.Sphere(6).euler_characteristic()
            2
            sage: simplicial_sets.KleinBottle().euler_characteristic()
            0
        """
        return sum([(-1)**n * num for (n, num) in enumerate(self.f_vector())])

    def chain_complex(self, dimensions=None, base_ring=ZZ, augmented=False,
                      cochain=False, verbose=False, subcomplex=None,
                      check=False):
        r"""
        Return the normalized chain complex.

        INPUT:

        - ``dimensions`` -- if ``None``, compute the chain complex in all
          dimensions.  If a list or tuple of integers, compute the
          chain complex in those dimensions, setting the chain groups
          in all other dimensions to zero.

        - ``base_ring`` (optional, default ``ZZ``) -- commutative ring

        - ``augmented`` (optional, default ``False``) -- if ``True``,
          return the augmented chain complex (that is, include a class
          in dimension `-1` corresponding to the empty cell).

        - ``cochain`` (optional, default ``False``) -- if ``True``,
          return the cochain complex (that is, the dual of the chain
          complex).

        - ``verbose`` (optional, default ``False``) -- ignored.

        - ``subcomplex`` (optional, default ``None``) -- if present,
          compute the chain complex relative to this subcomplex.

        - ``check`` (optional, default ``False``) -- If ``True``, make
          sure that the chain complex is actually a chain complex:
          the differentials are composable and their product is zero.

        The normalized chain complex of a simplicial set is isomorphic
        to the chain complex obtained by modding out by degenerate
        simplices, and the latter is what is actually constructed
        here.

        EXAMPLES::

            sage: from sage.topology.simplicial_set import AbstractSimplex, SimplicialSet
            sage: v = AbstractSimplex(0)
            sage: degen = v.apply_degeneracies(1, 0) # s_1 s_0 applied to v
            sage: sigma = AbstractSimplex(3)
            sage: S3 = SimplicialSet({sigma: (degen, degen, degen, degen)}) # the 3-sphere
            sage: S3.chain_complex().homology()
            {0: Z, 3: Z}
            sage: S3.chain_complex(augmented=True).homology()
            {-1: 0, 0: 0, 3: Z}
            sage: S3.chain_complex(dimensions=range(3), base_ring=QQ).homology()
            {0: Vector space of dimension 1 over Rational Field}

            sage: RP5 = simplicial_sets.RealProjectiveSpace(5)
            sage: RP2 = RP5.n_skeleton(2)
            sage: RP5.chain_complex(subcomplex=RP2).homology()
            {0: Z, 3: C2, 4: 0, 5: Z}

        TESTS:

        Convert some simplicial complexes and `\Delta`-complexes to
        simplicial sets, and compare homology calculations::

            sage: T = simplicial_complexes.Torus()
            sage: T.homology() == SimplicialSet(T).homology()
            True
            sage: RP2 = delta_complexes.RealProjectivePlane()
            sage: RP2.homology() == SimplicialSet(RP2).homology()
            True
            sage: RP2.cohomology(base_ring=GF(2)) == SimplicialSet(RP2).cohomology(base_ring=GF(2))
            True
        """
        from sage.homology.chain_complex import ChainComplex

        if dimensions is None:
            if not self.cells(): # Empty
                if cochain:
                    return ChainComplex({-1: matrix(base_ring, 0, 0)},
                                        degree_of_differential=1)
                return ChainComplex({0: matrix(base_ring, 0, 0)},
                                    degree_of_differential=-1)
            dimensions = list(range(self.dimension() + 1))
        else:
            if not isinstance(dimensions, (list, tuple, range)):
                dimensions = list(range(dimensions - 1, dimensions + 2))
            else:
                dimensions = [n for n in dimensions if n >= 0]
            if not dimensions:
                # Return the empty chain complex.
                if cochain:
                    return ChainComplex(base_ring=base_ring, degree=1)
                else:
                    return ChainComplex(base_ring=base_ring, degree=-1)

        differentials = {}
        # Convert the tuple self._data to a dictionary indexed by the
        # non-degenerate simplices.
        if subcomplex:
            X = self.quotient(subcomplex)
            face_data = X.face_data()
            nondegens = X.nondegenerate_simplices()
        else:
            face_data = self.face_data()
            nondegens = self.nondegenerate_simplices()
        # simplices: dictionary indexed by dimension, values the list
        # of non-degenerate simplices in that dimension.
        simplices = {}
        for sigma in nondegens:
            if sigma.dimension() in simplices:
                simplices[sigma.dimension()].append(sigma)
            else:
                simplices[sigma.dimension()] = [sigma]
        first = dimensions.pop(0)
        if first in simplices:
            rank = len(simplices[first])
            current = sorted(simplices[first])
        else:
            rank = 0
            current = []
        if augmented and first == 0:
            differentials[first-1] = matrix(base_ring, 0, 1)
            differentials[first] = matrix(base_ring, 1, rank,
                                      [1] * rank)
        else:
            differentials[first] = matrix(base_ring, 0, rank)

        for d in dimensions:
            old_rank = rank
            faces = {_[1]:_[0] for _ in enumerate(current)}
            if d in simplices:
                current = sorted(simplices[d])
                rank = len(current)
                # old_rank: number of simplices in dimension d-1.
                # faces: list of simplices in dimension d-1.
                # rank: number of simplices in dimension d.
                # current: list of simplices in dimension d.
                if not faces:
                    differentials[d] = matrix(base_ring, old_rank, rank)
                else:
                    matrix_data = {}
                    for col, sigma in enumerate(current):
                        sign = 1
                        for tau in face_data[sigma]:
                            if tau.is_nondegenerate():
                                row = faces[tau]
                                if (row, col) in matrix_data:
                                    matrix_data[(row, col)] += sign
                                else:
                                    matrix_data[(row, col)] = sign
                            sign *= -1

                    differentials[d] = matrix(base_ring, old_rank,
                                              rank, matrix_data)

            else:
                rank = 0
                current = []
                differentials[d] = matrix(base_ring, old_rank, rank)

        if cochain:
            new_diffs = {}
            for d in differentials:
                new_diffs[d-1] = differentials[d].transpose()
            return ChainComplex(new_diffs, degree_of_differential=1,
                                check=check)
        return ChainComplex(differentials, degree_of_differential=-1,
                            check=check)

    @cached_method
    def algebraic_topological_model(self, base_ring=None):
        r"""
        Return the algebraic topological model for this simplicial set
        with coefficients in ``base_ring``.

        The term "algebraic topological model" is defined by Pilarczyk
        and Réal [PR2015]_.

        INPUT:

        - ``base_ring`` - coefficient ring (optional, default
          ``QQ``). Must be a field.

        Denote by `C` the chain complex associated to this simplicial
        set. The algebraic topological model is a chain complex `M`
        with zero differential, with the same homology as `C`, along
        with chain maps `\pi: C \to M` and `\iota: M \to C` satisfying
        `\iota \pi = 1_M` and `\pi \iota` chain homotopic to
        `1_C`. The chain homotopy `\phi` must satisfy

        - `\phi \phi = 0`,
        - `\pi \phi = 0`,
        - `\phi \iota = 0`.

        Such a chain homotopy is called a *chain contraction*.

        OUTPUT: a pair consisting of

        - chain contraction ``phi`` associated to `C`, `M`, `\pi`, and
          `\iota`
        - the chain complex `M`

        Note that from the chain contraction ``phi``, one can recover the
        chain maps `\pi` and `\iota` via ``phi.pi()`` and
        ``phi.iota()``. Then one can recover `C` and `M` from, for
        example, ``phi.pi().domain()`` and ``phi.pi().codomain()``,
        respectively.

        EXAMPLES::

            sage: RP2 = simplicial_sets.RealProjectiveSpace(2)
            sage: phi, M = RP2.algebraic_topological_model(GF(2))
            sage: M.homology()
            {0: Vector space of dimension 1 over Finite Field of size 2,
             1: Vector space of dimension 1 over Finite Field of size 2,
             2: Vector space of dimension 1 over Finite Field of size 2}
            sage: T = simplicial_sets.Torus()
            sage: phi, M = T.algebraic_topological_model(QQ)
            sage: M.homology()
            {0: Vector space of dimension 1 over Rational Field,
             1: Vector space of dimension 2 over Rational Field,
             2: Vector space of dimension 1 over Rational Field}
        """
        from sage.homology.algebraic_topological_model import algebraic_topological_model_delta_complex

        if base_ring is None:
            base_ring = QQ
        return algebraic_topological_model_delta_complex(self, base_ring)


# TODO: possibly turn SimplicialSet into a function, for example
# allowing for the construction of infinite simplicial sets.
SimplicialSet = SimplicialSet_finite


########################################################################
# Functions for manipulating face and degeneracy maps.

def standardize_degeneracies(*L):
    r"""
    Return list of indices of degeneracy maps in standard (decreasing)
    order.

    INPUT:

    - ``L`` -- list of integers, representing a composition of
      degeneracies in a simplicial set.

    OUTPUT:

    an equivalent list of degeneracies, standardized to be
    written in decreasing order, using the simplicial identity

    .. MATH::

        s_i s_j = s_{j+1} s_i \ \   \text{if }   i \leq j.

    For example, `s_0 s_2 = s_3 s_0` and `s_0 s_0 = s_1 s_0`.

    EXAMPLES::

        sage: from sage.topology.simplicial_set import standardize_degeneracies
        sage: standardize_degeneracies(0, 0)
        (1, 0)
        sage: standardize_degeneracies(0, 0, 0, 0)
        (3, 2, 1, 0)
        sage: standardize_degeneracies(1, 2)
        (3, 1)

    TESTS::

        sage: standardize_degeneracies()
        ()
        sage: standardize_degeneracies(2, -1)
        Traceback (most recent call last):
        ...
        ValueError: degeneracies are indexed by non-negative integers
        sage: standardize_degeneracies([2, 1])
        Traceback (most recent call last):
        ...
        TypeError: degeneracies are indexed by non-negative integers; do not use an explicit list or tuple
    """
    J = list(L)
    for m in J:
        try:
            if Integer(m) < 0:
                raise ValueError('degeneracies are indexed by non-negative integers')
        except TypeError:
            # Likely if called via standard_degeneracies([1,2,3])
            # rather than          standard_degeneracies(1,2,3).
            raise TypeError('degeneracies are indexed by non-negative integers; do not use an explicit list or tuple')
    inadmissible = True
    while inadmissible:
        inadmissible = False
        for idx in range(len(J)-1):
            if J[idx] <= J[idx + 1]:
                inadmissible = True
                tmp = J[idx]
                J[idx] = J[idx + 1] + 1
                J[idx + 1] = tmp
    return tuple(J)

def all_degeneracies(n, l=1):
    r"""
    Return list of all composites of degeneracies (written in
    "admissible" form, i.e., as a strictly decreasing sequence) of
    length `l` on an `n`-simplex.

    INPUT:

    - ``n``, ``l`` -- integers

    On an `n`-simplex, one may apply the degeneracies `s_i` for `0
    \leq i \leq n`. Then on the resulting `n+1`-simplex, one may apply
    `s_i` for `0 \leq i \leq n+1`, and so on. But one also has to take
    into account the simplicial identity

    .. MATH::

        s_i s_j = s_{j+1} s_i \ \   \text{if }   i \leq j.

    There are `\binom{l+n}{n}` such composites: each non-degenerate
    `n`-simplex leads to `\binom{l+n}{n}` degenerate `l+n` simplices.

    EXAMPLES::

        sage: from sage.topology.simplicial_set import all_degeneracies
        sage: all_degeneracies(0, 3)
        {(2, 1, 0)}
        sage: all_degeneracies(1, 1)
        {(0,), (1,)}
        sage: all_degeneracies(1, 3)
        {(2, 1, 0), (3, 1, 0), (3, 2, 0), (3, 2, 1)}
    """
    if l == 0:
        return set(())
    if l == 1:
        return set([tuple([_]) for _ in range(n+1)])
    ans = set()
    for i in range(n+l):
        ans.update(set([tuple(standardize_degeneracies(*([i] + list(_))))
                        for _ in all_degeneracies(n, l-1)]))
    return ans

def standardize_face_maps(*L):
    r"""
    Return list of indices of face maps in standard (non-increasing)
    order.

    INPUT:

    - ``L`` -- list of integers, representing a composition of
      face maps in a simplicial set.

    OUTPUT:

    an equivalent list of face maps, standardized to be
    written in non-increasing order, using the simplicial identity

    .. MATH::

        d_i d_j = d_{j-1} d_i \ \   \text{if }   i<j.

    For example, `d_0 d_2 = d_1 d_0` and `d_0 d_1 = d_0 d_0`.

    EXAMPLES::

        sage: from sage.topology.simplicial_set import standardize_face_maps
        sage: standardize_face_maps(0, 1)
        (0, 0)
        sage: standardize_face_maps(0, 2)
        (1, 0)
        sage: standardize_face_maps(1, 3, 5)
        (3, 2, 1)
    """
    J = list(L)
    for m in J:
        if Integer(m) < 0:
            raise ValueError('faces are indexed by non-negative integers')
    inadmissible = True
    while inadmissible:
        inadmissible = False
        for idx in range(len(J)-1):
            if J[idx] < J[idx + 1]:
                inadmissible = True
                tmp = J[idx]
                J[idx] = J[idx + 1] - 1
                J[idx + 1] = tmp
    return tuple(J)

def face_degeneracies(m, I):
    r"""
    Return the result of applying the face map `d_m` to the iterated
    degeneracy `s_I = s_{i_1} s_{i_2} ... s_{i_n}`.

    INPUT:

    - ``m`` -- integer
    - ``I`` -- tuple ``(i_1, i_2, ..., i_n)`` of integers. We assume
      that this sequence is strictly decreasing.

    Using the simplicial identities (see :mod:`.simplicial_set`), we
    can rewrite

    .. MATH::

        d_m s_{i_1} s_{i_2} ... s_{i_n}

    in one of the forms

    .. MATH::

        s_{j_1} s_{j_2} ... s_{j_n} d_t, \quad
        s_{j_1} s_{j_2} ... s_{j_{n-1}}.


    OUTPUT: the pair ``(J, t)`` or ``(J, None)``. ``J`` is returned as
    a list.

    EXAMPLES::

        sage: from sage.topology.simplicial_set import face_degeneracies
        sage: face_degeneracies(0, (1, 0))
        ([0], None)
        sage: face_degeneracies(1, (1, 0))
        ([0], None)
        sage: face_degeneracies(2, (1, 0))
        ([0], None)
        sage: face_degeneracies(3, (1, 0))
        ([1, 0], 1)
        sage: face_degeneracies(3, ())
        ([], 3)
    """
    if not I:
        return ([], m)
    J = []
    t = m
    for i in I:
        if t is None:
            J.append(i)
        elif t<i:
            J.append(i-1)
        elif t == i or t == i+1:
            t = None
        else:
            J.append(i)
            t -= 1
    return (J, t)


########################################################################

def shrink_simplicial_complex(K):
    """
    Convert the simplicial complex ``K`` to a "small" simplicial set.

    First convert ``K`` naively, then mod out by a large contractible
    subcomplex, as found by
    :meth:`.simplicial_complex.SimplicialComplex._contractible_subcomplex`.
    This will produce a simplicial set no larger than, and sometimes
    much smaller than, the initial simplicial complex.

    EXAMPLES::

        sage: from sage.topology.simplicial_set import shrink_simplicial_complex
        sage: K = simplicial_complexes.Simplex(3)
        sage: X = shrink_simplicial_complex(K)
        sage: X.f_vector()
        [1]

        sage: Y = simplicial_complexes.Sphere(2)
        sage: S2 = shrink_simplicial_complex(Y)
        sage: S2
        Quotient: (Simplicial set with 14 non-degenerate simplices/Simplicial set with 13 non-degenerate simplices)
        sage: S2.f_vector()
        [1, 0, 1]
        sage: S2.homology()
        {0: 0, 1: 0, 2: Z}

        sage: Z = simplicial_complexes.SurfaceOfGenus(3)
        sage: Z.f_vector()
        [1, 15, 57, 38]
        sage: Z.homology()
        {0: 0, 1: Z^6, 2: Z}
        sage: M = shrink_simplicial_complex(Z)
        sage: M.f_vector() # random
        [1, 32, 27]
        sage: M.homology()
        {0: 0, 1: Z^6, 2: Z}
    """
    L = K._contractible_subcomplex()
    return SimplicialSet_finite(K).quotient(L)<|MERGE_RESOLUTION|>--- conflicted
+++ resolved
@@ -1682,37 +1682,14 @@
             sage: Sigma3.nerve().is_connected()
             True
         """
-<<<<<<< HEAD
         from sage.graphs.graph import Graph
 
-        skel = self.n_skeleton(1)
-        edges = skel.n_cells(1)
-        vertices = skel.n_cells(0)
-        used_vertices = set()  # vertices which are in an edge
-        d = {}
-        for e in edges:
-            v = skel.face(e, 0)
-            w = skel.face(e, 1)
-            if v in d:
-                if w in d[v]:
-                    d[v][w] = d[v][w] + [e]
-                else:
-                    d[v][w] = [e]
-            else:
-                d[v] = {w: [e]}
-            used_vertices.update([v, w])
-        for v in vertices:
-            if v not in used_vertices:
-                d[v] = {}
-        return Graph(d, format='dict_of_dicts')
-=======
         G = Graph(loops=True, multiedges=True)
         for e in self.n_cells(1):
             G.add_edge(self.face(e,0), self.face(e,1), e)
         for v in self.n_cells(0):
             G.add_vertex(v)
         return G
->>>>>>> c00e6c20
 
     def is_connected(self):
         """
