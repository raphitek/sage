r"""
Elements of free modules

AUTHORS:

- William Stein

- Josh Kantor

- Thomas Feulner (2012-11): Added :meth:`FreeModuleElement.hamming_weight` and
  :meth:`FreeModuleElement_generic_sparse.hamming_weight`

- Jeroen Demeyer (2015-02-24): Implement fast Cython methods
  ``get_unsafe`` and ``set_unsafe`` similar to other places in Sage
  (:trac:`17562`)

EXAMPLES: We create a vector space over `\QQ` and a
subspace of this space.

::

    sage: V = QQ^5
    sage: W = V.span([V.1, V.2])

Arithmetic operations always return something in the ambient space,
since there is a canonical map from `W` to `V` but
not from `V` to `W`.

::

    sage: parent(W.0 + V.1)
    Vector space of dimension 5 over Rational Field
    sage: parent(V.1 + W.0)
    Vector space of dimension 5 over Rational Field
    sage: W.0 + V.1
    (0, 2, 0, 0, 0)
    sage: W.0 - V.0
    (-1, 1, 0, 0, 0)

Next we define modules over `\ZZ` and a finite
field.

::

    sage: K = ZZ^5
    sage: M = GF(7)^5

Arithmetic between the `\QQ` and
`\ZZ` modules is defined, and the result is always
over `\QQ`, since there is a canonical coercion map
to `\QQ`.

::

    sage: K.0 + V.1
    (1, 1, 0, 0, 0)
    sage: parent(K.0 + V.1)
    Vector space of dimension 5 over Rational Field

Since there is no canonical coercion map to the finite field from
`\QQ` the following arithmetic is not defined::

    sage: V.0 + M.0
    Traceback (most recent call last):
    ...
    TypeError: unsupported operand parent(s) for +:
     'Vector space of dimension 5 over Rational Field' and
     'Vector space of dimension 5 over Finite Field of size 7'

However, there is a map from `\ZZ` to the finite
field, so the following is defined, and the result is in the finite
field.

::

    sage: w = K.0 + M.0; w
    (2, 0, 0, 0, 0)
    sage: parent(w)
    Vector space of dimension 5 over Finite Field of size 7
    sage: parent(M.0 + K.0)
    Vector space of dimension 5 over Finite Field of size 7

Matrix vector multiply::

    sage: MS = MatrixSpace(QQ,3)
    sage: A = MS([0,1,0,1,0,0,0,0,1])
    sage: V = QQ^3
    sage: v = V([1,2,3])
    sage: v * A
    (2, 1, 3)

TESTS::

    sage: D = 46341
    sage: u = 7
    sage: R = Integers(D)
    sage: p = matrix(R,[[84, 97, 55, 58, 51]])
    sage: 2*p.row(0)                                                                    # needs sage.libs.pari
    (168, 194, 110, 116, 102)

This is a test from :trac:`20211`::

    sage: MatrixSpace(ZZ, 1, 1)(vector([1]))
    [1]
"""

#*****************************************************************************
# This program is free software: you can redistribute it and/or modify
# it under the terms of the GNU General Public License as published by
# the Free Software Foundation, either version 2 of the License, or
# (at your option) any later version.
#                  http://www.gnu.org/licenses/
#*****************************************************************************

cimport cython
from cpython.slice cimport PySlice_GetIndicesEx

from sage.structure.sequence import Sequence
from sage.structure.element cimport Element, RingElement, Vector
from sage.structure.element import canonical_coercion
from sage.structure.richcmp cimport richcmp_not_equal, richcmp, rich_to_bool

import sage.rings.abc
from sage.rings.ring import is_Ring
from sage.rings.infinity import Infinity, AnInfinity
from sage.rings.integer_ring import ZZ
from sage.rings.abc import RealDoubleField, ComplexDoubleField

from sage.rings.integer cimport Integer, smallInteger
from sage.arith.numerical_approx cimport digits_to_bits

# For the norm function, we cache Sage integers 1 and 2
__one__ = smallInteger(1)
__two__ = smallInteger(2)


def is_FreeModuleElement(x):
    """
    EXAMPLES::

        sage: sage.modules.free_module_element.is_FreeModuleElement(0)
        False
        sage: sage.modules.free_module_element.is_FreeModuleElement(vector([1,2,3]))
        True
    """
    return isinstance(x, FreeModuleElement)

def vector(arg0, arg1=None, arg2=None, sparse=None, immutable=False):
    r"""
    Return a vector or free module element with specified entries.

    CALL FORMATS:

    This constructor can be called in several different ways.
    In each case, ``sparse=True`` or ``sparse=False`` as well
    as ``immutable=True`` or ``immutable=False`` can be
    supplied as an option.  ``free_module_element()`` is an
    alias for ``vector()``.

        1. vector(object)

        2. vector(ring, object)

        3. vector(object, ring)

        4. vector(ring, degree, object)

        5. vector(ring, degree)

    INPUT:

    - ``object`` -- a list, dictionary, or other
      iterable containing the entries of the vector, including
      any object that is palatable to the ``Sequence`` constructor

    - ``ring`` -- a base ring (or field) for the vector space or free module,
      which contains all of the elements

    - ``degree`` -- an integer specifying the number of
      entries in the vector or free module element

    - ``sparse`` -- boolean, whether the result should be a sparse vector

    - ``immutable`` -- boolean (default: ``False``); whether the result
      should be an immutable vector

    In call format 4, an error is raised if the ``degree`` does not match
    the length of ``object`` so this call can provide some safeguards.
    Note however that using this format when ``object`` is a dictionary
    is unlikely to work properly.

    OUTPUT:

    An element of the ambient vector space or free module with the
    given base ring and implied or specified dimension or rank,
    containing the specified entries and with correct degree.

    In call format 5, no entries are specified, so the element is
    populated with all zeros.

    If the ``sparse`` option is not supplied, the output will
    generally have a dense representation.  The exception is if
    ``object`` is a dictionary, then the representation will be sparse.

    EXAMPLES::

        sage: v = vector([1,2,3]); v
        (1, 2, 3)
        sage: v.parent()
        Ambient free module of rank 3 over the principal ideal domain Integer Ring
        sage: v = vector([1,2,3/5]); v
        (1, 2, 3/5)
        sage: v.parent()
        Vector space of dimension 3 over Rational Field

    All entries must *canonically* coerce to some common ring::

        sage: v = vector([17, GF(11)(5), 19/3]); v
        Traceback (most recent call last):
        ...
        TypeError: unable to find a common ring for all elements

    ::

        sage: v = vector([17, GF(11)(5), 19]); v
        (6, 5, 8)
        sage: v.parent()
        Vector space of dimension 3 over Finite Field of size 11
        sage: v = vector([17, GF(11)(5), 19], QQ); v
        (17, 5, 19)
        sage: v.parent()
        Vector space of dimension 3 over Rational Field
        sage: v = vector((1,2,3), QQ); v
        (1, 2, 3)
        sage: v.parent()
        Vector space of dimension 3 over Rational Field
        sage: v = vector(QQ, (1,2,3)); v
        (1, 2, 3)
        sage: v.parent()
        Vector space of dimension 3 over Rational Field
        sage: v = vector(vector([1,2,3])); v
        (1, 2, 3)
        sage: v.parent()
        Ambient free module of rank 3 over the principal ideal domain Integer Ring

    You can also use ``free_module_element``, which is
    the same as ``vector``. ::

        sage: free_module_element([1/3, -4/5])
        (1/3, -4/5)

    We make a vector mod 3 out of a vector over `\ZZ`. ::

        sage: vector(vector([1,2,3]), GF(3))
        (1, 2, 0)

    The degree of a vector may be specified::

        sage: vector(QQ, 4, [1,1/2,1/3,1/4])
        (1, 1/2, 1/3, 1/4)

    But it is an error if the degree and size of the list of entries
    are mismatched::

        sage: vector(QQ, 5, [1,1/2,1/3,1/4])
        Traceback (most recent call last):
        ...
        ValueError: incompatible degrees in vector constructor

    Providing no entries populates the vector with zeros, but of course,
    you must specify the degree since it is not implied.  Here we use a
    finite field as the base ring. ::

        sage: w = vector(FiniteField(7), 4); w
        (0, 0, 0, 0)
        sage: w.parent()
        Vector space of dimension 4 over Finite Field of size 7

    The fastest method to construct a zero vector is to call the
    :meth:`~sage.modules.free_module.FreeModule_generic.zero_vector`
    method directly on a free module or vector space, since
    vector(...)  must do a small amount of type checking.  Almost as
    fast as the ``zero_vector()`` method is the
    :func:`~sage.modules.free_module_element.zero_vector` constructor,
    which defaults to the integers.  ::

        sage: vector(ZZ, 5)          # works fine
        (0, 0, 0, 0, 0)
        sage: (ZZ^5).zero_vector()   # very tiny bit faster
        (0, 0, 0, 0, 0)
        sage: zero_vector(ZZ, 5)     # similar speed to vector(...)
        (0, 0, 0, 0, 0)
        sage: z = zero_vector(5); z
        (0, 0, 0, 0, 0)
        sage: z.parent()
        Ambient free module of rank 5 over
        the principal ideal domain Integer Ring

    Here we illustrate the creation of sparse vectors by using a
    dictionary::

        sage: vector({1:1.1, 3:3.14})
        (0.000000000000000, 1.10000000000000, 0.000000000000000, 3.14000000000000)

    With no degree given, a dictionary of entries implicitly declares a
    degree by the largest index (key) present.  So you can provide a
    terminal element (perhaps a zero?) to set the degree.  But it is probably safer
    to just include a degree in your construction.  ::

        sage: v = vector(QQ, {0:1/2, 4:-6, 7:0}); v
        (1/2, 0, 0, 0, -6, 0, 0, 0)
        sage: v.degree()
        8
        sage: v.is_sparse()
        True
        sage: w = vector(QQ, 8, {0:1/2, 4:-6})
        sage: w == v
        True

    It is an error to specify a negative degree. ::

        sage: vector(RR, -4, [1.0, 2.0, 3.0, 4.0])
        Traceback (most recent call last):
        ...
        ValueError: cannot specify the degree of a vector as a negative integer (-4)

    It is an error to create a zero vector but not provide
    a ring as the first argument.  ::

        sage: vector('junk', 20)
        Traceback (most recent call last):
        ...
        TypeError: first argument must be base ring of zero vector, not junk

    And it is an error to specify an index in a dictionary
    that is greater than or equal to a requested degree. ::

        sage: vector(ZZ, 10, {3:4, 7:-2, 10:637})
        Traceback (most recent call last):
        ...
        ValueError: dictionary of entries has a key (index) exceeding the requested degree

    A 1-dimensional numpy array of type float or complex may be
    passed to vector. Unless an explicit ring is given, the result will
    be a vector in the appropriate dimensional vector space over the
    real double field or the complex double field. The data in the array
    must be contiguous, so column-wise slices of numpy matrices will
    raise an exception. ::

        sage: # needs numpy
        sage: import numpy
        sage: x = numpy.random.randn(10)
        sage: y = vector(x)
        sage: parent(y)
        Vector space of dimension 10 over Real Double Field
        sage: parent(vector(RDF, x))
        Vector space of dimension 10 over Real Double Field
        sage: parent(vector(CDF, x))
        Vector space of dimension 10 over Complex Double Field
        sage: parent(vector(RR, x))
        Vector space of dimension 10 over Real Field with 53 bits of precision
        sage: v = numpy.random.randn(10) * complex(0,1)
        sage: w = vector(v)
        sage: parent(w)
        Vector space of dimension 10 over Complex Double Field

    Multi-dimensional arrays are not supported::

        sage: # needs numpy
        sage: import numpy as np
        sage: a = np.array([[1, 2, 3], [4, 5, 6]], np.float64)
        sage: vector(a)
        Traceback (most recent call last):
        ...
        TypeError: cannot convert 2-dimensional array to a vector

    If any of the arguments to vector have Python type int, real,
    or complex, they will first be coerced to the appropriate Sage
    objects. This fixes :trac:`3847`. ::

        sage: v = vector([int(0)]); v
        (0)
        sage: v[0].parent()
        Integer Ring
        sage: v = vector(range(10)); v
        (0, 1, 2, 3, 4, 5, 6, 7, 8, 9)
        sage: v[3].parent()
        Integer Ring
        sage: v = vector([float(23.4), int(2), complex(2+7*I), 1]); v                   # needs sage.symbolic
        (23.4, 2.0, 2.0 + 7.0*I, 1.0)
        sage: v[1].parent()                                                             # needs sage.symbolic
        Complex Double Field

    If the argument is a vector, it doesn't change the base ring. This
    fixes :trac:`6643`::

        sage: # needs sage.rings.number_field
        sage: K.<sqrt3> = QuadraticField(3)
        sage: u = vector(K, (1/2, sqrt3/2))
        sage: vector(u).base_ring()
        Number Field in sqrt3 with defining polynomial x^2 - 3 with sqrt3 = 1.732050807568878?
        sage: v = vector(K, (0, 1))
        sage: vector(v).base_ring()
        Number Field in sqrt3 with defining polynomial x^2 - 3 with sqrt3 = 1.732050807568878?

    Constructing a vector from a numpy array behaves as expected::

        sage: # needs numpy
        sage: import numpy
        sage: a = numpy.array([1,2,3])
        sage: v = vector(a); v
        (1, 2, 3)
        sage: parent(v)
        Ambient free module of rank 3 over the principal ideal domain Integer Ring

    Complex numbers can be converted naturally to a sequence of length 2.  And
    then to a vector.  ::

        sage: c = CDF(2 + 3*I)
        sage: v = vector(c); v
        (2.0, 3.0)

    A generator, or other iterable, may also be supplied as input.  Anything
    that can be converted to a :class:`~sage.structure.sequence.Sequence` is
    a possible input.  ::

        sage: type(i^2 for i in range(3))
        <... 'generator'>
        sage: v = vector(i^2 for i in range(3)); v
        (0, 1, 4)

    An empty list, without a ring given, will default to the integers. ::

        sage: x = vector([]); x
        ()
        sage: x.parent()
        Ambient free module of rank 0 over the principal ideal domain Integer Ring

    The ``immutable`` switch allows to create an immutable vector. ::

        sage: v = vector(QQ, {0:1/2, 4:-6, 7:0}, immutable=True); v
        (1/2, 0, 0, 0, -6, 0, 0, 0)
        sage: v.is_immutable()
        True

    The ``immutable`` switch works regardless of the type of valid input to the
    constructor. ::

        sage: v = vector(ZZ, 4, immutable=True)
        sage: v.is_immutable()
        True
        sage: w = vector(ZZ, [1,2,3])
        sage: v = vector(w, ZZ, immutable=True)
        sage: v.is_immutable()
        True
        sage: v = vector(QQ, w, immutable=True)
        sage: v.is_immutable()
        True

        sage: # needs numpy
        sage: import numpy as np
        sage: w = np.array([1, 2, pi], float)                                           # needs sage.symbolic
        sage: v = vector(w, immutable=True)
        sage: v.is_immutable()
        True
        sage: w = np.array([i, 2, 3], complex)
        sage: v = vector(w, immutable=True)
        sage: v.is_immutable()
        True

    TESTS:

    We check that :trac:`31470` is fixed::

        sage: k.<a> = GF(5^3)                                                           # needs sage.rings.finite_rings
        sage: S.<x> = k['x', k.frobenius_endomorphism()]                                # needs sage.rings.finite_rings
        sage: vector(S, 3)                                                              # needs sage.rings.finite_rings
        ...
        (0, 0, 0)
    """
    from sage.modules.free_module import FreeModule
    # We first efficiently handle the important special case of the zero vector
    # over a ring. See trac 11657.
    # !! PLEASE DO NOT MOVE THIS CODE LOWER IN THIS FUNCTION !!
    arg1_integer = isinstance(arg1, (int, Integer))
    if arg2 is None and is_Ring(arg0) and arg1_integer:
        M = FreeModule(arg0, arg1, bool(sparse))
        v = M.zero_vector()
        if immutable:
            v.set_immutable()
        return v

    # The try...except is slightly faster than testing with hasattr first
    # quite a significant amount of time.
    try:
        arg0_vector_ = arg0._vector_
    except AttributeError:
        pass
    else:
        v = arg0_vector_(arg1)
        if immutable:
            v.set_immutable()
        return v

    try:
        arg1_vector_ = arg1._vector_
    except AttributeError:
        pass
    else:
        v = arg1_vector_(arg0)
        if immutable:
            v.set_immutable()
        return v

    # consider a possible degree specified in second argument
    degree = None
    maxindex = None
    if arg1_integer:
        if arg1 < 0:
            raise ValueError("cannot specify the degree of a vector as a negative integer (%s)" % arg1)
        if isinstance(arg2, dict):
            maxindex = max([-1]+[index for index in arg2])
            if not maxindex < arg1:
                raise ValueError("dictionary of entries has a key (index) exceeding the requested degree")
        # arg1 is now a legitimate degree
        # With no arg2, we can try to return a zero vector
        #   else we size-check arg2 and slide it into arg1
        degree = arg1
        if arg2 is None:
            if not is_Ring(arg0):
                msg = "first argument must be base ring of zero vector, not {0}"
                raise TypeError(msg.format(arg0))
        else:
            if not isinstance(arg2, dict) and len(arg2) != degree:
                raise ValueError("incompatible degrees in vector constructor")
            arg1 = arg2

    # Analyze arg0 and arg1 to create a ring (R) and entries (v)
    if is_Ring(arg0):
        R = arg0
        v = arg1
    elif is_Ring(arg1):
        R = arg1
        v = arg0
    else:
        v = arg0
        R = None

    try:
        from numpy import ndarray
    except ImportError:
        pass
    else:
        if isinstance(v, ndarray):
            if len(v.shape) != 1:
                raise TypeError("cannot convert %r-dimensional array to a vector" % len(v.shape))
            from .free_module import VectorSpace
            if (R is None or isinstance(R, RealDoubleField)) and v.dtype.kind == 'f':
                from sage.rings.real_double import RDF
                V = VectorSpace(RDF, v.shape[0])
                from .vector_real_double_dense import Vector_real_double_dense
                v = Vector_real_double_dense(V, v)
                if immutable:
                    v.set_immutable()
                return v
            if (R is None or isinstance(R, ComplexDoubleField)) and v.dtype.kind == 'c':
                from sage.rings.complex_double import CDF
                V = VectorSpace(CDF, v.shape[0])
                from .vector_complex_double_dense import Vector_complex_double_dense
                v = Vector_complex_double_dense(V, v)
                if immutable:
                    v.set_immutable()
                return v
            # Use slower conversion via list
            v = list(v)

    if isinstance(v, dict):
        if degree is None:
            degree = max([-1]+[index for index in v])+1
        if sparse is None:
            sparse = True
    else:
        degree = None
        if sparse is None:
            sparse = False

    v, R = prepare(v, R, degree)

    M = FreeModule(R, len(v), bool(sparse))
    w = M(v)
    if immutable:
        w.set_immutable()
    return w


free_module_element = vector

def prepare(v, R, degree=None):
    r"""
    Converts an object describing elements of a vector into a list of entries in a common ring.

    INPUT:

    - ``v`` - a dictionary with non-negative integers as keys,
      or a list or other object that can be converted by the ``Sequence``
      constructor
    - ``R`` - a ring containing all the entries, possibly given as ``None``
    - ``degree`` -  a requested size for the list when the input is a dictionary,
      otherwise ignored

    OUTPUT:

    A pair.

    The first item is a list of the values specified in the object ``v``.
    If the object is a dictionary , entries are placed in the list
    according to the indices that were their keys in the dictionary,
    and the remainder of the entries are zero.  The value of
    ``degree`` is assumed to be larger than any index provided
    in the dictionary and will be used as the number of entries
    in the returned list.

    The second item returned is a ring that contains all of
    the entries in the list. If ``R`` is given, the entries
    are coerced in.  Otherwise a common ring is found. For
    more details, see the
    :class:`~sage.structure.sequence.Sequence` object.  When ``v``
    has no elements and ``R`` is ``None``, the ring returned is
    the integers.


    EXAMPLES::

        sage: from sage.modules.free_module_element import prepare
        sage: prepare([1, 2/3, 5], None)
        ([1, 2/3, 5], Rational Field)

        sage: prepare([1, 2/3, 5], RR)
        ([1.00000000000000, 0.666666666666667, 5.00000000000000],
         Real Field with 53 bits of precision)

        sage: prepare({1: 4, 3: -2}, ZZ, 6)
        ([0, 4, 0, -2, 0, 0], Integer Ring)

        sage: prepare({3: 1, 5: 3}, QQ, 6)
        ([0, 0, 0, 1, 0, 3], Rational Field)

        sage: prepare([1, 2/3, '10', 5], RR)
        ([1.00000000000000, 0.666666666666667, 10.0000000000000, 5.00000000000000],
         Real Field with 53 bits of precision)

        sage: prepare({}, QQ, 0)
        ([], Rational Field)

        sage: prepare([1, 2/3, '10', 5], None)
        Traceback (most recent call last):
        ...
        TypeError: unable to find a common ring for all elements

    Some objects can be converted to sequences even if they are not always
    thought of as sequences.  ::

        sage: c = CDF(2 + 3*I)                                                          # needs sage.symbolic
        sage: prepare(c, None)                                                          # needs sage.symbolic
        ([2.0, 3.0], Real Double Field)

    This checks a bug listed at :trac:`10595`. Without good evidence
    for a ring, the default is the integers. ::

        sage: prepare([], None)
        ([], Integer Ring)
    """
    if isinstance(v, dict):
        # convert to a list
        X = [0]*degree
        for key, value in v.iteritems():
            X[key] = value
        v = X
    # convert to a Sequence over common ring
    # default to ZZ on an empty list
    if R is None:
        try:
            if len(v) == 0:
                R = ZZ
        except TypeError:
            pass
    v = Sequence(v, universe=R, use_sage_types=True)
    ring = v.universe()
    if not is_Ring(ring):
        raise TypeError("unable to find a common ring for all elements")
    return v, ring

def zero_vector(arg0, arg1=None):
    r"""
    Returns a vector or free module element with a specified number of zeros.

    CALL FORMATS:

        1. zero_vector(degree)

        2. zero_vector(ring, degree)

    INPUT:

    - ``degree`` - the number of zero entries in the vector or
      free module element

    - ``ring`` - default ``ZZ`` - the base ring of the vector
      space or module containing the constructed zero vector

    OUTPUT:

    A vector or free module element with ``degree`` entries,
    all equal to zero and belonging to the ring if specified.
    If no ring is given, a free module element over ``ZZ``
    is returned.

    EXAMPLES:

    A zero vector over the field of rationals. ::

        sage: v = zero_vector(QQ, 5); v
        (0, 0, 0, 0, 0)
        sage: v.parent()
        Vector space of dimension 5 over Rational Field

    A free module zero element. ::

        sage: w = zero_vector(Integers(6), 3); w
        (0, 0, 0)
        sage: w.parent()
        Ambient free module of rank 3 over Ring of integers modulo 6

    If no ring is given, the integers are used. ::

        sage: u = zero_vector(9); u
        (0, 0, 0, 0, 0, 0, 0, 0, 0)
        sage: u.parent()
        Ambient free module of rank 9 over the principal ideal domain Integer Ring

    Non-integer degrees produce an error. ::

        sage: zero_vector(5.6)
        Traceback (most recent call last):
        ...
        TypeError: Attempt to coerce non-integral RealNumber to Integer

    Negative degrees also give an error. ::

        sage: zero_vector(-3)
        Traceback (most recent call last):
        ...
        ValueError: rank (=-3) must be nonnegative

    Garbage instead of a ring will be recognized as such. ::

        sage: zero_vector(x^2, 5)                                                       # needs sage.symbolic
        Traceback (most recent call last):
        ...
        TypeError: first argument must be a ring
    """
    if arg1 is None:
        arg0 = ZZ(arg0)
        # default to a zero vector over the integers (ZZ) if no ring given
        return (ZZ**arg0).zero_vector()
    if is_Ring(arg0):
        return (arg0**arg1).zero_vector()
    raise TypeError("first argument must be a ring")


def random_vector(ring, degree=None, *args, **kwds):
    r"""
    Returns a vector (or module element) with random entries.

    INPUT:

    - ring -- default: ``ZZ`` - the base ring for the entries
    - degree -- a non-negative integer for the number of entries in the vector
    - sparse -- default: ``False`` - whether to use a sparse implementation
    - args, kwds - additional arguments and keywords are passed
      to the ``random_element()`` method of the ring

    OUTPUT:

    A vector, or free module element, with ``degree`` elements
    from ``ring``, chosen randomly from the ring according to
    the ring's ``random_element()`` method.

    .. NOTE::
        See below for examples of how random elements are
        generated by some common base rings.

    EXAMPLES:

    First, module elements over the integers.
    The default distribution is tightly clustered around -1, 0, 1.
    Uniform distributions can be specified by giving bounds, though
    the upper bound is never met.  See
    :meth:`sage.rings.integer_ring.IntegerRing_class.random_element`
    for several other variants. ::

        sage: random_vector(10).parent()
        Ambient free module of rank 10 over the principal ideal domain Integer Ring
        sage: random_vector(20).parent()
        Ambient free module of rank 20 over the principal ideal domain Integer Ring

        sage: v = random_vector(ZZ, 20, x=4)
        sage: all(i in range(4) for i in v)
        True

        sage: v = random_vector(ZZ, 20, x=-20, y=100)
        sage: all(i in range(-20, 100) for i in v)
        True

    If the ring is not specified, the default is the integers, and
    parameters for the random distribution may be passed without using
    keywords.  This is a random vector with 20 entries uniformly distributed
    between -20 and 100.  ::

        sage: random_vector(20, -20, 100).parent()
        Ambient free module of rank 20 over the principal ideal domain Integer Ring

    Now over the rationals.  Note that bounds on the numerator and
    denominator may be specified.  See
    :meth:`sage.rings.rational_field.RationalField.random_element`
    for documentation. ::

        sage: random_vector(QQ, 10).parent()
        Vector space of dimension 10 over Rational Field

        sage: v = random_vector(QQ, 10, num_bound=15, den_bound=5)
        sage: v.parent()
        Vector space of dimension 10 over Rational Field
        sage: all(q.numerator() <= 15 and q.denominator() <= 5 for q in v)
        True

    Inexact rings may be used as well.  The reals have
    uniform distributions, with the range `(-1,1)` as
    the default.  More at:
    :meth:`sage.rings.real_mpfr.RealField_class.random_element` ::

        sage: v = random_vector(RR, 5)
        sage: v.parent()
        Vector space of dimension 5 over Real Field with 53 bits of precision
        sage: all(-1 <= r <= 1 for r in v)
        True

        sage: v = random_vector(RR, 5, min=8, max=14)
        sage: v.parent()
        Vector space of dimension 5 over Real Field with 53 bits of precision
        sage: all(8 <= r <= 14 for r in v)
        True

    Any ring with a ``random_element()`` method may be used. ::

        sage: F = FiniteField(23)
        sage: hasattr(F, 'random_element')
        True
        sage: v = random_vector(F, 10)
        sage: v.parent()
        Vector space of dimension 10 over Finite Field of size 23

    The default implementation is a dense representation, equivalent to
    setting ``sparse=False``. ::

        sage: v = random_vector(10)
        sage: v.is_sparse()
        False

        sage: w = random_vector(ZZ, 20, sparse=True)
        sage: w.is_sparse()
        True

    The elements are chosen using the ring's ``random_element`` method::

        sage: from sage.misc.randstate import current_randstate
        sage: seed = current_randstate().seed()
        sage: set_random_seed(seed)
        sage: v1 = random_vector(ZZ, 20, distribution="1/n")
        sage: v2 = random_vector(ZZ, 15, x=-1000, y=1000)
        sage: v3 = random_vector(QQ, 10)
        sage: v4 = random_vector(FiniteField(17), 10)
        sage: v5 = random_vector(RR, 10)
        sage: set_random_seed(seed)
        sage: w1 = vector(ZZ.random_element(distribution="1/n") for _ in range(20))
        sage: w2 = vector(ZZ.random_element(x=-1000, y=1000) for _ in range(15))
        sage: w3 = vector(QQ.random_element() for _ in range(10))
        sage: [v1, v2, v3] == [w1, w2, w3]
        True
        sage: w4 = vector(FiniteField(17).random_element() for _ in range(10))
        sage: v4 == w4
        True
        sage: w5 = vector(RR.random_element() for _ in range(10))
        sage: v5 == w5
        True

    Inputs get checked before constructing the vector. ::

        sage: random_vector('junk')
        Traceback (most recent call last):
        ...
        TypeError: degree of a random vector must be an integer, not None

        sage: random_vector('stuff', 5)
        Traceback (most recent call last):
        ...
        TypeError: elements of a vector, or module element, must come from a ring, not stuff

        sage: random_vector(ZZ, -9)
        Traceback (most recent call last):
        ...
        ValueError: degree of a random vector must be non-negative, not -9
    """
    if isinstance(ring, (Integer, int)):
        if degree is not None:
            arglist = list(args)
            arglist.insert(0, degree)
            args = tuple(arglist)
        degree = ring
        ring = ZZ
    if not isinstance(degree, (Integer, int)):
        raise TypeError("degree of a random vector must be an integer, not %s" % degree)
    if degree < 0:
        raise ValueError("degree of a random vector must be non-negative, not %s" % degree)
    if not is_Ring(ring):
        raise TypeError("elements of a vector, or module element, must come from a ring, not %s" % ring)
    if not hasattr(ring, "random_element"):
        raise AttributeError("cannot create a random vector since there is no random_element() method for %s" % ring )
    sparse = kwds.pop('sparse', False)
    entries = [ring.random_element(*args, **kwds) for _ in range(degree)]
    return vector(ring, degree, entries, sparse)


cdef class FreeModuleElement(Vector):   # abstract base class
    """
    An element of a generic free module.
    """
    def __init__(self, parent):
        """
        EXAMPLES::

            sage: v = sage.modules.free_module_element.FreeModuleElement(QQ^3)
            sage: type(v)
            <class 'sage.modules.free_module_element.FreeModuleElement'>
        """
        self._parent = parent
        self._degree = parent.degree()
        self._is_immutable = 0

    def _giac_init_(self):
        """
        EXAMPLES::

            sage: v = vector(ZZ, 4, range(4))
            sage: giac(v) + v                                                           # needs sage.libs.giac
            [0,2,4,6]

        ::

            sage: v = vector(QQ, 3, [2/3, 0, 5/4])
            sage: giac(v)                                                               # needs sage.libs.giac
            [2/3,0,5/4]

        ::

            sage: P.<x> = ZZ[]
            sage: v = vector(P, 3, [x^2 + 2, 2*x + 1, -2*x^2 + 4*x])
            sage: giac(v)                                                               # needs sage.libs.giac
            [sageVARx^2+2,2*sageVARx+1,-2*sageVARx^2+4*sageVARx]
        """
        return self.list()

    def __pari__(self):
        """
        Convert ``self`` to a PARI vector.

        OUTPUT:

        A PARI ``gen`` of type ``t_VEC``.

        EXAMPLES::

            sage: v = vector(range(4))
            sage: v.__pari__()                                                          # needs sage.libs.pari
            [0, 1, 2, 3]
            sage: v.__pari__().type()                                                   # needs sage.libs.pari
            't_VEC'

        A list of vectors::

            sage: L = [vector(i^n for i in range(4)) for n in [1,3,5]]
            sage: pari(L)                                                               # needs sage.libs.pari
            [[0, 1, 2, 3], [0, 1, 8, 27], [0, 1, 32, 243]]
        """
        from sage.libs.pari.all import pari
        return pari(self.list())

    def _pari_init_(self):
        """
        Give a string which, when evaluated in GP, gives a PARI
        representation of ``self``.

        OUTPUT:

        A string.

        EXAMPLES::

            sage: v = vector(range(4))
            sage: v._pari_init_()                                                       # needs sage.libs.pari
            '[0,1,2,3]'

        Create the multiplication table of `GF(4)` using GP::

            sage: # needs sage.libs.pari
            sage: k.<a> = GF(4, impl="pari_ffelt")
            sage: v = gp(vector(list(k)))
            sage: v
            [0, 1, a, a + 1]
            sage: v.mattranspose() * v
            [0, 0, 0, 0; 0, 1, a, a + 1; 0, a, a + 1, 1; 0, a + 1, 1, a]
        """
        # Elements in vectors are always Sage Elements, so they should
        # have a _pari_init_() method.
        L = [x._pari_init_() for x in self.list()]
        return "[" + ",".join(L) + "]"

    def _magma_init_(self, magma):
        r"""
        Convert self to Magma.

        EXAMPLES::

            sage: F = FreeModule(ZZ, 2, inner_product_matrix=matrix(ZZ, 2, 2, [1, 0, 0, -1]))
            sage: v = F([1, 2])
            sage: M = magma(v); M # optional - magma
            (1 2)
            sage: M.Type() # optional - magma
            ModTupRngElt
            sage: M.Parent() # optional - magma
            Full RSpace of degree 2 over Integer Ring
            Inner Product Matrix:
            [ 1  0]
            [ 0 -1]
            sage: M.sage() # optional - magma
            (1, 2)
            sage: M.sage() == v # optional - magma
            True
            sage: M.sage().parent() is v.parent() # optional - magma
            True

        ::

            sage: v = vector(QQ, [1, 2, 5/6])
            sage: M = magma(v); M # optional - magma
            (  1   2 5/6)
            sage: M.Type() # optional - magma
            ModTupFldElt
            sage: M.Parent() # optional - magma
            Full Vector space of degree 3 over Rational Field
            sage: M.sage() # optional - magma
            (1, 2, 5/6)
            sage: M.sage() == v # optional - magma
            True
            sage: M.sage().parent() is v.parent() # optional - magma
            True
        """
        # Get a reference to Magma version of parent.
        R = magma(self.parent())
        # Get list of coefficients.
        v = ','.join(a._magma_init_(magma) for a in self.list())
        return '%s![%s]' % (R.name(), v)

    def numpy(self, dtype=object):
        """
        Convert self to a numpy array.

        INPUT:

        - ``dtype`` -- the `numpy dtype <http://docs.scipy.org/doc/numpy/reference/arrays.dtypes.html>`_
          of the returned array

        EXAMPLES::

            sage: # needs numpy
            sage: v = vector([1,2,3])
            sage: v.numpy()
            array([1, 2, 3], dtype=object)
            sage: v.numpy() * v.numpy()
            array([1, 4, 9], dtype=object)

            sage: vector(QQ, [1, 2, 5/6]).numpy()                                       # needs numpy
            array([1, 2, 5/6], dtype=object)

        By default, the ``object`` `dtype <http://docs.scipy.org/doc/numpy/reference/arrays.dtypes.html>`_ is used.
        Alternatively, the desired dtype can be passed in as a parameter::

            sage: # needs numpy
            sage: v = vector(QQ, [1, 2, 5/6])
            sage: v.numpy()
            array([1, 2, 5/6], dtype=object)
            sage: v.numpy(dtype=float)
            array([1.        , 2.        , 0.83333333])
            sage: v.numpy(dtype=int)
            array([1, 2, 0])
            sage: import numpy
            sage: v.numpy(dtype=numpy.uint8)
            array([1, 2, 0], dtype=uint8)

        Passing a dtype of None will let numpy choose a native type, which can
        be more efficient but may have unintended consequences::

            sage: # needs numpy
            sage: v.numpy(dtype=None)
            array([1.        , 2.        , 0.83333333])

            sage: w = vector(ZZ, [0, 1, 2^63 -1]); w
            (0, 1, 9223372036854775807)
            sage: wn = w.numpy(dtype=None); wn                                          # needs numpy
            array([                  0,                   1, 9223372036854775807]...)
            sage: wn.dtype                                                              # needs numpy
            dtype('int64')
            sage: w.dot_product(w)
            85070591730234615847396907784232501250
            sage: wn.dot(wn)        # overflow                                          # needs numpy
            2

        Numpy can give rather obscure errors; we wrap these to give a bit of context::

            sage: vector([1, 1/2, QQ['x'].0]).numpy(dtype=float)                        # needs numpy
            Traceback (most recent call last):
            ...
            ValueError: Could not convert vector over Univariate Polynomial Ring in x
            over Rational Field to numpy array of type <... 'float'>:
            setting an array element with a sequence.
        """
        from numpy import array
        try:
            return array(self, dtype=dtype)
        except ValueError as e:
            raise ValueError(
                "Could not convert vector over %s to numpy array of type %s: %s" % (self.coordinate_ring(), dtype, e))

    def __hash__(self):
        """
        Return hash of this vector.  Only mutable vectors are hashable.

        EXAMPLES::

            sage: # needs sage.symbolic
            sage: v = vector([1,2/3,pi])
            sage: v.__hash__()
            Traceback (most recent call last):
            ...
            TypeError: mutable vectors are unhashable
            sage: v.set_immutable()
            sage: v.__hash__()   # random output
        """
        if not self._is_immutable:
            raise TypeError("mutable vectors are unhashable")
        return hash(tuple(self))

    def _vector_(self, R=None):
        r"""
        Return self as a vector.

        EXAMPLES::

            sage: v = vector(ZZ, [2, 12, 22])
            sage: vector(v)
            (2, 12, 22)
            sage: vector(GF(7), v)
            (2, 5, 1)
            sage: vector(v, ZZ['x', 'y'])
            (2, 12, 22)

            sage: vector(vector((1, 6.8)))
            (1.00000000000000, 6.80000000000000)
            sage: vector(vector(SR, (1, sqrt(2)) ) )                                    # needs sage.symbolic
            (1, sqrt(2))
        """
        if R is None:
            return self
        return self.change_ring(R)

    def _sage_input_(self, sib, coerce):
        r"""
        Produce an expression which will reproduce this value when evaluated.

        EXAMPLES::

            sage: sage_input(vector(RR, [pi, e, 0.5]), verify=True)                     # needs sage.symbolic
            # Verified
            vector(RR, [3.1415926535897931, 2.7182818284590451, 0.5])
            sage: sage_input(vector(GF(5), [1, 2, 3, 4, 5]), verify=True)
            # Verified
            vector(GF(5), [1, 2, 3, 4, 0])
            sage: sage_input(vector([0, 0, 0, 1, 0, 0, 0], sparse=True), verify=True)
            # Verified
            vector(ZZ, {3:1, 6:0})
            sage: sage_input(vector(ZZ, []), verify=True)
            # Verified
            vector(ZZ, [])
            sage: sage_input(vector(RealField(27), [], sparse=True), verify=True)
            # Verified
            vector(RealField(27), {})
            sage: from sage.misc.sage_input import SageInputBuilder
            sage: vector(ZZ, [42, 389])._sage_input_(SageInputBuilder(), False)
            {call: {atomic:vector}({atomic:ZZ}, {list: ({atomic:42}, {atomic:389})})}
            sage: vector(RDF, {1:pi, 1000:e})._sage_input_(SageInputBuilder(), False)   # needs sage.symbolic
            {call: {atomic:vector}({atomic:RDF}, {dict: {{atomic:1}:{atomic:3.1415926535897931}, {atomic:1000}:{atomic:2.718281828459045...}}})}
        """
        # Not a lot of room for prettiness here.
        # We always specify the ring, because that lets us use coerced=2
        # on the elements, which is sometimes much prettier than
        # the coerced=False we would get otherwise.
        if self.is_sparse_c():
            items = [(n, sib(e, 2))
                     for n,e in self.dict().items()]
            items.sort()
            if len(self):
                # we may need to add an extra element on the end to
                # set the size.  (There doesn't seem to be a better way
                # to do it.)
                if len(items) == 0 or len(self)-1 > items[-1][0]:
                    items.append((len(self)-1, sib.int(0)))
            items_dict = sib.dict([(sib.int(n), e) for n,e in items])

            return sib.name('vector')(self.base_ring(), items_dict)
        else:
            return sib.name('vector')(self.base_ring(),
                                      [sib(e, 2) for e in self])

    def numerical_approx(self, prec=None, digits=None, algorithm=None):
        r"""
        Return a numerical approximation of ``self`` with ``prec`` bits
        (or decimal ``digits``) of precision, by approximating all
        entries.

        INPUT:

        - ``prec`` -- precision in bits

        - ``digits`` -- precision in decimal digits (only used if
          ``prec`` is not given)

        - ``algorithm`` -- which algorithm to use to compute the
          approximation of the entries (the accepted algorithms depend
          on the object)

        If neither ``prec`` nor ``digits`` is given, the default
        precision is 53 bits (roughly 16 digits).

        EXAMPLES::

            sage: v = vector(RealField(212), [1,2,3])
            sage: v.n()
            (1.00000000000000, 2.00000000000000, 3.00000000000000)
            sage: _.parent()
            Vector space of dimension 3 over Real Field with 53 bits of precision
            sage: numerical_approx(v)
            (1.00000000000000, 2.00000000000000, 3.00000000000000)
            sage: _.parent()
            Vector space of dimension 3 over Real Field with 53 bits of precision
            sage: v.n(prec=75)
            (1.000000000000000000000, 2.000000000000000000000, 3.000000000000000000000)
            sage: _.parent()
            Vector space of dimension 3 over Real Field with 75 bits of precision
            sage: numerical_approx(v, digits=3)
            (1.00, 2.00, 3.00)
            sage: _.parent()
            Vector space of dimension 3 over Real Field with 14 bits of precision

        Both functional and object-oriented usage is possible.  ::

            sage: u = vector(QQ, [1/2, 1/3, 1/4])
            sage: u.n()
            (0.500000000000000, 0.333333333333333, 0.250000000000000)
            sage: u.numerical_approx()
            (0.500000000000000, 0.333333333333333, 0.250000000000000)
            sage: n(u)
            (0.500000000000000, 0.333333333333333, 0.250000000000000)
            sage: N(u)
            (0.500000000000000, 0.333333333333333, 0.250000000000000)
            sage: numerical_approx(u)
            (0.500000000000000, 0.333333333333333, 0.250000000000000)

        Precision (bits) and digits (decimal) may be specified.
        When both are given, ``prec`` wins.  ::

            sage: u = vector(QQ, [1/2, 1/3, 1/4])
            sage: n(u, prec=15)
            (0.5000, 0.3333, 0.2500)
            sage: n(u, digits=5)
            (0.50000, 0.33333, 0.25000)
            sage: n(u, prec=30, digits=100)
            (0.50000000, 0.33333333, 0.25000000)

        These are some legacy doctests that were part of various specialized
        versions of the numerical approximation routine that were removed as
        part of :trac:`12195`.  ::

            sage: v = vector(ZZ, [1,2,3])
            sage: v.n()
            (1.00000000000000, 2.00000000000000, 3.00000000000000)
            sage: _.parent()
            Vector space of dimension 3 over Real Field with 53 bits of precision
            sage: v.n(prec=75)
            (1.000000000000000000000, 2.000000000000000000000, 3.000000000000000000000)
            sage: _.parent()
            Vector space of dimension 3 over Real Field with 75 bits of precision

            sage: v = vector(RDF, [1,2,3])
            sage: v.n()
            (1.00000000000000, 2.00000000000000, 3.00000000000000)
            sage: _.parent()
            Vector space of dimension 3 over Real Field with 53 bits of precision
            sage: v = vector(CDF, [1,2,3])
            sage: v.n()
            (1.00000000000000, 2.00000000000000, 3.00000000000000)
            sage: _.parent()
            Vector space of dimension 3 over Complex Field with 53 bits of precision

            sage: v = vector(Integers(8), [1,2,3])
            sage: v.n()
            (1.00000000000000, 2.00000000000000, 3.00000000000000)
            sage: _.parent()
            Vector space of dimension 3 over Real Field with 53 bits of precision
            sage: v.n(prec=75)
            (1.000000000000000000000, 2.000000000000000000000, 3.000000000000000000000)
            sage: _.parent()
            Vector space of dimension 3 over Real Field with 75 bits of precision

            sage: v = vector(QQ, [1,2,3])
            sage: v.n()
            (1.00000000000000, 2.00000000000000, 3.00000000000000)
            sage: _.parent()
            Vector space of dimension 3 over Real Field with 53 bits of precision
            sage: v.n(prec=75)
            (1.000000000000000000000, 2.000000000000000000000, 3.000000000000000000000)
            sage: _.parent()
            Vector space of dimension 3 over Real Field with 75 bits of precision

        ::

            sage: v = vector(GF(2), [1,2,3])
            sage: v.n()
            (1.00000000000000, 0.000000000000000, 1.00000000000000)
            sage: _.parent()
            Vector space of dimension 3 over Real Field with 53 bits of precision
            sage: v.n(prec=75)
            (1.000000000000000000000, 0.0000000000000000000000, 1.000000000000000000000)
            sage: _.parent()
            Vector space of dimension 3 over Real Field with 75 bits of precision

        TESTS:

        Sparse vectors have a similar method that works efficiently for
        the sparse case.  We test that it is working as it should.  ::

            sage: v = vector(QQ, [1/2, 0, 0, 1/3, 0, 0, 0, 1/4], sparse=True)
            sage: u = v.numerical_approx(digits=4)
            sage: u.is_sparse()
            True
            sage: u
            (0.5000, 0.0000, 0.0000, 0.3333, 0.0000, 0.0000, 0.0000, 0.2500)
        """
        if prec is None:
            prec = digits_to_bits(digits)
        return vector([e.numerical_approx(prec, algorithm=algorithm) for e in self])

    def row(self):
        r"""
        Return a matrix with a single row and the same entries as the vector ``self``.

        OUTPUT:

        A matrix over the same ring as the vector (or free module element), with
        a single row.  The entries of the row are identical to those of the vector,
        and in the same order.

        EXAMPLES::

            sage: v = vector(ZZ, [1,2,3])
            sage: w = v.row(); w
            [1 2 3]
            sage: w.parent()
            Full MatrixSpace of 1 by 3 dense matrices over Integer Ring

            sage: x = vector(FiniteField(13), [2,4,8,16])
            sage: x.row()
            [2 4 8 3]

        There is more than one way to get one-row matrix from a vector,
        but the ``row`` method is more efficient than making a column and
        then taking a transpose.  Notice that supplying a vector to the
        matrix constructor demonstrates Sage's preference for rows. ::

            sage: x = vector(RDF, [sin(i*pi/20) for i in range(10)])                    # needs sage.symbolic
            sage: x.row() == matrix(x)
            True
            sage: x.row() == x.column().transpose()
            True

        Sparse or dense implementations are preserved. ::

            sage: d = vector(RR, [1.0, 2.0, 3.0])
            sage: s = vector(CDF, {2: 5.0+6.0*I})                                       # needs sage.symbolic
            sage: dm = d.row()
            sage: sm = s.row()                                                          # needs sage.symbolic
            sage: all([d.is_dense(), dm.is_dense(), s.is_sparse(), sm.is_sparse()])     # needs sage.symbolic
            True

        TESTS:

        The :meth:`~sage.matrix.matrix1.Matrix.row` method will return
        a specified row of a matrix as a vector.  So here are a couple
        of round-trips. ::

            sage: A = matrix(ZZ, [[1,2,3]])
            sage: A == A.row(0).row()
            True
            sage: v = vector(ZZ, [4,5,6])
            sage: v == v.row().row(0)
            True

        And a very small corner case. ::

            sage: v = vector(ZZ, [])
            sage: w = v.row()
            sage: w.parent()
            Full MatrixSpace of 1 by 0 dense matrices over Integer Ring
        """
        from sage.matrix.args import MatrixArgs
        ma = MatrixArgs(self._parent._base, 1, self.degree(),
                list(self), sparse=self.is_sparse())
        return ma.matrix()

    def column(self):
        r"""
        Return a matrix with a single column and the same entries as the vector ``self``.

        OUTPUT:

        A matrix over the same ring as the vector (or free module element), with
        a single column.  The entries of the column are identical to those of the
        vector, and in the same order.

        EXAMPLES::

            sage: v = vector(ZZ, [1,2,3])
            sage: w = v.column(); w
            [1]
            [2]
            [3]
            sage: w.parent()
            Full MatrixSpace of 3 by 1 dense matrices over Integer Ring

            sage: x = vector(FiniteField(13), [2,4,8,16])
            sage: x.column()
            [2]
            [4]
            [8]
            [3]

        There is more than one way to get one-column matrix from a vector.
        The ``column`` method is about equally efficient to making a row and
        then taking a transpose.  Notice that supplying a vector to the
        matrix constructor demonstrates Sage's preference for rows. ::

            sage: x = vector(RDF, [sin(i*pi/20) for i in range(10)])                    # needs sage.libs.pari sage.symbolic
            sage: x.column() == matrix(x).transpose()
            True
            sage: x.column() == x.row().transpose()
            True

        Sparse or dense implementations are preserved. ::

            sage: d = vector(RR, [1.0, 2.0, 3.0])
            sage: s = vector(CDF, {2: 5.0+6.0*I})                                       # needs sage.symbolic
            sage: dm = d.column()
            sage: sm = s.column()                                                       # needs sage.symbolic
            sage: all([d.is_dense(), dm.is_dense(), s.is_sparse(), sm.is_sparse()])     # needs sage.symbolic
            True

        TESTS:

        The :meth:`~sage.matrix.matrix1.Matrix.column` method will return
        a specified column of a matrix as a vector.  So here are a couple
        of round-trips. ::

            sage: A = matrix(ZZ, [[1],[2],[3]])
            sage: A == A.column(0).column()
            True
            sage: v = vector(ZZ, [4,5,6])
            sage: v == v.column().column(0)
            True

        And a very small corner case. ::

            sage: v = vector(ZZ, [])
            sage: w = v.column()
            sage: w.parent()
            Full MatrixSpace of 0 by 1 dense matrices over Integer Ring
        """
        from sage.matrix.args import MatrixArgs
        ma = MatrixArgs(self._parent._base, self.degree(), 1,
                [(x,) for x in self], sparse=self.is_sparse())
        return ma.matrix()

    def __copy__(self):
        """
        Make a copy of this vector.

        EXAMPLES::

            sage: v = vector([1..5]); v
            (1, 2, 3, 4, 5)
            sage: w = copy(v)
            sage: v == w
            True
            sage: v is w
            False

        ::

            sage: v = vector([1..5], sparse=True); v
            (1, 2, 3, 4, 5)
            sage: copy(v)
            (1, 2, 3, 4, 5)
        """
        if self.is_sparse():
            return self.parent()(self.dict())
        else:
            return self.parent()(self.list())

    def subs(self, in_dict=None, **kwds):
        """
        EXAMPLES::

            sage: # needs sage.symbolic
            sage: var('a,b,d,e')
            (a, b, d, e)
            sage: v = vector([a, b, d, e])
            sage: v.substitute(a=1)
            (1, b, d, e)
            sage: v.subs(a=b, b=d)
            (b, d, d, e)
        """
        return self.parent()([ a.subs(in_dict, **kwds) for a in self.list() ])

    def change_ring(self, R):
        """
        Change the base ring of this vector.

        EXAMPLES::

            sage: v = vector(QQ['x,y'], [1..5]); v.change_ring(GF(3))
            (1, 2, 0, 1, 2)

        TESTS:

        Check for :trac:`29630`::

            sage: v = vector(QQ, 4, {0:1}, sparse=True)
            sage: v.change_ring(AA).is_sparse()                                         # needs sage.rings.number_field
            True
        """
        if self.base_ring() is R:
            return self
        M = self._parent.change_ring(R)
        if M.is_sparse():
            return M(self.dict(), coerce=True)
        return M(self.list(), coerce=True)

    def coordinate_ring(self):
        """
        Return the ring from which the coefficients of this vector come.

        This is different from :meth:`base_ring`, which returns the ring
        of scalars.

        EXAMPLES::

            sage: M = (ZZ^2) * (1/2)
            sage: v = M([0,1/2])
            sage: v.base_ring()
            Integer Ring
            sage: v.coordinate_ring()
            Rational Field
        """
        return self._parent.coordinate_ring()

    def additive_order(self):
        """
        Return the additive order of self.

        EXAMPLES::

            sage: v = vector(Integers(4), [1,2])
            sage: v.additive_order()
            4

        ::

            sage: v = vector([1,2,3])
            sage: v.additive_order()
            +Infinity

        ::

            sage: v = vector(Integers(30), [6, 15]); v
            (6, 15)
            sage: v.additive_order()
            10
            sage: 10*v
            (0, 0)
        """
        cdef list v = []
        cdef Py_ssize_t i
        for i in range(self._degree):
            ord = self[i].additive_order()
            if isinstance(ord, AnInfinity):
                return ord
            v.append(ord)
        from sage.arith.functions import lcm
        return lcm(v)

    def items(self):
        """
        Return an iterator over ``self``.

        EXAMPLES::

            sage: v = vector([1,2/3,pi])                                                # needs sage.symbolic
            sage: v.items()                                                             # needs sage.symbolic
            <generator object at ...>
            sage: list(v.items())                                                       # needs sage.symbolic
            [(0, 1), (1, 2/3), (2, pi)]

        TESTS:

        Using iteritems as an alias::

            sage: list(v.iteritems())                                                   # needs sage.symbolic
            [(0, 1), (1, 2/3), (2, pi)]
        """
        cdef dict d = self.dict(copy=False)
        yield from d.iteritems()

    iteritems = items

    def __abs__(self):
        """
        Return the square root of the sum of the squares of the entries of
        this vector.

        EXAMPLES::

            sage: v = vector([1..5]); abs(v)                                            # needs sage.symbolic
            sqrt(55)
            sage: v = vector(RDF, [1..5]); abs(v)
            7.416198487095663
        """
        return sum([x**2 for x in self.list()]).sqrt()

    def norm(self, p=__two__):
        r"""
        Return the `p`-norm of ``self``.

        INPUT:

        - ``p`` - default: 2 -- ``p`` can be a real number greater than 1,
          infinity (``oo`` or ``Infinity``), or a symbolic expression.

          - `p=1`: the taxicab (Manhattan) norm
          - `p=2`: the usual Euclidean norm (the default)
          - `p=\infty`: the maximum entry (in absolute value)

        .. NOTE::

            See also :func:`sage.misc.functional.norm`

        EXAMPLES::

            sage: v = vector([1,2,-3])
            sage: v.norm(5)                                                             # needs sage.symbolic
            276^(1/5)

        The default is the usual Euclidean norm.  ::

            sage: v.norm()                                                              # needs sage.symbolic
            sqrt(14)
            sage: v.norm(2)                                                             # needs sage.symbolic
            sqrt(14)

        The infinity norm is the maximum size (in absolute value)
        of the entries.  ::

            sage: v.norm(Infinity)
            3
            sage: v.norm(oo)
            3

        Real or symbolic values may be used for ``p``.  ::

            sage: v=vector(RDF,[1,2,3])
            sage: v.norm(5)
            3.077384885394063

            sage: # needs sage.symbolic
            sage: v.norm(pi/2)    # abs tol 1e-15
            4.216595864704748
            sage: _ = var('a b c d p'); v = vector([a, b, c, d])
            sage: v.norm(p)
            (abs(a)^p + abs(b)^p + abs(c)^p + abs(d)^p)^(1/p)

        Notice that the result may be a symbolic expression, owing to
        the necessity of taking a square root (in the default case).
        These results can be converted to numerical values if needed. ::

            sage: v = vector(ZZ, [3,4])
            sage: nrm = v.norm(); nrm
            5
            sage: nrm.parent()
            Rational Field

            sage: # needs sage.symbolic
            sage: v = vector(QQ, [3, 5])
            sage: nrm = v.norm(); nrm
            sqrt(34)
            sage: nrm.parent()
            Symbolic Ring
            sage: numeric = N(nrm); numeric
            5.83095189484...
            sage: numeric.parent()
            Real Field with 53 bits of precision

        TESTS:

        The value of ``p`` must be greater than, or
        equal to, one. ::

            sage: v = vector(QQ, [1,2])
            sage: v.norm(0.99)
            Traceback (most recent call last):
            ...
            ValueError: 0.990000000000000 is not greater than or equal to 1

        Norm works with Python integers (see :trac:`13502`). ::

            sage: v = vector(QQ, [1,2])
            sage: v.norm(int(2))                                                        # needs sage.symbolic
            sqrt(5)
        """
        abs_self = [abs(x) for x in self]
        if p == Infinity:
            return max(abs_self)
        if p < 1:
            raise ValueError("%s is not greater than or equal to 1" % p)

        s = sum(a ** p for a in abs_self)
        return s**(__one__/p)

    cpdef _richcmp_(left, right, int op):
        """
        EXAMPLES::

            sage: # needs sage.symbolic
            sage: v = vector(SR, [0,0,0,0])
            sage: v == 0
            True
            sage: v == 1
            False
            sage: v == v
            True
            sage: w = vector(SR, [-1,x,pi,0])
            sage: bool(w < v)
            True
            sage: bool(w > v)
            False

        TESTS::

            sage: F.<y> = PolynomialRing(QQ, 'y')
            sage: type(vector(F, [0]*4, sparse=True))
            <class 'sage.modules.free_module_element.FreeModuleElement_generic_sparse'>
            sage: vector(F, [0,0,0,y]) == vector(F, [0,0,0,y])
            True
            sage: vector(F, [0,0,0,0]) == vector(F, [0,2,0,y])
            False

        Verify that :trac:`33697` is fixed::

            sage: # needs sage.symbolic
            sage: v = vector(SR, [x])
            sage: w = vector(SR, [1])
            sage: v == w
            False
            sage: assume(x > 0)
            sage: v == w
            False
            sage: forget()
        """
        cdef Py_ssize_t i
        for i in range(left._degree):
            lx = left[i]
            rx = right[i]
            if not(lx == rx):
                return richcmp_not_equal(lx, rx, op)
        return rich_to_bool(op, 0)

    def __getitem__(self, i):
        """
        Return `i`-th entry or slice of self.

        EXAMPLES::

            sage: v = sage.modules.free_module_element.FreeModuleElement(QQ^3)
            sage: v.__getitem__(0)
            Traceback (most recent call last):
            ...
            NotImplementedError
        """
        cdef Py_ssize_t d = self._degree
        cdef Py_ssize_t start, stop, step, slicelength
        cdef Py_ssize_t n
        cdef list values
        if isinstance(i, slice):
            PySlice_GetIndicesEx(i, d, &start, &stop, &step, &slicelength)
            values = []
            for n in range(slicelength):
                values.append(self.get_unsafe(start + n*step))
            from .free_module import FreeModule
            M = FreeModule(self.coordinate_ring(), slicelength, sparse=self.is_sparse())
            return M(values, coerce=False, copy=False)
        else:
            n = i
            if n < 0:
                n += d
            if n < 0 or n >= d:
                raise IndexError("vector index out of range")
            return self.get_unsafe(n)

    cdef get_unsafe(self, Py_ssize_t i):
        """
        Cython function to get the `i`'th entry of this vector.

        Used as building block for a generic ``__getitem__``.
        """
        raise NotImplementedError

    def get(self, i):
        """
        Like ``__getitem__`` but without bounds checking:
        `i` must satisfy ``0 <= i < self.degree``.

        EXAMPLES::

            sage: vector(SR, [1/2,2/5,0]).get(0)                                        # needs sage.symbolic
            1/2
        """
        return self.get_unsafe(i)

    def __setitem__(self, i, value):
        """
        Set the `i`-th entry or slice of self to ``value``.

        EXAMPLES::

            sage: v = sage.modules.free_module_element.FreeModuleElement(QQ^3)
            sage: v[0] = 5
            Traceback (most recent call last):
            ...
            NotImplementedError

        For derived classes, this works::

            sage: v = vector([1,2/3,8])
            sage: v[0] = 5
            sage: v
            (5, 2/3, 8)
        """
        if self._is_immutable:
            raise ValueError("vector is immutable; please change a copy instead (use copy())")
        cdef Py_ssize_t d = self._degree
        cdef Py_ssize_t start, stop, step, slicelength
        cdef Py_ssize_t n
        cdef list values
        R = self.coordinate_ring()
        if isinstance(i, slice):
            PySlice_GetIndicesEx(i, d, &start, &stop, &step, &slicelength)
            values = [R(x) for x in value]
            if len(values) != slicelength:
                raise IndexError("slice assignment would change dimension")
            for n in range(slicelength):
                self.set_unsafe(start + n*step, values[n])
        else:
            n = i
            if n < 0:
                n += d
            if n < 0 or n >= d:
                raise IndexError("vector index out of range")
            self.set_unsafe(n, R(value))

    cdef int set_unsafe(self, Py_ssize_t i, value) except -1:
        """
        Cython function to set the `i`'th entry of this vector to
        ``value``.

        Used as building block for a generic ``__setitem__``.
        """
        raise NotImplementedError

    def set(self, i, value):
        """
        Like ``__setitem__`` but without type or bounds checking:
        `i` must satisfy ``0 <= i < self.degree`` and ``value`` must be
        an element of the coordinate ring.

        EXAMPLES::

            sage: v = vector(SR, [1/2,2/5,0]); v                                        # needs sage.symbolic
            (1/2, 2/5, 0)
            sage: v.set(2, pi); v                                                       # needs sage.symbolic
            (1/2, 2/5, pi)
        """
        assert value.parent() is self.coordinate_ring()
        self.set_unsafe(i, value)


    def __invert__(self):
        """
        Invert v, which makes no sense, and is hence is not implemented.

        EXAMPLES::

            sage: vector([1,2/3,pi]).__invert__()                                       # needs sage.symbolic
            Traceback (most recent call last):
            ...
            NotImplementedError
        """
        raise NotImplementedError

    def __len__(self):
        """
        EXAMPLES::

            sage: len(sage.modules.free_module_element.FreeModuleElement(QQ^2010))
            2010
        """
        return self._degree

    def __mod__(self, p):
        """
        EXAMPLES::

            sage: V = vector(ZZ, [5, 9, 13, 15])
            sage: V % 7
            (5, 2, 6, 1)
            sage: parent(V % 7)
            Ambient free module of rank 4 over the principal ideal domain Integer Ring
        """
        return self.parent()([x % p for x in self.list()], copy=False, coerce=False, check=False)

    def Mod(self, p):
        """
        EXAMPLES::

            sage: V = vector(ZZ, [5, 9, 13, 15])
            sage: V.Mod(7)
            (5, 2, 6, 1)
            sage: parent(V.Mod(7))
            Vector space of dimension 4 over Ring of integers modulo 7
        """
        return self.change_ring(self.base_ring().quotient_ring(p))

    def list(self, copy=True):
        """
        Return list of elements of self.

        INPUT:

            - copy -- bool, whether returned list is a copy that is
              safe to change, is ignored.

        EXAMPLES::

            sage: P.<x,y,z> = QQ[]
            sage: v = vector([x,y,z], sparse=True)
            sage: type(v)
            <class 'sage.modules.free_module_element.FreeModuleElement_generic_sparse'>
            sage: a = v.list(); a
            [x, y, z]
            sage: a[0] = x*y; v
            (x, y, z)

        The optional argument ``copy`` is ignored::

            sage: a = v.list(copy=False); a
            [x, y, z]
            sage: a[0] = x*y; v
            (x, y, z)
        """
        cdef Py_ssize_t i
        return [self[i] for i in range(self._degree)]

    def list_from_positions(self, positions):
        """
        Return list of elements chosen from this vector using the
        given positions of this vector.

        INPUT:

            - positions -- iterable of ints


        EXAMPLES::

            sage: v = vector([1, 2/3, pi])                                              # needs sage.symbolic
            sage: v.list_from_positions([0,0,0,2,1])                                    # needs sage.symbolic
            [1, 1, 1, pi, 2/3]
        """
        cdef Py_ssize_t i
        return [self[i] for i in positions]

    def lift(self):
        """
        Lift ``self`` to the cover ring.

        OUTPUT:

        Return a lift of self to the covering ring of the base ring `R`,
        which is by definition the ring returned by calling
        :meth:`~sage.rings.quotient_ring.QuotientRing_nc.cover_ring`
        on `R`, or just `R` itself if the
        :meth:`~sage.rings.quotient_ring.QuotientRing_nc.cover_ring`
        method is not defined.

        EXAMPLES::

            sage: V = vector(Integers(7), [5, 9, 13, 15]) ; V
            (5, 2, 6, 1)
            sage: V.lift()
            (5, 2, 6, 1)
            sage: parent(V.lift())
            Ambient free module of rank 4 over the principal ideal domain Integer Ring

        If the base ring does not have a cover method, return a copy of the vector::

            sage: W = vector(QQ, [1, 2, 3])
            sage: W1 = W.lift()
            sage: W is W1
            False
            sage: parent(W1)
            Vector space of dimension 3 over Rational Field
        """
        try:
            return self.change_ring(self.base_ring().cover_ring())
        except AttributeError:
            from copy import copy
            return copy(self)

    def lift_centered(self):
        r"""
        Lift to a congruent, centered vector.

        INPUT:

        - ``self`` A vector with coefficients in `Integers(n)`.

        OUTPUT:

        - The unique integer vector `v` such that foreach `i`,
          `Mod(v[i],n) = Mod(self[i],n)` and `-n/2 < v[i] \leq n/2`.

        EXAMPLES::

            sage: V = vector(Integers(7), [5, 9, 13, 15]) ; V
            (5, 2, 6, 1)
            sage: V.lift_centered()
            (-2, 2, -1, 1)
            sage: parent(V.lift_centered())
            Ambient free module of rank 4 over the principal ideal domain Integer Ring
        """
        R = self.base_ring().cover_ring()
        l = [foo.lift_centered() for foo in self]
        P = self.parent().change_ring(R)
        return P(l)

    def __pos__(self):
        """
        Always returns self, since +self == self.

        EXAMPLES::

            sage: v = vector([1,2/3,8])
            sage: v.__pos__()
            (1, 2/3, 8)
            sage: +v
            (1, 2/3, 8)
        """
        return self

    def __pow__(self, n, dummy):
        """
        Raises a NotImplementedError, since powering doesn't make
        sense for vectors.

        EXAMPLES::

            sage: v = vector([1,2/3,8])
            sage: v^2
            Traceback (most recent call last):
            ...
            NotImplementedError
        """
        raise NotImplementedError

    def _repr_(self):
        """
        String representation of a vector.

        EXAMPLES::

            sage: vector(QQ, [])._repr_()
            '()'
            sage: vector(QQ, range(5))._repr_()
            '(0, 1, 2, 3, 4)'

        Symbolic are not displayed using ASCII art.

        ::

            sage: x = var('x')                                                          # needs sage.symbolic
            sage: v = vector([x/(2*x)+sqrt(2)+var('theta')^3,x/(2*x)]); v               # needs sage.symbolic
            (theta^3 + sqrt(2) + 1/2, 1/2)
            sage: v._repr_()                                                            # needs sage.symbolic
            '(theta^3 + sqrt(2) + 1/2, 1/2)'
        """
        cdef Py_ssize_t d = self._degree
        if d == 0:
            return "()"
        # compute column widths
        S = [repr(x) for x in self.list(copy=False)]
        # width = max([len(x) for x in S])
        s = "("
        for i in range(d):
            if i == d-1:
                sep = ""
            else:
                sep=", "
            entry = S[i]
            #if i > 0:
            #    entry = " "*(width-len(entry)) + entry
            s = s + entry + sep
        s = s + ")"
        return s

    def _maple_init_(self):
        """
        EXAMPLES::

            sage: v = vector(ZZ, 4, range(4))
            sage: maple(v)  # optional - maple
            Vector[row](4, [0,1,2,3])

        ::

            sage: v = vector(QQ, 3, [2/3, 0, 5/4])
            sage: maple(v)  # optional - maple
            Vector[row](3, [2/3,0,5/4])

        ::

            sage: P.<x> = ZZ[]
            sage: v = vector(P, 3, [x^2 + 2, 2*x + 1, -2*x^2 + 4*x])
            sage: maple(v)  # optional - maple
            Vector[row](3, [x^2+2,2*x+1,-2*x^2+4*x])
        """
        return "Vector[row](%s)"%(str(self.list()))

    def degree(self):
        """
        Return the degree of this vector, which is simply the number
        of entries.

        EXAMPLES::

            sage: sage.modules.free_module_element.FreeModuleElement(QQ^389).degree()
            389
            sage: vector([1,2/3,8]).degree()
            3
        """
        return self._degree

    def denominator(self):
        """
        Return the least common multiple of the denominators of the
        entries of self.

        EXAMPLES::

            sage: v = vector([1/2,2/5,3/14])
            sage: v.denominator()
            70
            sage: 2*5*7
            70

        ::

            sage: M = (ZZ^2)*(1/2)
            sage: M.basis()[0].denominator()
            2

        TESTS:

        The following was fixed in :trac:`8800`::

            sage: M = GF(5)^3
            sage: v = M((4,0,2))
            sage: v.denominator()
            1
        """
        # It may be that the coordinates do not have a denominator
        # (but if one coordinate has it, they all should have it)
        d = self.coordinate_ring().one()
        try:
            d = d.denominator()
        except AttributeError:
            return d
        for y in self.list():
            d = d.lcm(y.denominator())
        return d

    def dict(self, copy=True):
        """
        Return dictionary of nonzero entries of ``self``.

        More precisely, this returns a dictionary whose keys are indices
        of basis elements in the support of ``self`` and whose values are
        the corresponding coefficients.

        INPUT:

        - ``copy`` -- (default: ``True``) if ``self`` is internally
          represented by a dictionary ``d``, then make a copy of ``d``;
          if ``False``, then this can cause undesired behavior by
          mutating ``d``

        OUTPUT:

        - Python dictionary

        EXAMPLES::

            sage: v = vector([0,0,0,0,1/2,0,3/14])
            sage: v.dict()
            {4: 1/2, 6: 3/14}
            sage: sorted(v.support())
            [4, 6]

        In some cases, when ``copy=False``, we get back a dangerous
        reference::

            sage: v = vector({0:5, 2:3/7}, sparse=True)
            sage: v.dict(copy=False)
            {0: 5, 2: 3/7}
            sage: v.dict(copy=False)[0] = 18
            sage: v
            (18, 0, 3/7)
        """
        cdef dict e = {}
        cdef Py_ssize_t i
        for i in range(self._degree):
            c = self[i]
            if c:
                e[i] = c
        return e

    monomial_coefficients = dict

    #############################
    # Plotting
    #############################
    def plot(self, plot_type=None, start=None, **kwds):
        """
        INPUT:

        - ``plot_type`` - (default: 'arrow' if v has 3 or fewer components,
            otherwise 'step') type of plot. Options are:

            - 'arrow' to draw an arrow

            - 'point' to draw a point at the coordinates specified by the
              vector

            - 'step' to draw a step function representing the coordinates
              of the vector.

          Both 'arrow' and 'point' raise exceptions if the vector has
          more than 3 dimensions.

        - ``start`` - (default: origin in correct dimension) may be a tuple,
          list, or vector.

        EXAMPLES:

        The following both plot the given vector::

            sage: v = vector(RDF, (1,2))
            sage: A = plot(v)                                                           # needs sage.plot
            sage: B = v.plot()                                                          # needs sage.plot
            sage: A + B  # should just show one vector                                  # needs sage.plot
            Graphics object consisting of 2 graphics primitives

        Examples of the plot types::

            sage: # needs sage.plot
            sage: A = plot(v, plot_type='arrow')
            sage: B = plot(v, plot_type='point', color='green', size=20)
            sage: C = plot(v, plot_type='step') # calls v.plot_step()
            sage: A+B+C
            Graphics object consisting of 3 graphics primitives

        You can use the optional arguments for :meth:`plot_step`::

            sage: eps = 0.1
            sage: plot(v, plot_type='step', eps=eps, xmax=5, hue=0)                     # needs sage.plot
            Graphics object consisting of 1 graphics primitive

        Three-dimensional examples::

            sage: v = vector(RDF, (1,2,1))
            sage: plot(v) # defaults to an arrow plot                                   # needs sage.plot
            Graphics3d Object

        ::

            sage: plot(v, plot_type='arrow')                                            # needs sage.plot
            Graphics3d Object

        ::

            sage: from sage.plot.plot3d.shapes2 import frame3d                          # needs sage.plot
            sage: plot(v, plot_type='point')+frame3d((0,0,0), v.list())                 # needs sage.plot
            Graphics3d Object

        ::

            sage: plot(v, plot_type='step') # calls v.plot_step()                       # needs sage.plot
            Graphics object consisting of 1 graphics primitive

        ::

            sage: plot(v, plot_type='step', eps=eps, xmax=5, hue=0)                     # needs sage.plot
            Graphics object consisting of 1 graphics primitive

        With greater than three coordinates, it defaults to a step plot::

            sage: v = vector(RDF, (1,2,3,4))
            sage: plot(v)                                                               # needs sage.plot
            Graphics object consisting of 1 graphics primitive

        One dimensional vectors are plotted along the horizontal axis of
        the coordinate plane::

            sage: plot(vector([1]))                                                     # needs sage.plot
            Graphics object consisting of 1 graphics primitive

        An optional start argument may also be specified by a tuple, list, or vector::

            sage: u = vector([1,2]); v = vector([2,5])
            sage: plot(u, start=v)                                                      # needs sage.plot
            Graphics object consisting of 1 graphics primitive

        TESTS::

            sage: u = vector([1,1]); v = vector([2,2,2]); z=(3,3,3)
            sage: plot(u) #test when start=None                                         # needs sage.plot
            Graphics object consisting of 1 graphics primitive

        ::

            sage: # needs sage.plot
            sage: plot(u, start=v) #test when coordinate dimension mismatch exists
            Traceback (most recent call last):
            ...
            ValueError: vector coordinates are not of the same dimension
            sage: P = plot(v, start=z)        # test when start coordinates are passed as a tuple
            sage: P = plot(v, start=list(z))  # test when start coordinates are passed as a list
        """
        # Give sensible defaults based on the vector length
        if plot_type is None:
            if len(self)<=3:
                plot_type='arrow'
            else:
                plot_type='step'

        coords = self.list()

        if start is None:
            start = [0]*len(coords)
        elif len(start)!=len(coords):
            raise ValueError("vector coordinates are not of the same dimension")
        else:
            start = list(start)


        if plot_type == 'arrow' or plot_type == 'point':
            dimension = len(coords)
            if dimension == 3:
                from sage.plot.plot3d.shapes2 import line3d, point3d

                if plot_type == 'arrow':
                    return line3d([start, [(u+v) for u,v in zip(coords, start)]], arrow_head=True, **kwds)
                else:
                    return point3d(coords, **kwds)
            elif dimension < 3:
                if dimension < 2:
                    # pad to make 2-dimensional
                    coords.extend([0]*(2-dimension))
                    start.extend([0]*(2-dimension))

                from sage.plot.all import arrow, point
                if plot_type == 'arrow':
                    return arrow(start, [(u+v) for u,v in zip(coords, start)], **kwds)
                else:
                    return point(coords, **kwds)
            else:
                raise ValueError("arrow and point plots require vectors with 3 or fewer components")

        elif plot_type == 'step':
            return self.plot_step(**kwds)
        else:
            raise NotImplementedError("plot_type was unrecognized")

    def plot_step(self, xmin=0, xmax=1, eps=None, res=None,
             connect=True, **kwds):
        r"""
        INPUT:

        -  ``xmin`` - (default: 0) start x position to start
           plotting

        -  ``xmax`` - (default: 1) stop x position to stop
           plotting

        -  ``eps`` - (default: determined by xmax) we view this
           vector as defining a function at the points xmin, xmin + eps, xmin
           + 2\*eps, ...,

        -  ``res`` - (default: all points) total number of
           points to include in the graph

        -  ``connect`` - (default: True) if True draws a line;
           otherwise draw a list of points.


        EXAMPLES::

            sage: eps = 0.1
            sage: v = vector(RDF, [sin(n*eps) for n in range(100)])
            sage: v.plot_step(eps=eps, xmax=5, hue=0)                                   # needs sage.plot
            Graphics object consisting of 1 graphics primitive
        """
        import math
        if res is None:
            res = self.degree()
        if eps is None:
            eps = float(xmax - xmin)/res
        v = []
        x = xmin
        for i in range(0, self.degree(), int(math.ceil(self.degree()/res))):
            y = float(self[i])
            if x > xmax:
                break
            v.append((x,y))
            x += eps
            v.append((x,y))
        from sage.plot.all import line, points
        if connect:
            return line(v, **kwds)
        else:
            return points(v, **kwds)

    cpdef _dot_product_coerce_(left, Vector right):
        """
        Return the dot product of left and right.

        This function works even if the parents are different, the
        degrees have to match however.

        EXAMPLES::

            sage: R.<x> = ZZ[]
            sage: v = vector(RDF, [0,1,2])
            sage: w = vector(R, [x,0,0])
            sage: p = v._dot_product_coerce_(w)
            sage: p
            0
            sage: parent(p)
            Univariate Polynomial Ring in x over Real Double Field

        Zero-dimensional vectors also work correctly::

            sage: v = vector(RDF, [])
            sage: w = vector(R, [])
            sage: parent(v._dot_product_coerce_(w))
            Univariate Polynomial Ring in x over Real Double Field
        """
        if left._degree == 0:
            return (left.coordinate_ring().zero()
                    * right.coordinate_ring().zero())
        cdef list a = left.list(copy=False)
        cdef list b = right.list(copy=False)
        cdef Py_ssize_t i
        z = a[0] * b[0]
        for i in range(1, left._degree):
            z += a[i] * b[i]
        return z

    def dot_product(self, right):
        r"""
        Return the dot product of ``self`` and ``right``, which is the
        sum of the product of the corresponding entries.

        INPUT:

        - ``right`` -- a vector of the same degree as ``self``.
          It does not need to belong to the same parent as ``self``,
          so long as the necessary products and sums are defined.

        OUTPUT:

        If ``self`` and ``right`` are the vectors `\vec{x}` and `\vec{y}`,
        of degree `n`, then this method returns

        .. MATH::

            \sum_{i=1}^{n}x_iy_i

        .. NOTE::

            The :meth:`inner_product` is a more general version of
            this method, and the :meth:`hermitian_inner_product`
            method may be more appropriate if your vectors
            have complex entries.

        EXAMPLES::

            sage: V = FreeModule(ZZ, 3)
            sage: v = V([1,2,3])
            sage: w = V([4,5,6])
            sage: v.dot_product(w)
            32

        ::

            sage: R.<x> = QQ[]
            sage: v = vector([x,x^2,3*x]); w = vector([2*x,x,3+x])
            sage: v*w
            x^3 + 5*x^2 + 9*x
            sage: (x*2*x) + (x^2*x) + (3*x*(3+x))
            x^3 + 5*x^2 + 9*x
            sage: w*v
            x^3 + 5*x^2 + 9*x

        The vectors may be from different vector spaces,
        provided the necessary operations make sense.
        Notice that coercion will generate a result of
        the same type, even if the order of the
        arguments is reversed.::

            sage: v = vector(ZZ, [1,2,3])
            sage: w = vector(FiniteField(3), [0,1,2])
            sage: ip = w.dot_product(v); ip
            2
            sage: ip.parent()
            Finite Field of size 3

            sage: ip = v.dot_product(w); ip
            2
            sage: ip.parent()
            Finite Field of size 3

        The dot product of a vector with itself is the 2-norm, squared. ::

            sage: v = vector(QQ, [3, 4, 7])
            sage: v.dot_product(v) - v.norm()^2                                         # needs sage.symbolic
            0

        TESTS:

        The second argument must be a free module element. ::

            sage: v = vector(QQ, [1,2])
            sage: v.dot_product('junk')
            Traceback (most recent call last):
            ...
            TypeError: Cannot convert str to sage.modules.free_module_element.FreeModuleElement

        The degrees of the arguments must match. ::

            sage: v = vector(QQ, [1,2])
            sage: w = vector(QQ, [1,2,3])
            sage: v.dot_product(w)
            Traceback (most recent call last):
            ...
            ArithmeticError: degrees (2 and 3) must be the same

        Check that vectors with different base rings play out nicely (:trac:`3103`)::

            sage: vector(CDF, [2, 2]) * vector(ZZ, [1, 3])
            8.0

        Zero-dimensional vectors work::

            sage: v = vector(ZZ, [])
            sage: v.dot_product(v)
            0

        TESTS:

        Check for :trac:`33814`::

            sage: rings = [ZZ, QQ, RDF, ZZ['x']]
            sage: rings += [RR]                                                         # needs sage.rings.real_mpfr
            sage: rings += [GF(2), GF(3)]
            sage: rings += [GF(4)]                                                      # needs sage.rings.finite_rings
            sage: for R in rings:
            ....:     _ = (R**0)().dot_product((R**0)())
        """
        cdef FreeModuleElement r = <FreeModuleElement?>right
        if self._parent is r._parent:
            # If the parents are equal, the degree is also equal
            if self._degree == 0:
                return self._parent.coordinate_ring().zero()
            return self._dot_product_(r)
        if self._degree != r._degree:
            raise ArithmeticError("degrees (%s and %s) must be the same"%(self.degree(), right.degree()))
        # Base rings are not equal => use dot product with coercion
        return self._dot_product_coerce_(r)

    def cross_product(self, right):
        """
        Return the cross product of self and right, which is only defined
        for vectors of length 3 or 7.

        INPUT:

        - ``right`` - A vector of the same size as ``self``, either
          degree three or degree seven.

        OUTPUT:

        The cross product (vector product) of ``self`` and ``right``,
        a vector of the same size of ``self`` and ``right``.

        This product is performed under the assumption that the basis
        vectors are orthonormal. See the method
        :meth:`~sage.manifolds.differentiable.vectorfield.VectorField.cross_product`
        of vector fields for more general cases.

        EXAMPLES::

            sage: v = vector([1,2,3]); w = vector([0,5,-9])
            sage: v.cross_product(v)
            (0, 0, 0)
            sage: u = v.cross_product(w); u
            (-33, 9, 5)
            sage: u.dot_product(v)
            0
            sage: u.dot_product(w)
            0

        The cross product is defined for degree seven vectors as well:
        see :wikipedia:`Cross_product`.
        The 3-D cross product is achieved using the quaternions,
        whereas the 7-D cross product is achieved using the octonions. ::

            sage: u = vector(QQ, [1, -1/3, 57, -9, 56/4, -4,1])
            sage: v = vector(QQ, [37, 55, -99/57, 9, -12, 11/3, 4/98])
            sage: u.cross_product(v)
            (1394815/2793, -2808401/2793, 39492/49, -48737/399, -9151880/2793, 62513/2793, -326603/171)

        The degree seven cross product is anticommutative. ::

            sage: u.cross_product(v) + v.cross_product(u)
            (0, 0, 0, 0, 0, 0, 0)

        The degree seven cross product is distributive across addition. ::

            sage: v = vector([-12, -8/9, 42, 89, -37, 60/99, 73])
            sage: u = vector([31, -42/7, 97, 80, 30/55, -32, 64])
            sage: w = vector([-25/4, 40, -89, -91, -72/7, 79, 58])
            sage: v.cross_product(u + w) - (v.cross_product(u) + v.cross_product(w))
            (0, 0, 0, 0, 0, 0, 0)

        The degree seven cross product respects scalar multiplication. ::

            sage: v = vector([2, 17, -11/5, 21, -6, 2/17, 16])
            sage: u = vector([-8, 9, -21, -6, -5/3, 12, 99])
            sage: (5*v).cross_product(u) - 5*(v.cross_product(u))
            (0, 0, 0, 0, 0, 0, 0)
            sage: v.cross_product(5*u) - 5*(v.cross_product(u))
            (0, 0, 0, 0, 0, 0, 0)
            sage: (5*v).cross_product(u) - (v.cross_product(5*u))
            (0, 0, 0, 0, 0, 0, 0)

        The degree seven cross product respects the scalar triple product. ::

            sage: v = vector([2,6,-7/4,-9/12,-7,12,9])
            sage: u = vector([22,-7,-9/11,12,15,15/7,11])
            sage: w = vector([-11,17,19,-12/5,44,21/56,-8])
            sage: v.dot_product(u.cross_product(w)) - w.dot_product(v.cross_product(u))
            0

        TESTS:

        Both vectors need to be of length three or both vectors need to be of length seven. ::

            sage: u = vector(range(7))
            sage: v = vector(range(3))
            sage: u.cross_product(v)
            Traceback (most recent call last):
            ...
            TypeError: Cross product only defined for vectors of length three or seven, not (7 and 3)

        AUTHOR:

        Billy Wonderly (2010-05-11), Added 7-D Cross Product
        """
        if not isinstance(right, FreeModuleElement):
            raise TypeError("right must be a free module element")
        r = right.list(copy=False)
        l = self.list(copy=False)
        if len(r) == 3 and len(l) == 3:
            return vector([l[1]*r[2] - l[2]*r[1],
                           l[2]*r[0] - l[0]*r[2],
                           l[0]*r[1] - l[1]*r[0]])

        elif len(r) == 7 and len(l) == 7:
            return vector([l[1]*r[3] - l[3]*r[1] + l[2]*r[6] - l[6]*r[2] + l[4]*r[5] - l[5]*r[4],
                           l[2]*r[4] - l[4]*r[2] + l[3]*r[0] - l[0]*r[3] + l[5]*r[6] - l[6]*r[5],
                           l[3]*r[5] - l[5]*r[3] + l[4]*r[1] - l[1]*r[4] + l[6]*r[0] - l[0]*r[6],
                           l[4]*r[6] - l[6]*r[4] + l[5]*r[2] - l[2]*r[5] + l[0]*r[1] - l[1]*r[0],
                           l[5]*r[0] - l[0]*r[5] + l[6]*r[3] - l[3]*r[6] + l[1]*r[2] - l[2]*r[1],
                           l[6]*r[1] - l[1]*r[6] + l[0]*r[4] - l[4]*r[0] + l[2]*r[3] - l[3]*r[2],
                           l[0]*r[2] - l[2]*r[0] + l[1]*r[5] - l[5]*r[1] + l[3]*r[4] - l[4]*r[3]])

        else:
            raise TypeError("Cross product only defined for vectors of length three or seven, not (%s and %s)" % (len(l), len(r)))

    def cross_product_matrix(self):
        r"""
        Return the matrix which describes a cross product
        between ``self`` and some other vector.

        This operation is sometimes written using the hat operator:
        see :wikipedia:`Hat_operator#Cross_product`.
        It is only defined for vectors of length 3 or 7.
        For a vector `v` the cross product matrix `\hat{v}`
        is a matrix which satisfies `\hat{v} \cdot w = v \times w`
        and also `w \cdot \hat{v} = w \times v` for all vectors `w`.
        The basis vectors are assumed to be orthonormal.

        OUTPUT:

        The cross product matrix of this vector.

        EXAMPLES::

            sage: v = vector([1, 2, 3])
            sage: vh = v.cross_product_matrix()
            sage: vh
            [ 0 -3  2]
            [ 3  0 -1]
            [-2  1  0]
            sage: w = random_vector(3, x=1, y=100)
            sage: vh*w == v.cross_product(w)
            True
            sage: w*vh == w.cross_product(v)
            True
            sage: vh.is_alternating()
            True

        TESTS::

            sage: # needs sage.rings.finite_rings
            sage: F = GF(previous_prime(2^32))
            sage: v = random_vector(F, 3)
            sage: w = random_vector(F, 3)
            sage: vh = v.cross_product_matrix()
            sage: vh*w == v.cross_product(w)
            True
            sage: w*vh == w.cross_product(v)
            True
            sage: vh.is_alternating()
            True
            sage: v = random_vector(F, 7)
            sage: w = random_vector(F, 7)
            sage: vh = v.cross_product_matrix()
            sage: vh*w == v.cross_product(w)
            True
            sage: w*vh == w.cross_product(v)
            True
            sage: vh.is_alternating()
            True
            sage: random_vector(F, 5).cross_product_matrix()
            Traceback (most recent call last):
            ...
            TypeError: Cross product only defined for vectors of length three or seven, not 5
        """
        from sage.matrix.matrix_space import MatrixSpace
        rank = self.parent().rank()
        R = self.base_ring()
        zero = R.zero()
        if rank == 3:
            MS = MatrixSpace(R, rank, rank, sparse=self.is_sparse())
            s = self.list(copy=False)
            return MS([
                [ zero, -s[2],  s[1]],
                [ s[2],  zero, -s[0]],
                [-s[1],  s[0],  zero]])
        elif rank == 7:
            MS = MatrixSpace(R, rank, rank, sparse=self.is_sparse())
            s = self.list(copy=False)
            return MS([
                [ zero, -s[3], -s[6],  s[1], -s[5],  s[4],  s[2]],
                [ s[3],  zero, -s[4], -s[0],  s[2], -s[6],  s[5]],
                [ s[6],  s[4],  zero, -s[5], -s[1],  s[3], -s[0]],
                [-s[1],  s[0],  s[5],  zero, -s[6], -s[2],  s[4]],
                [ s[5], -s[2],  s[1],  s[6],  zero, -s[0], -s[3]],
                [-s[4],  s[6], -s[3],  s[2],  s[0],  zero, -s[1]],
                [-s[2], -s[5],  s[0], -s[4],  s[3],  s[1],  zero]])
        else:
            raise TypeError("Cross product only defined for vectors of length three or seven, not {}".format(rank))

    def pairwise_product(self, right):
        """
        Return the pairwise product of self and right, which is a vector of
        the products of the corresponding entries.

        INPUT:


        -  ``right`` - vector of the same degree as self. It
           need not be in the same vector space as self, as long as the
           coefficients can be multiplied.


        EXAMPLES::

            sage: V = FreeModule(ZZ, 3)
            sage: v = V([1,2,3])
            sage: w = V([4,5,6])
            sage: v.pairwise_product(w)
            (4, 10, 18)
            sage: sum(v.pairwise_product(w)) == v.dot_product(w)
            True

        ::

            sage: W = VectorSpace(GF(3), 3)
            sage: w = W([0,1,2])
            sage: w.pairwise_product(v)
            (0, 2, 0)
            sage: w.pairwise_product(v).parent()
            Vector space of dimension 3 over Finite Field of size 3

        Implicit coercion is well defined (regardless of order), so we
        get 2 even if we do the dot product in the other order.

        ::

            sage: v.pairwise_product(w).parent()
            Vector space of dimension 3 over Finite Field of size 3

        TESTS::

        ::

            sage: parent(vector(ZZ,[1,2]).pairwise_product(vector(ZZ,[1,2])))
            Ambient free module of rank 2 over the principal ideal domain Integer Ring
            sage: parent(vector(ZZ,[1,2]).pairwise_product(vector(QQ,[1,2])))
            Vector space of dimension 2 over Rational Field
            sage: parent(vector(QQ,[1,2]).pairwise_product(vector(ZZ,[1,2])))
            Vector space of dimension 2 over Rational Field
            sage: parent(vector(QQ,[1,2]).pairwise_product(vector(QQ,[1,2])))
            Vector space of dimension 2 over Rational Field

        ::

            sage: parent(vector(QQ,[1,2,3,4]).pairwise_product(vector(ZZ['x'],[1,2,3,4])))
            Ambient free module of rank 4 over the principal ideal domain Univariate Polynomial Ring in x over Rational Field
            sage: parent(vector(ZZ['x'],[1,2,3,4]).pairwise_product(vector(QQ,[1,2,3,4])))
            Ambient free module of rank 4 over the principal ideal domain Univariate Polynomial Ring in x over Rational Field

        ::

            sage: parent(vector(QQ,[1,2,3,4]).pairwise_product(vector(ZZ['x']['y'],[1,2,3,4])))
            Ambient free module of rank 4 over the integral domain
             Univariate Polynomial Ring in y over Univariate Polynomial Ring in x over Rational Field
            sage: parent(vector(ZZ['x']['y'],[1,2,3,4]).pairwise_product(vector(QQ,[1,2,3,4])))
            Ambient free module of rank 4 over the integral domain
             Univariate Polynomial Ring in y over Univariate Polynomial Ring in x over Rational Field

        ::

            sage: parent(vector(QQ['x'],[1,2,3,4]).pairwise_product(vector(ZZ['x']['y'],[1,2,3,4])))
            Ambient free module of rank 4 over the integral domain
             Univariate Polynomial Ring in y over Univariate Polynomial Ring in x over Rational Field
            sage: parent(vector(ZZ['x']['y'],[1,2,3,4]).pairwise_product(vector(QQ['x'],[1,2,3,4])))
            Ambient free module of rank 4 over the integral domain
             Univariate Polynomial Ring in y over Univariate Polynomial Ring in x over Rational Field

        ::

            sage: parent(vector(QQ['y'],[1,2,3,4]).pairwise_product(vector(ZZ['x']['y'],[1,2,3,4])))
            Ambient free module of rank 4 over the integral domain
             Univariate Polynomial Ring in y over Univariate Polynomial Ring in x over Rational Field
            sage: parent(vector(ZZ['x']['y'],[1,2,3,4]).pairwise_product(vector(QQ['y'],[1,2,3,4])))
            Ambient free module of rank 4 over the integral domain
             Univariate Polynomial Ring in y over Univariate Polynomial Ring in x over Rational Field

        ::

            sage: parent(vector(ZZ['x'],[1,2,3,4]).pairwise_product(vector(ZZ['y'],[1,2,3,4])))
            Traceback (most recent call last):
            ...
            TypeError: no common canonical parent for objects with parents:
            'Ambient free module of rank 4 over the integral domain Univariate Polynomial Ring in x over Integer Ring' and
            'Ambient free module of rank 4 over the integral domain Univariate Polynomial Ring in y over Integer Ring'
            sage: parent(vector(ZZ['x'],[1,2,3,4]).pairwise_product(vector(QQ['y'],[1,2,3,4])))
            Traceback (most recent call last):
            ...
            TypeError: no common canonical parent for objects with parents:
            'Ambient free module of rank 4 over the integral domain Univariate Polynomial Ring in x over Integer Ring' and
            'Ambient free module of rank 4 over the principal ideal domain Univariate Polynomial Ring in y over Rational Field'
            sage: parent(vector(QQ['x'],[1,2,3,4]).pairwise_product(vector(ZZ['y'],[1,2,3,4])))
            Traceback (most recent call last):
            ...
            TypeError: no common canonical parent for objects with parents:
            'Ambient free module of rank 4 over the principal ideal domain Univariate Polynomial Ring in x over Rational Field' and
            'Ambient free module of rank 4 over the integral domain Univariate Polynomial Ring in y over Integer Ring'
            sage: parent(vector(QQ['x'],[1,2,3,4]).pairwise_product(vector(QQ['y'],[1,2,3,4])))
            Traceback (most recent call last):
            ...
            TypeError: no common canonical parent for objects with parents:
            'Ambient free module of rank 4 over the principal ideal domain Univariate Polynomial Ring in x over Rational Field' and
            'Ambient free module of rank 4 over the principal ideal domain Univariate Polynomial Ring in y over Rational Field'
            sage: v = vector({1: 1, 3: 2})  # test sparse vectors
            sage: w = vector({0: 6, 3: -4})
            sage: v.pairwise_product(w)
            (0, 0, 0, -8)
            sage: w.pairwise_product(v) == v.pairwise_product(w)
            True
        """
        if not isinstance(right, FreeModuleElement):
            raise TypeError("right must be a free module element")
        if self._parent is not (<FreeModuleElement>right)._parent:
            self, right = canonical_coercion(self, right)
        return self._pairwise_product_(right)

    def _variables(self):
        """
        Return the ordered variable of self, as defined by the basering.

        EXAMPLES::

            sage: R.<x,y,z> = QQ[]
            sage: vector([x, y, 3])._variables()
            [x, y, z]
            sage: vector(SR, [x, y, 3])._variables()                                    # needs sage.symbolic
            Traceback (most recent call last):
            ...
            ValueError: Unable to determine ordered variable names for Symbolic Ring
            sage: v(x, y, z) = (-y, x, 0)                                               # needs sage.symbolic
            sage: v._variables()                                                        # needs sage.symbolic
            [(x, y, z) |--> x, (x, y, z) |--> y, (x, y, z) |--> z]
        """
        R = self._parent.base_ring()
        try:
            var_names = R.variable_names()
        except ValueError:
            if hasattr(R, 'arguments'):
                var_names = R.arguments()
            else:
                raise ValueError("Unable to determine ordered variable names for %s" % R)
        return [R(x) for x in var_names]

    def div(self, variables=None):
        """
        Return the divergence of this vector function.

        EXAMPLES::

            sage: R.<x,y,z> = QQ[]
            sage: vector([x, y, z]).div()
            3
            sage: vector([x*y, y*z, z*x]).div()
            x + y + z

            sage: R.<x,y,z,w> = QQ[]
            sage: vector([x*y, y*z, z*x]).div([x, y, z])
            x + y + z
            sage: vector([x*y, y*z, z*x]).div([z, x, y])
            0
            sage: vector([x*y, y*z, z*x]).div([x, y, w])
            y + z

            sage: vector(SR, [x*y, y*z, z*x]).div()                                     # needs sage.symbolic
            Traceback (most recent call last):
            ...
            ValueError: Unable to determine ordered variable names for Symbolic Ring
            sage: vector(SR, [x*y, y*z, z*x]).div([x, y, z])                            # needs sage.symbolic
            x + y + z

        .. SEEALSO::

            :meth:`~sage.manifolds.differentiable.tensorfield.TensorField.divergence`
            of vector fields on Euclidean spaces (and more generally
            pseudo-Riemannian manifolds), in particular for computing the
            divergence in curvilinear coordinates.

        """
        if variables is None:
            variables = self._variables()
        if len(variables) != len(self):
            raise ValueError("number of variables must equal dimension of self")
        return sum(c.derivative(x) for (c, x) in zip(self, variables))

    def curl(self, variables=None):
        """
        Return the curl of this two-dimensional or three-dimensional
        vector function.

        EXAMPLES::

            sage: R.<x,y,z> = QQ[]
            sage: vector([-y, x, 0]).curl()
            (0, 0, 2)
            sage: vector([y, -x, x*y*z]).curl()
            (x*z, -y*z, -2)
            sage: vector([y^2, 0, 0]).curl()
            (0, 0, -2*y)
            sage: (R^3).random_element().curl().div()
            0

        For rings where the variable order is not well defined, it must be
        defined explicitly::

            sage: v = vector(SR, [-y, x, 0])                                            # needs sage.symbolic
            sage: v.curl()                                                              # needs sage.symbolic
            Traceback (most recent call last):
            ...
            ValueError: Unable to determine ordered variable names for Symbolic Ring
            sage: v.curl([x, y, z])                                                     # needs sage.symbolic
            (0, 0, 2)

        Note that callable vectors have well defined variable orderings::

            sage: v(x, y, z) = (-y, x, 0)                                               # needs sage.symbolic
            sage: v.curl()                                                              # needs sage.symbolic
            (x, y, z) |--> (0, 0, 2)

        In two dimensions, this returns a scalar value::

            sage: R.<x,y> = QQ[]
            sage: vector([-y, x]).curl()
            2

        .. SEEALSO::

            :meth:`~sage.manifolds.differentiable.vectorfield.VectorField.curl`
            of vector fields on Euclidean spaces (and more generally
            pseudo-Riemannian manifolds), in particular for computing the curl
            in curvilinear coordinates.

        """
        if len(self) == 3:
            if variables is None:
                variables = self._variables()
            if len(variables) != 3:
                raise ValueError("exactly 3 variables must be provided")
            x, y, z = variables
            Fx, Fy, Fz = self
            return self.parent([Fz.derivative(y) - Fy.derivative(z),
                                Fx.derivative(z) - Fz.derivative(x),
                                Fy.derivative(x) - Fx.derivative(y)])

        if len(self) == 2:
            if variables is None:
                variables = self._variables()
            if len(variables) != 2:
                raise ValueError("exactly 2 variables must be provided")
            x, y = variables
            Fx, Fy = self
            return Fy.derivative(x) - Fx.derivative(y)

        raise TypeError("curl only defined for 2 or 3 dimensions")

    def element(self):
        """
        Simply returns self.  This is useful, since for many objects,
        self.element() returns a vector corresponding to self.

        EXAMPLES::

            sage: v = vector([1/2,2/5,0]); v
            (1/2, 2/5, 0)
            sage: v.element()
            (1/2, 2/5, 0)
        """
        return self


    def monic(self):
        """
        Return this vector divided through by the first nonzero entry of
        this vector.

        EXAMPLES::

            sage: v = vector(QQ, [0, 4/3, 5, 1, 2])
            sage: v.monic()
            (0, 1, 15/4, 3/4, 3/2)
            sage: v = vector(QQ, [])
            sage: v.monic()
            ()
        """
        cdef Py_ssize_t i
        for i in range(self._degree):
            if self[i]:
                return (~self[i]) * self
        return self

    def normalized(self, p=__two__):
        """
        Return the input vector divided by the p-norm.

        INPUT:

        * "p" - default: 2 - p value for the norm

        EXAMPLES::

            sage: v = vector(QQ, [4, 1, 3, 2])
            sage: v.normalized()                                                        # needs sage.symbolic
            (2/15*sqrt(30), 1/30*sqrt(30), 1/10*sqrt(30), 1/15*sqrt(30))
            sage: sum(v.normalized(1))
            1

        Note that normalizing the vector may change the base ring::

            sage: v.base_ring() == v.normalized().base_ring()                           # needs sage.symbolic
            False
            sage: u = vector(RDF, [-3, 4, 6, 9])
            sage: u.base_ring() == u.normalized().base_ring()
            True
        """
        return self / self.norm(p)

    def conjugate(self):
        r"""
        Returns a vector where every entry has been replaced by its complex conjugate.

        OUTPUT:

        A vector of the same length, over the same ring,
        but with each entry replaced by the complex conjugate, as
        implemented by the ``conjugate()`` method for elements of
        the base ring, which is presently always complex conjugation.

        EXAMPLES::

            sage: v = vector(CDF, [2.3 - 5.4*I, -1.7 + 3.6*I])                          # needs sage.symbolic
            sage: w = v.conjugate(); w                                                  # needs sage.symbolic
            (2.3 + 5.4*I, -1.7 - 3.6*I)
            sage: w.parent()                                                            # needs sage.symbolic
            Vector space of dimension 2 over Complex Double Field

        Even if conjugation seems nonsensical over a certain ring, this
        method for vectors cooperates silently. ::

            sage: u = vector(ZZ, range(6))
            sage: u.conjugate()
            (0, 1, 2, 3, 4, 5)

        Sage implements a few specialized subfields of the complex numbers,
        such as the cyclotomic fields.  This example uses such a field
        containing a primitive 7-th root of unity named ``a``. ::

            sage: # needs sage.rings.number_field
            sage: F.<a> = CyclotomicField(7)
            sage: v = vector(F, [a^i for i in range(7)])
            sage: v
            (1, a, a^2, a^3, a^4, a^5, -a^5 - a^4 - a^3 - a^2 - a - 1)
            sage: v.conjugate()
            (1, -a^5 - a^4 - a^3 - a^2 - a - 1, a^5, a^4, a^3, a^2, a)

        Sparse vectors are returned as such. ::

            sage: # needs sage.symbolic
            sage: v = vector(CC, {1: 5 - 6*I, 3: -7*I}); v
            (0.000000000000000, 5.00000000000000 - 6.00000000000000*I, 0.000000000000000, -7.00000000000000*I)
            sage: v.is_sparse()
            True
            sage: vc = v.conjugate(); vc
            (0.000000000000000, 5.00000000000000 + 6.00000000000000*I, 0.000000000000000, 7.00000000000000*I)
            sage: vc.conjugate()
            (0.000000000000000, 5.00000000000000 - 6.00000000000000*I, 0.000000000000000, -7.00000000000000*I)

        TESTS::

            sage: n = 15
            sage: x = vector(CDF, [sin(i*pi/n)+cos(i*pi/n)*I for i in range(n)])        # needs sage.symbolic
            sage: x + x.conjugate() in RDF^n                                            # needs sage.symbolic
            True
            sage: I*(x - x.conjugate()) in RDF^n                                        # needs sage.symbolic
            True

        The parent of the conjugate is the same as that of the original vector.
        We test this by building a specialized vector space with a non-standard
        inner product, and constructing a test vector in this space. ::

            sage: V = VectorSpace(CDF, 2, inner_product_matrix=[[2,1],[1,5]])
            sage: v = vector(CDF, [2-3*I, 4+5*I])
            sage: w = V(v)
            sage: w.parent()
            Ambient quadratic space of dimension 2 over Complex Double Field
            Inner product matrix:
            [2.0 1.0]
            [1.0 5.0]
            sage: w.conjugate().parent()
            Ambient quadratic space of dimension 2 over Complex Double Field
            Inner product matrix:
            [2.0 1.0]
            [1.0 5.0]
        """
        V = self.parent()
        R = self.base_ring()
        if self.is_sparse():
            # this could be a dictionary comprehension in Python 3
            entries = {}
            for index, entry in self.iteritems():
                entries[index] = entry.conjugate()
        else:
            entries = [entry.conjugate() for entry in self]
        return V(vector(R, self._degree, entries))

    def inner_product(self, right):
        r"""
        Returns the inner product of ``self`` and ``right``,
        possibly using an inner product matrix from the parent of ``self``.

        INPUT:

        - ``right`` - a vector of the same degree as ``self``

        OUTPUT:

        If the parent vector space does not have an inner product
        matrix defined, then this is the usual dot product
        (:meth:`dot_product`).  If ``self`` and ``right`` are
        considered as single column matrices, `\vec{x}` and `\vec{y}`,
        and `A` is the inner product matrix, then this method computes

        .. MATH::

            \left(\vec{x}\right)^tA\vec{y}

        where `t` indicates the transpose.

        .. NOTE::

            If your vectors have complex entries, the
            :meth:`hermitian_inner_product` may be more
            appropriate for your purposes.

        EXAMPLES::

            sage: v = vector(QQ, [1,2,3])
            sage: w = vector(QQ, [-1,2,-3])
            sage: v.inner_product(w)
            -6
            sage: v.inner_product(w) == v.dot_product(w)
            True

        The vector space or free module that is the parent to
        ``self`` can have an inner product matrix defined, which
        will be used by this method.  This matrix will be passed
        through to subspaces. ::

            sage: ipm = matrix(ZZ,[[2,0,-1], [0,2,0], [-1,0,6]])
            sage: M = FreeModule(ZZ, 3, inner_product_matrix=ipm)
            sage: v = M([1,0,0])
            sage: v.inner_product(v)
            2
            sage: K = M.span_of_basis([[0/2,-1/2,-1/2], [0,1/2,-1/2], [2,0,0]])
            sage: (K.0).inner_product(K.0)
            2
            sage: w = M([1,3,-1])
            sage: v = M([2,-4,5])
            sage: w.row()*ipm*v.column() == w.inner_product(v)
            True

        Note that the inner product matrix comes from the parent of ``self``.
        So if a vector is not an element of the correct parent, the result
        could be a source of confusion.  ::

            sage: V = VectorSpace(QQ, 2, inner_product_matrix=[[1,2],[2,1]])
            sage: v = V([12, -10])
            sage: w = vector(QQ, [10,12])
            sage: v.inner_product(w)
            88
            sage: w.inner_product(v)
            0
            sage: w = V(w)
            sage: w.inner_product(v)
            88

        .. NOTE::

            The use of an inner product matrix makes no restrictions on
            the nature of the matrix.  In particular, in this context it
            need not be Hermitian and positive-definite (as it is in the
            example above).

        TESTS:

        Most error handling occurs in the :meth:`dot_product` method.
        But with an inner product defined, this method will check
        that the input is a vector or free module element. ::

            sage: W = VectorSpace(RDF, 2, inner_product_matrix=matrix(RDF, 2, [1.0,2.0,3.0,4.0]))
            sage: v = W([2.0, 4.0])
            sage: v.inner_product(5)
            Traceback (most recent call last):
            ...
            TypeError: right must be a free module element
        """
        if self.parent().is_ambient() and self.parent()._inner_product_is_dot_product():
            return self.dot_product(right)
        if not isinstance(right, FreeModuleElement):
            raise TypeError("right must be a free module element")
        M = self.parent()
        if M.is_ambient() or M.uses_ambient_inner_product():
            A = M.ambient_module().inner_product_matrix()
            return A.linear_combination_of_rows(self).dot_product(right)
        else:
            A = M.inner_product_matrix()
            v = M.coordinate_vector(self)
            w = M.coordinate_vector(right)
            return A.linear_combination_of_rows(v).dot_product(w)

    def outer_product(self, right):
        r"""
        Returns a matrix, the outer product of two vectors ``self`` and ``right``.

        INPUT:

        - ``right`` - a vector (or free module element) of any size, whose
          elements are compatible (with regard to multiplication) with the
          elements of ``self``.

        OUTPUT:

        The outer product of two vectors `x` and `y` (respectively
        ``self`` and ``right``) can be described several ways.  If we
        interpret `x` as a `m\times 1` matrix and interpret `y` as a
        `1\times n` matrix, then the outer product is the `m\times n`
        matrix from the usual matrix product `xy`.  Notice how this
        is the "opposite" in some ways from an inner product (which
        would require `m=n`).

        If we just consider vectors, use each entry of `x` to create
        a scalar multiples of the vector `y` and use these vectors as
        the rows of a matrix.  Or use each entry of `y` to create a
        scalar multiples of `x` and use these vectors as the columns
        of a matrix.

        EXAMPLES::

            sage: u = vector(QQ, [1/2, 1/3, 1/4, 1/5])
            sage: v = vector(ZZ, [60, 180, 600])
            sage: u.outer_product(v)
            [ 30  90 300]
            [ 20  60 200]
            [ 15  45 150]
            [ 12  36 120]
            sage: M = v.outer_product(u); M
            [ 30  20  15  12]
            [ 90  60  45  36]
            [300 200 150 120]
            sage: M.parent()
            Full MatrixSpace of 3 by 4 dense matrices over Rational Field

        The more general :meth:`sage.matrix.matrix2.tensor_product` is an
        operation on a pair of matrices.  If we construct a pair of vectors
        as a column vector and a row vector, then an outer product and a
        tensor product are identical.  Thus `tensor_product` is a synonym
        for this method.  ::

            sage: u = vector(QQ, [1/2, 1/3, 1/4, 1/5])
            sage: v = vector(ZZ, [60, 180, 600])
            sage: u.tensor_product(v) == (u.column()).tensor_product(v.row())
            True

        The result is always a dense matrix, no matter if the two
        vectors are, or are not, dense.  ::

            sage: d = vector(ZZ,[4,5], sparse=False)
            sage: s = vector(ZZ, [1,2,3], sparse=True)
            sage: dd = d.outer_product(d)
            sage: ds = d.outer_product(s)
            sage: sd = s.outer_product(d)
            sage: ss = s.outer_product(s)
            sage: all([dd.is_dense(), ds.is_dense(), sd.is_dense(), dd.is_dense()])
            True

        Vectors with no entries do the right thing.  ::

            sage: v = vector(ZZ, [])
            sage: z = v.outer_product(v)
            sage: z.parent()
            Full MatrixSpace of 0 by 0 dense matrices over Integer Ring

        There is a fair amount of latitude in the value of the ``right``
        vector, and the matrix that results can have entries from a new
        ring large enough to contain the result. If you know better,
        you can sometimes bring the result down to a less general ring.  ::

            sage: R.<t> = ZZ[]
            sage: v = vector(R, [12, 24*t])
            sage: w = vector(QQ, [1/2, 1/3, 1/4])
            sage: op = v.outer_product(w)
            sage: op
            [   6    4    3]
            [12*t  8*t  6*t]
            sage: op.base_ring()
            Univariate Polynomial Ring in t over Rational Field
            sage: m = op.change_ring(R); m
            [   6    4    3]
            [12*t  8*t  6*t]
            sage: m.base_ring()
            Univariate Polynomial Ring in t over Integer Ring

        But some inputs are not compatible, even if vectors. ::

            sage: w = vector(GF(5), [1,2])
            sage: v = vector(GF(7), [1,2,3,4])
            sage: z = w.outer_product(v)                                                # needs sage.rings.finite_rings
            Traceback (most recent call last):
            ...
            TypeError: unsupported operand parent(s) for *:
            'Full MatrixSpace of 2 by 1 dense matrices over Finite Field of size 5' and
            'Full MatrixSpace of 1 by 4 dense matrices over Finite Field of size 7'

        And some inputs don't make any sense at all. ::

            sage: w=vector(QQ, [5,10])
            sage: z=w.outer_product(6)
            Traceback (most recent call last):
            ...
            TypeError: right operand in an outer product must be a vector,
            not an element of Integer Ring
        """
        if not isinstance(right, FreeModuleElement):
            raise TypeError('right operand in an outer product must be a vector, not an element of %s' % right.parent())
        return self.column()*right.row()

    # tensor product is an alias in the special case of two vectors
    tensor_product = outer_product

    def hermitian_inner_product(self, right):
        r"""
        Returns the dot product, but with the entries of the first vector
        conjugated beforehand.

        INPUT:

        - ``right`` - a vector of the same degree as ``self``

        OUTPUT:

        If ``self`` and ``right`` are the vectors `\vec{x}` and
        `\vec{y}` of degree `n` then this routine computes

        .. MATH::

            \sum_{i=1}^{n}\overline{x}_i{y}_i

        where the bar indicates complex conjugation.

        .. NOTE::

            If your vectors do not contain complex entries, then
            :meth:`dot_product` will return the same result without
            the overhead of conjugating elements of ``self``.

            If you are not computing a weighted inner product, and
            your vectors do not have complex entries, then the
            :meth:`dot_product` will return the same result.

        EXAMPLES::

            sage: # needs sage.symbolic
            sage: v = vector(CDF, [2+3*I, 5-4*I])
            sage: w = vector(CDF, [6-4*I, 2+3*I])
            sage: v.hermitian_inner_product(w)
            -2.0 - 3.0*I

        Sage implements a few specialized fields over the complex numbers,
        such as cyclotomic fields and quadratic number fields.  So long as
        the base rings have a conjugate method, then the Hermitian inner
        product will be available. ::

            sage: # needs sage.rings.number_field
            sage: Q.<a> = QuadraticField(-7)
            sage: a^2
            -7
            sage: v = vector(Q, [3+a, 5-2*a])
            sage: w = vector(Q, [6, 4+3*a])
            sage: v.hermitian_inner_product(w)
            17*a - 4

        The Hermitian inner product should be additive in
        each argument (we only need to test one), linear
        in each argument (with conjugation on the first scalar),
        and anti-commutative. ::

            sage: # needs sage.symbolic
            sage: alpha = CDF(5.0 + 3.0*I)
            sage: u = vector(CDF, [2+4*I, -3+5*I, 2-7*I])
            sage: v = vector(CDF, [-1+3*I, 5+4*I, 9-2*I])
            sage: w = vector(CDF, [8+3*I, -4+7*I, 3-6*I])
            sage: (u+v).hermitian_inner_product(w) == u.hermitian_inner_product(w) + v.hermitian_inner_product(w)
            True
            sage: (alpha*u).hermitian_inner_product(w) == alpha.conjugate()*u.hermitian_inner_product(w)
            True
            sage: u.hermitian_inner_product(alpha*w) == alpha*u.hermitian_inner_product(w)
            True
            sage: u.hermitian_inner_product(v) == v.hermitian_inner_product(u).conjugate()
            True

        For vectors with complex entries, the Hermitian inner product
        has a more natural relationship with the 2-norm (which is the
        default for the :meth:`norm` method). The norm squared equals
        the Hermitian inner product of the vector with itself.  ::

            sage: v = vector(CDF, [-0.66+0.47*I, -0.60+0.91*I, -0.62-0.87*I, 0.53+0.32*I])
            sage: abs(v.norm()^2 - v.hermitian_inner_product(v)) < 1.0e-10
            True

        TESTS:

        This method is built on the :meth:`dot_product` method,
        which allows for a wide variety of inputs.  Any error
        handling happens there. ::

            sage: v = vector(CDF, [2+3*I])
            sage: w = vector(CDF, [5+2*I, 3+9*I])
            sage: v.hermitian_inner_product(w)
            Traceback (most recent call last):
            ...
            ArithmeticError: degrees (1 and 2) must be the same
        """
        return (self.conjugate()).dot_product(right)

    def is_dense(self):
        """
        Return ``True`` if this is a dense vector, which is just a
        statement about the data structure, not the number of nonzero
        entries.

        EXAMPLES::

            sage: vector([1/2, 2/5, 0]).is_dense()
            True
            sage: vector([1/2, 2/5, 0], sparse=True).is_dense()
            False
        """
        return self.is_dense_c()

    cdef bint is_dense_c(self):
        return self.parent().is_dense()

    def is_sparse(self):
        """
        Return ``True`` if this is a sparse vector, which is just a
        statement about the data structure, not the number of nonzero
        entries.

        EXAMPLES::

            sage: vector([1/2, 2/5, 0]).is_sparse()
            False
            sage: vector([1/2, 2/5, 0], sparse=True).is_sparse()
            True
        """
        return self.is_sparse_c()

    cdef bint is_sparse_c(self):
        return self.parent().is_sparse()

    def is_vector(self):
        """
        Return ``True``, since this is a vector.

        EXAMPLES::

            sage: vector([1/2, 2/5, 0]).is_vector()
            True
        """
        return True

    def _macaulay2_(self, macaulay2=None):
        r"""
        Convert this vector to a Macaulay2 vector.

        EXAMPLES::

            sage: vector(QQ, [1, 2, 3])._macaulay2_()   # optional - macaulay2
            | 1 |
            | 2 |
            | 3 |
            sage: _.ring()                              # optional - macaulay2
            QQ

        ::

            sage: R.<x,y> = QQ[]
            sage: macaulay2(vector(R, [1, x+y]))        # optional - macaulay2
            |  1  |
            | x+y |

        TESTS:

        Entries of the vector get promoted to the base ring::

            sage: R.<x,y> = QQ[]
            sage: v = macaulay2(vector(R, [1, 2]))      # optional - macaulay2
            sage: v.ring()._operator('===', R).sage()   # optional - macaulay2
            True
        """
        if macaulay2 is None:
            from sage.interfaces.macaulay2 import macaulay2 as m2_default
            macaulay2 = m2_default
        return (macaulay2(self.base_ring()).matrix([self.list()]).transpose()
                .vector())

    def _mathematica_init_(self):
        """
        Return string representation of this vector as a Mathematica list.

        EXAMPLES::

            sage: # optional - mathematica, needs sage.symbolic
            sage: vector((1,2,3), QQ)._mathematica_init_()
            '{1/1, 2/1, 3/1}'
            sage: mathematica(vector((1,2,3), QQ))
            {1, 2, 3}
            sage: a = vector(SR, 5, [1, x, x^2, sin(x), pi]); a
            (1, x, x^2, sin(x), pi)
            sage: a._mathematica_init_()
            '{1, x, (x)^(2), Sin[x], Pi}'
        """
        return '{' + ', '.join(x._mathematica_init_() for x in self.list()) + '}'

    def _sympy_(self):
        """
        Return a SymPy column vector (matrix) corresponding to ``self``.

        OUTPUT:

        - An instance of either an ``ImmutableMatrix`` or ``ImmutableSparseMatrix``,
          regardless of whether ``self`` is mutable or not.

        EXAMPLES::

            sage: v = vector([1, 2, 3]); v
            (1, 2, 3)
            sage: sv = v._sympy_(); sv                                                  # needs sympy
            Matrix([
            [1],
            [2],
            [3]])
            sage: type(sv)                                                              # needs sympy
            <class 'sympy.matrices.immutable.ImmutableDenseMatrix'>

            sage: w = vector({1: 1, 5: -1}, sparse=True)
            sage: sw = w._sympy_(); sw                                                  # needs sympy
            Matrix([
            [ 0],
            [ 1],
            [ 0],
            [ 0],
            [ 0],
            [-1]])
            sage: type(sw)                                                              # needs sympy
            <class 'sympy.matrices.immutable.ImmutableSparseMatrix'>

        If ``self`` was immutable, then converting the result to Sage gives
        back ``self``::

            sage: immv = vector([1, 2, 3], immutable=True)
            sage: immv._sympy_()._sage_() is immv                                       # needs sympy
            True

        If ``self`` was mutable, then converting back to Sage creates a new
        matrix (column vector)::

            sage: sv._sage_()                                                           # needs sympy
            [1]
            [2]
            [3]
            sage: sv._sage_() is v                                                      # needs sympy
            False
            sage: sv._sage_() == v                                                      # needs sympy
            False
        """
        from sage.interfaces.sympy import sympy_init
        sympy_init()
        from sympy.matrices import ImmutableMatrix, ImmutableSparseMatrix
        if self.is_sparse():
            matrix = ImmutableSparseMatrix(self._degree, 1,
                                           {(i, 0): v
                                            for i, v in self.dict(copy=False).items()})
        else:
            matrix = ImmutableMatrix(self._degree, 1,
                                     self.list(copy=False))
        if self.is_immutable():
            matrix._sage_object = self
        return matrix

    def nonzero_positions(self):
        """
        Return the sorted list of integers ``i`` such that ``self[i] != 0``.

        EXAMPLES::

            sage: vector([-1,0,3,0,0,0,0.01]).nonzero_positions()
            [0, 2, 6]
        """
        v = self.list()
        cdef Py_ssize_t i
        return [i for i in range(self._degree) if v[i]]

    def support(self):   # do not override.
        """
        Return the integers ``i`` such that ``self[i] != 0``.
        This is the same as the ``nonzero_positions`` function.

        EXAMPLES::

            sage: vector([-1,0,3,0,0,0,0.01]).support()
            [0, 2, 6]
        """
        return self.nonzero_positions()

    cpdef int hamming_weight(self):
        """
        Return the number of positions ``i`` such that ``self[i] != 0``.

        EXAMPLES::

            sage: vector([-1,0,3,0,0,0,0.01]).hamming_weight()
            3
        """
        cdef Py_ssize_t res = 0
        for x in iter(self.list()):
            if not x.is_zero():
                res += 1
        return res

    def _latex_(self):
        r"""
        Return a latex representation of the vector ``self``.

        OUTPUT:

        If self is the free module element (1,2,3,4),
        then a string with the following latex is returned:
        "\left(1,\,2,\,3,\,4\right)" (without the quotes).
        The vector is enclosed in parentheses by default,
        but the delimiters can be changed using the command
        ``latex.vector_delimiters(...)`` as in the example below.

        EXAMPLES::

            sage: v = vector(QQ, [1,2,3])
            sage: latex(v)
            \left(1,\,2,\,3\right)

        This is an example of how to change the delimiters.
        You have the power to mix and match, though it is
        probably not advisable.  For more detail see
        :meth:`~sage.misc.latex.Latex.vector_delimiters`.

            sage: latex.vector_delimiters('[', '\\rangle')
            sage: w = vector(CDF, [1,2,3])
            sage: latex(w)
            \left[1.0,\,2.0,\,3.0\right\rangle
        """
        from sage.misc.latex import latex
        vector_delimiters = latex.vector_delimiters()
        s = '\\left' + vector_delimiters[0]
        s += r',\,'.join(latex(a) for a in self.list())
        return s + '\\right' + vector_delimiters[1]

    def dense_vector(self):
        """
        Return dense version of self.  If self is dense, just return
        self; otherwise, create and return correspond dense vector.

        EXAMPLES::

            sage: vector([-1,0,3,0,0,0]).dense_vector().is_dense()
            True
            sage: vector([-1,0,3,0,0,0],sparse=True).dense_vector().is_dense()
            True
            sage: vector([-1,0,3,0,0,0],sparse=True).dense_vector()
            (-1, 0, 3, 0, 0, 0)
        """
        if self.is_dense():
            return self
        else:
            return self.parent().ambient_module().dense_module()(self.list())

    def sparse_vector(self):
        """
        Return sparse version of self.  If self is sparse, just return
        self; otherwise, create and return correspond sparse vector.

        EXAMPLES::

            sage: vector([-1,0,3,0,0,0]).sparse_vector().is_sparse()
            True
            sage: vector([-1,0,3,0,0,0]).sparse_vector().is_sparse()
            True
            sage: vector([-1,0,3,0,0,0]).sparse_vector()
            (-1, 0, 3, 0, 0, 0)
        """
        if self.is_sparse():
            return self
        else:
            return self.parent().ambient_module().sparse_module()(self.list())


    def apply_map(self, phi, R=None, sparse=None):
        """
        Apply the given map phi (an arbitrary Python function or callable
        object) to this free module element. If R is not given,
        automatically determine the base ring of the resulting element.

        INPUT:
            sparse -- True or False will control whether the result
              is sparse.  By default, the result is sparse iff self
              is sparse.


        -  ``phi`` - arbitrary Python function or callable
           object

        -  ``R`` - (optional) ring


        OUTPUT: a free module element over R

        EXAMPLES::

            sage: m = vector([1,x,sin(x+1)])                                            # needs sage.symbolic
            sage: m.apply_map(lambda x: x^2)                                            # needs sage.symbolic
            (1, x^2, sin(x + 1)^2)
            sage: m.apply_map(sin)                                                      # needs sage.symbolic
            (sin(1), sin(x), sin(sin(x + 1)))

        ::

            sage: m = vector(ZZ, 9, range(9))
            sage: k.<a> = GF(9)                                                         # needs sage.rings.finite_rings
            sage: m.apply_map(k)                                                        # needs sage.rings.finite_rings
            (0, 1, 2, 0, 1, 2, 0, 1, 2)

        In this example, we explicitly specify the codomain.

        ::

            sage: s = GF(3)
            sage: f = lambda x: s(x)
            sage: n = m.apply_map(f, k); n                                              # needs sage.rings.finite_rings
            (0, 1, 2, 0, 1, 2, 0, 1, 2)
            sage: n.parent()                                                            # needs sage.rings.finite_rings
            Vector space of dimension 9 over Finite Field in a of size 3^2

        If your map sends 0 to a non-zero value, then your resulting
        vector is not mathematically sparse::

            sage: v = vector([0] * 6 + [1], sparse=True); v
            (0, 0, 0, 0, 0, 0, 1)
            sage: v2 = v.apply_map(lambda x: x+1); v2
            (1, 1, 1, 1, 1, 1, 2)

        but it's still represented with a sparse data type::

            sage: parent(v2)
            Ambient sparse free module of rank 7 over the principal ideal domain Integer Ring

        This data type is inefficient for dense vectors, so you may
        want to specify sparse=False::

            sage: v2 = v.apply_map(lambda x: x+1, sparse=False); v2
            (1, 1, 1, 1, 1, 1, 2)
            sage: parent(v2)
            Ambient free module of rank 7 over the principal ideal domain Integer Ring

        Or if you have a map that will result in mostly zeroes, you may
        want to specify sparse=True::

            sage: v = vector(srange(10))
            sage: v2 = v.apply_map(lambda x: 0 if x else 1, sparse=True); v2
            (1, 0, 0, 0, 0, 0, 0, 0, 0, 0)
            sage: parent(v2)
            Ambient sparse free module of rank 10 over the principal ideal domain Integer Ring

        TESTS::

            sage: m = vector(SR,[])                                                     # needs sage.symbolic
            sage: m.apply_map(lambda x: x*x) == m                                       # needs sage.symbolic
            True

        Check that we don't unnecessarily apply phi to 0 in the sparse case::

            sage: m = vector(ZZ, range(1, 4), sparse=True)
            sage: m.apply_map(lambda x: 1/x)
            (1, 1/2, 1/3)

            sage: parent(vector(RDF, (), sparse=True).apply_map(lambda x: x, sparse=True))
            Sparse vector space of dimension 0 over Real Double Field
            sage: parent(vector(RDF, (), sparse=True).apply_map(lambda x: x, sparse=False))
            Vector space of dimension 0 over Real Double Field
            sage: parent(vector(RDF, (), sparse=False).apply_map(lambda x: x, sparse=True))
            Sparse vector space of dimension 0 over Real Double Field
            sage: parent(vector(RDF, (), sparse=False).apply_map(lambda x: x, sparse=False))
            Vector space of dimension 0 over Real Double Field

        Check that the bug in :trac:`14558` has been fixed::

            sage: # needs sage.rings.finite_rings
            sage: F.<a> = GF(9)
            sage: v = vector([a, 0, 0, 0], sparse=True)
            sage: f = F.hom([a**3])
            sage: v.apply_map(f)
            (2*a + 1, 0, 0, 0)
        """
        if sparse is None:
            sparse = self.is_sparse()

        if self._degree == 0:
            if sparse == self.is_sparse():
                from copy import copy
                return copy(self)
            elif sparse:
                return self.sparse_vector()
            else:
                return self.dense_vector()

        v = None

        if self.is_sparse():
            zero_res = 0
            if len(self.dict(copy=False)) < self._degree:
                # OK, we have some zero entries.
                zero_res = phi(self.base_ring()(0))
                if not zero_res.is_zero():
                    # And phi maps 0 to a non-zero value.
                    v = [zero_res] * self._degree
                    for i,z in self.dict(copy=False).items():
                        v[i] = phi(z)

            if v is None:
                # phi maps 0 to 0 (or else we don't have any zeroes at all)
                v = dict([(i,phi(z)) for i,z in self.dict(copy=False).items()])
                # add a zero at the last position, if it is not already set.
                # This will help the constructor to determine the right degree.
                v.setdefault(self._degree-1, zero_res)
        else:
            v = [phi(z) for z in self.list()]

        if R is None:
            return vector(v, sparse=sparse)
        else:
            return vector(R, v, sparse=sparse)


    def _derivative(self, var=None):
        """
        Differentiate with respect to var by differentiating each element
        with respect to var.

        .. seealso:

           :meth:`derivative`

        EXAMPLES::

            sage: # needs sage.symbolic
            sage: v = vector([1,x,x^2])
            sage: v._derivative(x)
            (0, 1, 2*x)
            sage: type(v._derivative(x)) == type(v)
            True
            sage: v = vector([1,x,x^2], sparse=True)
            sage: v._derivative(x)
            (0, 1, 2*x)
            sage: type(v._derivative(x)) == type(v)
            True

        If no variables are specified and the vector contains callable
        symbolic expressions, then calculate the matrix derivative
        (i.e., the Jacobian matrix)::

            sage: # needs sage.symbolic
            sage: T(r,theta) = [r*cos(theta), r*sin(theta)]
            sage: T
            (r, theta) |--> (r*cos(theta), r*sin(theta))
            sage: T.diff() # matrix derivative
            [   (r, theta) |--> cos(theta) (r, theta) |--> -r*sin(theta)]
            [   (r, theta) |--> sin(theta)  (r, theta) |--> r*cos(theta)]
            sage: diff(T) # matrix derivative again
            [   (r, theta) |--> cos(theta) (r, theta) |--> -r*sin(theta)]
            [   (r, theta) |--> sin(theta)  (r, theta) |--> r*cos(theta)]
            sage: T.diff().det() # Jacobian
            (r, theta) |--> r*cos(theta)^2 + r*sin(theta)^2
        """
        if var is None:
            if isinstance(self.coordinate_ring(), sage.rings.abc.CallableSymbolicExpressionRing):
                from sage.calculus.all import jacobian
                return jacobian(self, self.coordinate_ring().arguments())
            else:
                raise ValueError("No differentiation variable specified.")

        return self.apply_map(lambda x: x.derivative(var))

    def derivative(self, *args):
        """
        Derivative with respect to variables supplied in args.

        Multiple variables and iteration counts may be supplied; see
        documentation for the global derivative() function for more
        details.

        :meth:`diff` is an alias of this function.

        EXAMPLES::

            sage: # needs sage.symbolic
            sage: v = vector([1,x,x^2])
            sage: v.derivative(x)
            (0, 1, 2*x)
            sage: type(v.derivative(x)) == type(v)
            True
            sage: v = vector([1,x,x^2], sparse=True)
            sage: v.derivative(x)
            (0, 1, 2*x)
            sage: type(v.derivative(x)) == type(v)
            True
            sage: v.derivative(x,x)
            (0, 0, 2)
        """
        from sage.misc.derivative import multi_derivative
        return multi_derivative(self, args)

    diff = derivative

    def integral(self, *args, **kwds):
        """
        Returns a symbolic integral of the vector, component-wise.

        :meth:`integrate` is an alias of the function.

        EXAMPLES::

            sage: # needs sage.symbolic
            sage: t = var('t')
            sage: r = vector([t,t^2,sin(t)])
            sage: r.integral(t)
            (1/2*t^2, 1/3*t^3, -cos(t))
            sage: integrate(r, t)
            (1/2*t^2, 1/3*t^3, -cos(t))
            sage: r.integrate(t, 0, 1)
            (1/2, 1/3, -cos(1) + 1)

        """
        from sage.misc.functional import integral
        return self.apply_map(lambda x: integral(x,*args, **kwds))

    integrate=integral


    def nintegral(self, *args, **kwds):
        """
        Returns a numeric integral of the vector, component-wise, and
        the result of the nintegral command on each component of the
        input.

        :meth:`nintegrate` is an alias of the function.

        EXAMPLES::

<<<<<<< HEAD
            sage: t=var('t')
            sage: r=vector([t,t^2,sin(t)])
            sage: vec,answers=r.nintegral(t,0,1)
            sage: vec # abs tol 1e-15
=======
            sage: # needs sage.symbolic
            sage: t = var('t')
            sage: r = vector([t,t^2,sin(t)])
            sage: vec, answers = r.nintegral(t,0,1)
            sage: vec  # abs tol 1e-15
>>>>>>> 6ea1fe93
            (0.5, 0.3333333333333334, 0.4596976941318602)
            sage: type(vec)
            <class 'sage.modules.vector_real_double_dense.Vector_real_double_dense'>
            sage: answers
            [(0.5, 5.55111512312578...e-15, 21, 0),
             (0.3333333333333..., 3.70074341541719...e-15, 21, 0),
             (0.45969769413186..., 5.10366964392284...e-15, 21, 0)]

            sage: # needs sage.symbolic
            sage: r = vector([t,0,1], sparse=True)
            sage: r.nintegral(t, 0, 1)
            ((0.5, 0.0, 1.0),
             {0: (0.5, 5.55111512312578...e-15, 21, 0),
              2: (1.0, 1.11022302462515...e-14, 21, 0)})

        """
        # If Cython supported lambda functions, we would just do
        # return self.apply_map(lambda x: x.nintegral(*args, **kwds) for x in self)

        if self.is_sparse():
            v = [(i,z.nintegral(*args,**kwds)) for i,z in self.dict(copy=False).items()]
            answers = dict([(i,a[0]) for i,a in v])
            v=dict(v)
        else:
            v = [z.nintegral(*args,**kwds) for z in self.list()]
            answers = [a[0] for a in v]

        return (vector(answers,sparse=self.is_sparse()), v)

    nintegrate=nintegral

#############################################
# Generic dense element
#############################################

@cython.binding(True)
def make_FreeModuleElement_generic_dense(parent, entries, degree):
    """
    EXAMPLES::

        sage: sage.modules.free_module_element.make_FreeModuleElement_generic_dense(QQ^3, [1,2,-3/7], 3)
        (1, 2, -3/7)
    """
    # If you think you want to change this function, don't.
    # Instead make a new version with a name like
    #    make_FreeModuleElement_generic_dense_v1
    # and changed the reduce method below.
    cdef FreeModuleElement_generic_dense v
    v = FreeModuleElement_generic_dense.__new__(FreeModuleElement_generic_dense)
    v._entries = entries
    v._parent = parent
    v._degree = degree
    return v


@cython.binding(True)
def make_FreeModuleElement_generic_dense_v1(parent, entries, degree, is_mutable):
    """
    EXAMPLES::

        sage: v = sage.modules.free_module_element.make_FreeModuleElement_generic_dense_v1(QQ^3, [1,2,-3/7], 3, True); v
        (1, 2, -3/7)
        sage: v[0] = 10; v
        (10, 2, -3/7)
        sage: v = sage.modules.free_module_element.make_FreeModuleElement_generic_dense_v1(QQ^3, [1,2,-3/7], 3, False); v
        (1, 2, -3/7)
        sage: v[0] = 10
        Traceback (most recent call last):
        ...
        ValueError: vector is immutable; please change a copy instead (use copy())
    """
    # If you think you want to change this function, don't.
    # Instead make a new version with a name like
    #    make_FreeModuleElement_generic_dense_v2
    # and changed the reduce method below.
    cdef FreeModuleElement_generic_dense v
    v = FreeModuleElement_generic_dense.__new__(FreeModuleElement_generic_dense)
    v._entries = entries
    v._parent = parent
    v._degree = degree
    v._is_immutable = not is_mutable
    return v

cdef class FreeModuleElement_generic_dense(FreeModuleElement):
    """
    A generic dense element of a free module.

    TESTS::

        sage: V = ZZ^3
        sage: loads(dumps(V)) == V
        True
        sage: v = V.0
        sage: loads(dumps(v)) == v
        True
        sage: v = (QQ['x']^3).0
        sage: loads(dumps(v)) == v
        True

    ::

        sage: v = vector([1,2/3,pi])                                                    # needs sage.symbolic
        sage: v == v
        True

    ::

        sage: v = vector(RR, [1,2/3,pi])                                                # needs sage.symbolic
        sage: v.set_immutable()
        sage: isinstance(hash(v), int)
        True
    """
    cdef _new_c(self, object v):
        """
        Create a new dense free module element with minimal overhead and
        no type checking.

        INPUT:

        - ``v`` -- a list which is used as the new entries (without
          copying)
        """
        cdef type t = type(self)
        cdef FreeModuleElement_generic_dense x = t.__new__(t)
        x._is_immutable = 0
        x._parent = self._parent
        x._entries = v
        x._degree = self._degree
        return x

    cdef bint is_dense_c(self):
        return 1

    cdef bint is_sparse_c(self):
        return 0

    def __copy__(self):
        """
        Return a copy of this generic dense vector.

        EXAMPLES::

            sage: # needs sage.symbolic
            sage: v = vector([-1,0,3,pi])
            sage: type(v)
            <class 'sage.modules.free_module.FreeModule_ambient_field_with_category.element_class'>
            sage: v.__copy__()
            (-1, 0, 3, pi)
            sage: v.__copy__() is v
            False

            sage: copy(v)                                                               # needs sage.symbolic
            (-1, 0, 3, pi)
            sage: copy(v) == v                                                          # needs sage.symbolic
            True
            sage: copy(v) is v                                                          # needs sage.symbolic
            False
        """
        return self._new_c(list(self._entries))

    def __init__(self, parent, entries, coerce=True, copy=True):
        """
        EXAMPLES::

            sage: type(vector(RR, [-1,0,2/3,pi,oo]))                                    # needs sage.symbolic
            <class 'sage.modules.free_module_element.FreeModuleElement_generic_dense'>

        We can initialize with lists, tuples and derived types::

            sage: from sage.modules.free_module_element import FreeModuleElement_generic_dense
            sage: FreeModuleElement_generic_dense(RR^5, [-1,0,2/3,pi,oo])               # needs sage.symbolic
            (-1.00000000000000, 0.000000000000000, 0.666666666666667, 3.14159265358979, +infinity)
            sage: FreeModuleElement_generic_dense(RR^5, (-1,0,2/3,pi,oo))               # needs sage.symbolic
            (-1.00000000000000, 0.000000000000000, 0.666666666666667, 3.14159265358979, +infinity)
            sage: FreeModuleElement_generic_dense(RR^5, Sequence([-1,0,2/3,pi,oo]))     # needs sage.symbolic
            (-1.00000000000000, 0.000000000000000, 0.666666666666667, 3.14159265358979, +infinity)
            sage: FreeModuleElement_generic_dense(RR^0, 0)
            ()

        TESTS:

        Disabling coercion can lead to illegal objects::

            sage: FreeModuleElement_generic_dense(RR^5, [-1,0,2/3,pi,oo], coerce=False)             # needs sage.symbolic
            (-1, 0, 2/3, pi, +Infinity)

        We test the ``copy`` flag::

            sage: # needs sage.symbolic
            sage: from sage.modules.free_module_element import FreeModuleElement_generic_dense
            sage: L = [RR(x) for x in (-1,0,2/3,pi,oo)]
            sage: FreeModuleElement_generic_dense(RR^5, tuple(L), coerce=False, copy=False)
            (-1.00000000000000, 0.000000000000000, 0.666666666666667, 3.14159265358979, +infinity)
            sage: v = FreeModuleElement_generic_dense(RR^5, L, coerce=False, copy=False)
            sage: L[4] = 42.0
            sage: v  # last entry changed since we didn't copy
            (-1.00000000000000, 0.000000000000000, 0.666666666666667, 3.14159265358979, 42.0000000000000)

        ::

            sage: # needs sage.symbolic
            sage: L = [RR(x) for x in (-1,0,2/3,pi,oo)]
            sage: v = FreeModuleElement_generic_dense(RR^5, L, coerce=False, copy=True)
            sage: L[4] = 42.0
            sage: v  # last entry did not change
            (-1.00000000000000, 0.000000000000000, 0.666666666666667, 3.14159265358979, +infinity)

        Check that :trac:`11751` is fixed::

            sage: K.<x> = QQ[]
            sage: M = K^1
            sage: N = M.span([[1/x]]); N
            Free module of degree 1 and rank 1 over Univariate Polynomial Ring in x over Rational Field
            Echelon basis matrix:
            [1/x]
            sage: N([1/x]) # this used to fail prior to #11751
            (1/x)
            sage: N([1/x^2])
            Traceback (most recent call last):
            ...
            TypeError: element [1/x^2] is not in free module

        ::

            sage: L=K^2
            sage: R=L.span([[x,0],[0,1/x]], check=False, already_echelonized=True)
            sage: R.basis()[0][0].parent()
            Fraction Field of Univariate Polynomial Ring in x over Rational Field
            sage: R=L.span([[x,x^2]])
            sage: R.basis()[0][0].parent()
            Univariate Polynomial Ring in x over Rational Field
        """
        FreeModuleElement.__init__(self, parent)
        R = self.base_ring()
        if not entries:
            entries = [R.zero()]*self._degree
        else:
            if type(entries) is not list:
                if not isinstance(entries, (list, tuple)):
                    raise TypeError("entries must be a list or tuple, not %s" % type(entries))
                copy = True  # ensure we have a true Python list

            if len(entries) != self._degree:
                raise TypeError("entries must be a list of length %s" % self.degree())
            if coerce:
                coefficient_ring = parent.coordinate_ring()
                try:
                    entries = [coefficient_ring(x) for x in entries]
                except TypeError:
                    raise TypeError("Unable to coerce entries (=%s) to coefficients in %s" % (entries, coefficient_ring))
            elif copy:
                entries = list(entries)  # make a copy/convert to list
        self._entries = entries

    @cython.boundscheck(False)
    @cython.wraparound(False)
    cpdef _add_(left, right):
        """
        Add left and right.

        EXAMPLES::

            sage: v = vector([1,2/3,pi]); w = vector([-2/3,pi^2,1])                     # needs sage.symbolic
            sage: v._add_(w)                                                            # needs sage.symbolic
            (1/3, pi^2 + 2/3, pi + 1)
        """
        cdef list a = left._entries
        cdef list b = (<FreeModuleElement_generic_dense>right)._entries
        v = [(<RingElement> a[i])._add_(<RingElement> b[i]) for i in range(left._degree)]
        return left._new_c(v)

    @cython.boundscheck(False)
    @cython.wraparound(False)
    cpdef _sub_(left, right):
        """
        Subtract right from left.

        EXAMPLES::

            sage: V = QQ^5
            sage: W = V.span([V.1, V.2])
            sage: W.0 - V.0
            (-1, 1, 0, 0, 0)
            sage: V.0 - W.0
            (1, -1, 0, 0, 0)
        """
        cdef list a = left._entries
        cdef list b = (<FreeModuleElement_generic_dense>right)._entries
        v = [(<RingElement> a[i])._sub_(<RingElement> b[i]) for i in range(left._degree)]
        return left._new_c(v)

    cpdef _rmul_(self, Element left):
        """
        EXAMPLES::

            sage: V = ZZ['x']^5
            sage: 5 * V.0
            (5, 0, 0, 0, 0)
        """
        if left._parent is self._parent._base:
            v = [left._mul_(<RingElement>x) for x in self._entries]
        else:
            v = [left * x for x in self._entries]
        return self._new_c(v)

    cpdef _lmul_(self, Element right):
        """
        EXAMPLES::

            sage: v = vector([-1,0,3,pi])                                               # needs sage.symbolic
            sage: v._lmul_(2/3)                                                         # needs sage.symbolic
            (-2/3, 0, 2, 2/3*pi)
            sage: v * (2/3)                                                             # needs sage.symbolic
            (-2/3, 0, 2, 2/3*pi)
        """
        if right._parent is self._parent._base:
            v = [(<RingElement>x)._mul_(right) for x in self._entries]
        else:
            v = [x * right for x in self._entries]
        return self._new_c(v)

    @cython.boundscheck(False)
    @cython.wraparound(False)
    cpdef _pairwise_product_(left, Vector right):
        """
        EXAMPLES::

            sage: R.<x> = QQ[]
            sage: v = vector([x,x^2,3*x]); w = vector([2*x,x,3+x])
            sage: v.pairwise_product(w)
            (2*x^2, x^3, 3*x^2 + 9*x)
            sage: w.pairwise_product(v)
            (2*x^2, x^3, 3*x^2 + 9*x)
        """
        if right._parent is not left._parent:
            right = left.parent().ambient_module()(right)
        cdef list a = left._entries
        cdef list b = (<FreeModuleElement_generic_dense>right)._entries
        v = [(<RingElement> a[i])._mul_(<RingElement> b[i]) for i in range(left._degree)]
        return left._new_c(v)

    def __reduce__(self):
        """
        EXAMPLES::

            sage: v = vector([-1,0,3,pi])                                               # needs sage.symbolic
            sage: v.__reduce__()                                                        # needs sage.symbolic
            (<cyfunction make_FreeModuleElement_generic_dense_v1 at ...>,
             (Vector space of dimension 4 over Symbolic Ring, [-1, 0, 3, pi], 4, True))
        """
        return (make_FreeModuleElement_generic_dense_v1, (self._parent, self._entries,
                                                          self._degree, not self._is_immutable))

    @cython.boundscheck(False)
    @cython.wraparound(False)
    cdef get_unsafe(self, Py_ssize_t i):
        """
        EXAMPLES::

            sage: v = vector(RR, [-1,0,2/3,pi])                                         # needs sage.symbolic
            sage: v.get(3)                                                              # needs sage.symbolic
            3.14159265358979

        ::

            sage: v = vector([RR(1), RR(2)]); v
            (1.00000000000000, 2.00000000000000)
            sage: v[0]
            1.00000000000000
            sage: v[-1]
            2.00000000000000
            sage: v[4]
            Traceback (most recent call last):
            ...
            IndexError: vector index out of range
            sage: v[-4]
            Traceback (most recent call last):
            ...
            IndexError: vector index out of range

        ::

            sage: v = vector(QQ['x,y'], [1,2, 'x*y'])
            sage: v
            (1, 2, x*y)
            sage: v[1:]
            (2, x*y)
        """
        return self._entries[i]

    @cython.boundscheck(False)
    @cython.wraparound(False)
    cdef int set_unsafe(self, Py_ssize_t i, value) except -1:
        """
        EXAMPLES::

            sage: v = vector(RR, [-1, 0, 2/3, pi])                                      # needs sage.symbolic
            sage: v.set(3, RR(1))                                                       # needs sage.symbolic
            sage: v                                                                     # needs sage.symbolic
            (-1.00000000000000, 0.000000000000000, 0.666666666666667, 1.00000000000000)
        """
        self._entries[i] = value


    def list(self, copy=True):
        """
        Return list of elements of self.

        INPUT:

            - copy -- bool, return list of underlying entries

        EXAMPLES::

            sage: P.<x,y,z> = QQ[]
            sage: v = vector([x,y,z])
            sage: type(v)
            <class 'sage.modules.free_module_element.FreeModuleElement_generic_dense'>
            sage: a = v.list(); a
            [x, y, z]
            sage: a[0] = x*y; v
            (x, y, z)
            sage: a = v.list(copy=False); a
            [x, y, z]
            sage: a[0] = x*y; v
            (x*y, y, z)
        """
        if copy:
            return list(self._entries)
        else:
            return self._entries

    def __call__(self, *args, **kwargs):
        """
        Calling a free module element returns the result of calling each
        component.

        EXAMPLES::

            sage: # needs sage.symbolic
            sage: x, y = var('x,y')
            sage: f = x^2 + y^2
            sage: g = f.gradient()
            sage: g
            (2*x, 2*y)
            sage: type(g)
            <class 'sage.modules.free_module.FreeModule_ambient_field_with_category.element_class'>
            sage: g(y=2, x=3)
            (6, 4)
            sage: f(x,y) = x^2 + y^2
            sage: g = f.gradient()
            sage: g(3,2)
            (6, 4)
            sage: g(x=3, y=2)
            (6, 4)
        """
        return vector([e(*args, **kwargs) for e in self])

    def function(self, *args):
        """
        Return a vector over a callable symbolic expression ring.

        EXAMPLES::

            sage: # needs sage.symbolic
            sage: x, y = var('x,y')
            sage: v = vector([x, y, x*sin(y)])
            sage: w = v.function([x,y]); w
            (x, y) |--> (x, y, x*sin(y))
            sage: w.coordinate_ring()
            Callable function ring with arguments (x, y)
            sage: w(1,2)
            (1, 2, sin(2))
            sage: w(2,1)
            (2, 1, 2*sin(1))
            sage: w(y=1,x=2)
            (2, 1, 2*sin(1))

        ::

            sage: # needs sage.symbolic
            sage: x,y = var('x,y')
            sage: v = vector([x, y, x*sin(y)])
            sage: w = v.function([x]); w
            x |--> (x, y, x*sin(y))
            sage: w.coordinate_ring()
            Callable function ring with argument x
            sage: w(4)
            (4, y, 4*sin(y))
        """
        from sage.symbolic.callable import CallableSymbolicExpressionRing
        return vector(CallableSymbolicExpressionRing(args), self.list())

#############################################
# Generic sparse element
#############################################

@cython.binding(True)
def make_FreeModuleElement_generic_sparse(parent, entries, degree):
    """
    EXAMPLES::

        sage: v = sage.modules.free_module_element.make_FreeModuleElement_generic_sparse(QQ^3, {2:5/2}, 3); v
        (0, 0, 5/2)
    """
    cdef FreeModuleElement_generic_sparse v
    v = FreeModuleElement_generic_sparse.__new__(FreeModuleElement_generic_sparse)
    v._entries = entries
    v._parent = parent
    v._degree = degree
    return v


@cython.binding(True)
def make_FreeModuleElement_generic_sparse_v1(parent, entries, degree, is_mutable):
    """
    EXAMPLES::

        sage: v = sage.modules.free_module_element.make_FreeModuleElement_generic_sparse_v1(QQ^3, {2:5/2}, 3, False); v
        (0, 0, 5/2)
        sage: v.is_mutable()
        False
    """
    cdef FreeModuleElement_generic_sparse v
    v = FreeModuleElement_generic_sparse.__new__(FreeModuleElement_generic_sparse)
    v._entries = entries
    v._parent = parent
    v._degree = degree
    v._is_immutable = not is_mutable
    return v


cdef class FreeModuleElement_generic_sparse(FreeModuleElement):
    """
    A generic sparse free module element is a dictionary with keys ints
    i and entries in the base ring.

    TESTS::

        sage: v = vector([1,2/3,pi], sparse=True)                                       # needs sage.symbolic
        sage: v.set_immutable()                                                         # needs sage.symbolic
        sage: isinstance(hash(v), int)                                                  # needs sage.symbolic
        True

    Pickling works::

        sage: v = FreeModule(ZZ, 3, sparse=True).0
        sage: loads(dumps(v)) == v
        True
        sage: v = FreeModule(Integers(8)['x,y'], 5, sparse=True).1
        sage: loads(dumps(v)) - v
        (0, 0, 0, 0, 0)

    ::

        sage: a = vector([-1,0,1/1],sparse=True); b = vector([-1/1,0,0],sparse=True)
        sage: a.parent()
        Sparse vector space of dimension 3 over Rational Field
        sage: b - a
        (0, 0, -1)
        sage: (b-a).dict()
        {2: -1}
    """
    cdef _new_c(self, object v):
        """
        Create a new sparse free module element with minimal overhead and
        no type checking.

        INPUT:

        - ``v`` -- a dict which is used as the new entries (without
          copying)
        """
        cdef type t = type(self)
        cdef FreeModuleElement_generic_sparse x = t.__new__(t)
        x._is_immutable = 0
        x._parent = self._parent
        x._entries = v
        x._degree = self._degree
        return x

    cdef bint is_dense_c(self):
        return 0

    cdef bint is_sparse_c(self):
        return 1

    def __copy__(self):
        """
        EXAMPLES::

            sage: v = vector([1,2/3,pi], sparse=True)                                   # needs sage.symbolic
            sage: v.__copy__()                                                          # needs sage.symbolic
            (1, 2/3, pi)
        """
        return self._new_c(dict(self._entries))

    def __init__(self, parent, entries=0, coerce=True, copy=True):
        """
        EXAMPLES::

            sage: v = sage.modules.free_module_element.FreeModuleElement_generic_sparse(VectorSpace(QQ,3,sparse=True), {1:5/4}); v
            (0, 5/4, 0)
            sage: v.is_sparse()
            True

        We can initialize with dicts, lists, tuples and derived types::

            sage: from sage.modules.free_module_element import FreeModuleElement_generic_sparse
            sage: def S(R,n):
            ....:     return FreeModule(R, n, sparse=True)

            sage: # needs sage.symbolic
            sage: FreeModuleElement_generic_sparse(S(RR,5), {0:-1, 2:2/3, 3:pi, 4:oo})
            (-1.00000000000000, 0.000000000000000, 0.666666666666667, 3.14159265358979, +infinity)
            sage: FreeModuleElement_generic_sparse(S(RR,5), [-1,0,2/3,pi,oo])
            (-1.00000000000000, 0.000000000000000, 0.666666666666667, 3.14159265358979, +infinity)
            sage: FreeModuleElement_generic_sparse(S(RR,5), (-1,0,2/3,pi,oo))
            (-1.00000000000000, 0.000000000000000, 0.666666666666667, 3.14159265358979, +infinity)
            sage: FreeModuleElement_generic_sparse(S(RR,5), Sequence([-1,0,2/3,pi,oo]))
            (-1.00000000000000, 0.000000000000000, 0.666666666666667, 3.14159265358979, +infinity)

            sage: FreeModuleElement_generic_sparse(S(RR,0), 0)
            ()

            sage: from collections import defaultdict
            sage: D = defaultdict(RR)
            sage: D[0] = -1
            sage: FreeModuleElement_generic_sparse(S(RR,5), D)
            (-1.00000000000000, 0.000000000000000, 0.000000000000000, 0.000000000000000, 0.000000000000000)

        TESTS:

        Test that :trac:`11751` is fixed::

            sage: K.<x> = QQ[]
            sage: M = FreeModule(K, 1, sparse=True)
            sage: N = M.span([{0:1/x}]); N
            Sparse free module of degree 1 and rank 1 over Univariate Polynomial Ring in x over Rational Field
            Echelon basis matrix:
            [1/x]
            sage: N({0:1/x}) # this used to fail prior to #11751
            (1/x)
            sage: N({0:1/x^2})
            Traceback (most recent call last):
            ...
            TypeError: element {0: 1/x^2} is not in free module

        ::

            sage: L = FreeModule(K, 2, sparse=True)
            sage: R = L.span([{0:x, 1:0}, {0:0, 1:1/x}], check=False, already_echelonized=True)
            sage: R.basis()[0][0].parent()
            Fraction Field of Univariate Polynomial Ring in x over Rational Field
            sage: R = L.span([{0:x, 1:x^2}])
            sage: R.basis()[0][0].parent()
            Univariate Polynomial Ring in x over Rational Field

        Test that :trac:`17101` is fixed::

            sage: # needs sage.rings.real_interval_field
            sage: v = vector([RIF(-1, 1)], sparse=True)
            sage: v.is_zero()
            False

        We correctly initialize values which become 0 only after coercion::

            sage: v = FreeModuleElement_generic_sparse(S(GF(3), 6), [1,2,3,4,5,6])
            sage: v.nonzero_positions()
            [0, 1, 3, 4]
        """
        #WARNING: In creation, we do not check that the indices i satisfy
        #     0 <= i < degree
        # or even that the indices are integers.
        FreeModuleElement.__init__(self, parent)
        R = self.base_ring()
        cdef Py_ssize_t i
        cdef dict entries_dict, e
        if not entries:
            entries_dict = {}
        else:
            if type(entries) is not dict:
                if isinstance(entries, dict):
                    # Convert derived type to dict
                    copy = True
                    entries_dict = <dict> entries
                elif isinstance(entries, (list, tuple)):
                    if len(entries) != self._degree:
                        raise TypeError("entries has the wrong length")
                    entries_dict = {}
                    for i in range(self._degree):
                        x = entries[i]
                        if x:
                            entries_dict[i] = x
                    copy = False
                else:
                    raise TypeError("entries must be a dict, list or tuple, not %s" % type(entries))
            else:
                entries_dict = <dict> entries
            if coerce:
                coefficient_ring = parent.coordinate_ring()
                e = entries_dict
                entries_dict = {}
                try:
                    for k, x in (<dict> e).iteritems():
                        x = coefficient_ring(x)
                        if x:
                            entries_dict[k] = x
                except TypeError:
                    raise TypeError("unable to coerce value (=%s) of entries dict (=%s) to %s" % (x, entries, coefficient_ring))
            elif copy:
                entries_dict = dict(entries_dict)  # make a copy/convert to dict
        self._entries = entries_dict

    cpdef _add_(left, right):
        """
        Add left and right.

        EXAMPLES::

            sage: v = vector([1,2/3,pi], sparse=True)                                   # needs sage.symbolic
            sage: v._add_(v)                                                            # needs sage.symbolic
            (2, 4/3, 2*pi)
        """
        cdef dict v = dict((<FreeModuleElement_generic_sparse>right)._entries)
        for i, a in left._entries.iteritems():
            if i in v:
                sum = (<RingElement>a)._add_(<RingElement> v[i])
                if sum:
                    v[i] = sum
                else:
                    del v[i]
            elif a:
                v[i] = a
        return left._new_c(v)

    cpdef _sub_(left, right):
        """
        EXAMPLES::

            sage: v = vector([1,2/3,pi], sparse=True)                                   # needs sage.symbolic
            sage: v._sub_(v)                                                            # needs sage.symbolic
            (0, 0, 0)
        """
        cdef dict v = dict(left._entries)   # dict to make a copy
        for i, a in (<FreeModuleElement_generic_sparse>right)._entries.iteritems():
            if i in v:
                diff = (<RingElement> v[i])._sub_(<RingElement>a)
                if diff:
                    v[i] = diff
                else:
                    del v[i]
            elif a:
                v[i] = -a
        return left._new_c(v)

    cpdef _lmul_(self, Element right):
        """
        EXAMPLES::

            sage: v = vector([1,2/3,pi], sparse=True)                                   # needs sage.symbolic
            sage: v._lmul_(SR(3))                                                       # needs sage.symbolic
            (3, 2, 3*pi)
        """
        cdef dict v = {}
        if right:
            for i, a in self._entries.iteritems():
                prod = (<RingElement>a)._mul_(right)
                if prod:
                    v[i] = prod
        return self._new_c(v)

    cpdef _rmul_(self, Element left):
        """
        EXAMPLES::

            sage: v = vector([1,2/3,pi], sparse=True)                                   # needs sage.symbolic
            sage: v._rmul_(SR(3))                                                       # needs sage.symbolic
            (3, 2, 3*pi)
        """
        cdef dict v = {}
        if left:
            for i, a in self._entries.iteritems():
                prod = left._mul_(a)
                if prod:
                    v[i] = prod
        return self._new_c(v)

    cpdef _dot_product_coerce_(left, Vector right):
        """
        Return the dot product of left and right.

        EXAMPLES::

            sage: v = vector([1,2,0], sparse=True); w = vector([0,5,-9], sparse=True)
            sage: v * w
            10
            sage: w * v
            10

        Over different rings::

            sage: R.<x> = ZZ[]
            sage: v = vector(RDF, [0,1,2], sparse=True)
            sage: w = vector(R, [x,0,0], sparse=True)
            sage: p = v._dot_product_coerce_(w)
            sage: p
            0
            sage: parent(p)
            Univariate Polynomial Ring in x over Real Double Field

        Zero-dimensional vectors also work correctly::

            sage: v = vector(RDF, [], sparse=True)
            sage: w = vector(R, [], sparse=True)
            sage: parent(v._dot_product_coerce_(w))
            Univariate Polynomial Ring in x over Real Double Field

        TESTS:

        Check that :trac:`19377` is fixed::

            sage: w = vector(ZZ, (1,2,3), sparse=False)
            sage: v = vector(ZZ, (1,2,3), sparse=True)
            sage: v._dot_product_coerce_(w)
            14
        """
        cdef dict e
        try:
            e = (<FreeModuleElement_generic_sparse?>right)._entries
        except TypeError:
            e = right.dict()
        z = left.base_ring().zero()
        if left.base_ring() is not right.base_ring():
            z *= right.base_ring().zero()
        for i, a in left._entries.iteritems():
            if i in e:
                z += a * e[i]
        return z

    cpdef _pairwise_product_(left, Vector right):
        """
        EXAMPLES::

            sage: v = vector([1,2/3,pi], sparse=True); w = vector([-2/3,pi^2,1],sparse=True)        # needs sage.symbolic
            sage: v._pairwise_product_(w)                                               # needs sage.symbolic
            (-2/3, 2/3*pi^2, pi)
        """
        # Component wise vector * vector multiplication.
        cdef dict e = (<FreeModuleElement_generic_sparse>right)._entries
        cdef dict v = {}
        for i, a in left._entries.iteritems():
            if i in e:
                prod = (<RingElement>a)._mul_(<RingElement> e[i])
                if prod:
                    v[i] = prod
        return left._new_c(v)

    cpdef _richcmp_(left, right, int op):
        """
        Compare two sparse free module elements.

        Free module elements are compared in lexicographic order on
        the underlying list of coefficients. Two free module elements
        are equal if their coefficients are the same. (This is true
        even if one is sparse and one is dense.)

        TESTS::

            sage: v = vector([1,2/3,pi], sparse=True)                                   # needs sage.symbolic
            sage: w = vector([1,2/3,pi], sparse=True)                                   # needs sage.symbolic
            sage: w == v                                                                # needs sage.symbolic
            True

        Check that the bug in :trac:`13929` has been fixed::

            sage: V = FreeModule(GF(3), 2, sparse=True)
            sage: a = V([0,1])
            sage: b = V([1,0])
            sage: a < b
            True
        """
        a = sorted((<FreeModuleElement_generic_sparse>left)._entries.iteritems())
        b = sorted((<FreeModuleElement_generic_sparse>right)._entries.iteritems())

        return richcmp([(-x, y) for x, y in a], [(-x, y) for x, y in b], op)

    def items(self):
        """
        Return an iterator over the entries of ``self``.

        EXAMPLES::

            sage: v = vector([1,2/3,pi], sparse=True)                                   # needs sage.symbolic
            sage: next(v.items())                                                       # needs sage.symbolic
            (0, 1)
            sage: list(v.items())                                                       # needs sage.symbolic
            [(0, 1), (1, 2/3), (2, pi)]

        TESTS:

        Using iteritems as an alias::

            sage: list(v.iteritems())                                                   # needs sage.symbolic
            [(0, 1), (1, 2/3), (2, pi)]
        """
        return iter(self._entries.iteritems())

    iteritems = items

    def __reduce__(self):
        """
        EXAMPLES::

            sage: v = vector([1,2/3,pi], sparse=True)                                   # needs sage.symbolic
            sage: v.__reduce__()                                                        # needs sage.symbolic
            (<cyfunction make_FreeModuleElement_generic_sparse_v1 at ...>,
             (Sparse vector space of dimension 3 over Symbolic Ring, {0: 1, 1: 2/3, 2: pi}, 3, True))
        """
        return (make_FreeModuleElement_generic_sparse_v1, (self._parent, self._entries,
                                                           self._degree, not self._is_immutable))

    @cython.cdivision(True)
    def __getitem__(self, i):
        """
        EXAMPLES::

            sage: v = vector(RR, range(6), sparse=True); v
            (0.000000000000000, 1.00000000000000, 2.00000000000000, 3.00000000000000, 4.00000000000000, 5.00000000000000)
            sage: v[1]
            1.00000000000000
            sage: v[-1]
            5.00000000000000
            sage: v[9]
            Traceback (most recent call last):
            ...
            IndexError: vector index out of range
            sage: v[-7]
            Traceback (most recent call last):
            ...
            IndexError: vector index out of range
            sage: v[::2]
            (0.000000000000000, 2.00000000000000, 4.00000000000000)
            sage: v[5:2:-1]
            (5.00000000000000, 4.00000000000000, 3.00000000000000)

        All these operations with zero vectors should be very fast::

            sage: v = vector(RR, 10^9, sparse=True)
            sage: v[123456789]
            0.000000000000000
            sage: w = v[::-1]
            sage: v[::-250000000]
            (0.000000000000000, 0.000000000000000, 0.000000000000000, 0.000000000000000)
            sage: v[123456789:123456798:3]
            (0.000000000000000, 0.000000000000000, 0.000000000000000)
        """
        cdef Py_ssize_t d = self._degree
        cdef Py_ssize_t start, stop, step, slicelength
        cdef Py_ssize_t min, max, mod
        cdef Py_ssize_t k, n
        cdef dict newentries
        if isinstance(i, slice):
            PySlice_GetIndicesEx(i, d, &start, &stop, &step, &slicelength)
            if step > 0:
                min = start
                max = stop-1
            else:
                min = stop+1
                max = start
            mod = start % step
            # Loop over the old dict and convert old index n to new
            # index k in slice
            newentries = {}
            for n, x in self._entries.iteritems():
                if min <= n <= max and n % step == mod:
                    k = (n - start) // step
                    newentries[k] = x
            from .free_module import FreeModule
            M = FreeModule(self.coordinate_ring(), slicelength, sparse=True)
            return M(newentries, coerce=False, copy=False)

        n = i
        if n < 0:
            n += d
        if n < 0 or n >= d:
            raise IndexError("vector index out of range")
        return self.get_unsafe(n)

    cdef get_unsafe(self, Py_ssize_t i):
        """
        EXAMPLES::

            sage: v = vector([-1,0,2/3,pi], sparse=True)                                # needs sage.symbolic
            sage: v.get(1)                                                              # needs sage.symbolic
            0
            sage: v.get(2)                                                              # needs sage.symbolic
            2/3

        For this class, 0 is returned if the access is out of bounds::

            sage: v.get(10)                                                             # needs sage.symbolic
            0
        """
        try:
            return self._entries[i]
        except KeyError:
            return self.coordinate_ring().zero()

    cdef int set_unsafe(self, Py_ssize_t i, value) except -1:
        """
        EXAMPLES::

            sage: V = VectorSpace(GF(17), 10000000, sparse=True)
            sage: w = V(0)
            sage: w[39893] = 20
            sage: w[39893]
            3
            sage: w[39000:39003] = [4, 5, 6]; w[39000:39003]
            (4, 5, 6)
            sage: parent(w[39893])
            Finite Field of size 17
            sage: w[39893] = sqrt(2)                                                    # needs sage.rings.finite_rings sage.symbolic
            Traceback (most recent call last):
            ...
            TypeError: self must be a numeric expression

        ::

            sage: # needs sage.symbolic
            sage: v = vector([1,2/3,pi], sparse=True)
            sage: v.set(1, pi^3)
            sage: v
            (1, pi^3, pi)
            sage: v.set(2, SR(0))
            sage: v
            (1, pi^3, 0)

        This assignment is illegal::

            sage: v.set(10, pi)                                                         # needs sage.symbolic

        This lack of bounds checking causes trouble later::

            sage: v                                                                     # needs sage.symbolic
            <repr(<sage.modules.free_module.FreeModule_ambient_field_with_category.element_class at 0x...>) failed:
             IndexError: list assignment index out of range>
        """
        if value:
            self._entries[i] = value
        else:
            self._entries.pop(i, None)


    def denominator(self):
        """
        Return the least common multiple of the denominators of the
        entries of self.

        EXAMPLES::

            sage: v = vector([1/2,2/5,3/14], sparse=True)
            sage: v.denominator()
            70
        """
        # It may be that the coordinates do not have a denominator
        # (but if one coordinate has it, they all should have it)
        d = self.coordinate_ring().one()
        try:
            d = d.denominator()
        except AttributeError:
            return d
        for y in self._entries.itervalues():
            d = d.lcm(y.denominator())
        return d

    def dict(self, copy=True):
        """
        Return dictionary of nonzero entries of ``self``.

        More precisely, this returns a dictionary whose keys are indices
        of basis elements in the support of ``self`` and whose values are
        the corresponding coefficients.

        INPUT:

        - ``copy`` -- (default: ``True``) if ``self`` is internally
          represented by a dictionary ``d``, then make a copy of ``d``;
          if ``False``, then this can cause undesired behavior by
          mutating ``d``

        OUTPUT:

        - Python dictionary

        EXAMPLES::

            sage: v = vector([0,0,0,0,1/2,0,3/14], sparse=True)
            sage: v.dict()
            {4: 1/2, 6: 3/14}
            sage: sorted(v.support())
            [4, 6]
        """
        if copy:
            return dict(self._entries)
        else:
            return self._entries

    monomial_coefficients = dict

    def list(self, copy=True):
        """
        Return list of elements of ``self``.

        INPUT:

        - ``copy`` -- ignored for sparse vectors

        EXAMPLES::

            sage: R.<x> = QQ[]
            sage: M = FreeModule(R, 3, sparse=True) * (1/x)
            sage: v = M([-x^2, 3/x, 0])
            sage: type(v)
            <class 'sage.modules.free_module_element.FreeModuleElement_generic_sparse'>
            sage: a = v.list()
            sage: a
            [-x^2, 3/x, 0]
            sage: [parent(c) for c in a]
            [Fraction Field of Univariate Polynomial Ring in x over Rational Field,
             Fraction Field of Univariate Polynomial Ring in x over Rational Field,
             Fraction Field of Univariate Polynomial Ring in x over Rational Field]
        """
        z = self._parent.coordinate_ring().zero()
        cdef list v = [z] * self._degree
        for i, a in self._entries.iteritems():
            v[i] = a
        return v

    def nonzero_positions(self):
        """
        Returns the list of numbers ``i`` such that ``self[i] != 0``.

        EXAMPLES::

            sage: v = vector({1: 1, 3: -2})
            sage: w = vector({1: 4, 3: 2})
            sage: v+w
            (0, 5, 0, 0)
            sage: (v+w).nonzero_positions()
            [1]
        """
        return sorted(self._entries)

    cpdef int hamming_weight(self):
        """
        Returns the number of positions ``i`` such that ``self[i] != 0``.

        EXAMPLES::

            sage: v = vector({1: 1, 3: -2})
            sage: w = vector({1: 4, 3: 2})
            sage: v+w
            (0, 5, 0, 0)
            sage: (v+w).hamming_weight()
            1
        """
        return len(self._entries)

    def numerical_approx(self, prec=None, digits=None, algorithm=None):
        """
        Return a numerical approximation of ``self`` with ``prec`` bits
        (or decimal ``digits``) of precision, by approximating all
        entries.

        INPUT:

        - ``prec`` -- precision in bits

        - ``digits`` -- precision in decimal digits (only used if
          ``prec`` is not given)

        - ``algorithm`` -- which algorithm to use to compute the
          approximation of the entries (the accepted algorithms depend
          on the object)

        If neither ``prec`` nor ``digits`` is given, the default
        precision is 53 bits (roughly 16 digits).

        EXAMPLES::

            sage: v = vector(RealField(200), [1,2,3], sparse=True)
            sage: v.n()
            (1.00000000000000, 2.00000000000000, 3.00000000000000)
            sage: _.parent()
            Sparse vector space of dimension 3 over Real Field with 53 bits of precision
            sage: v.n(prec=75)
            (1.000000000000000000000, 2.000000000000000000000, 3.000000000000000000000)
            sage: _.parent()
            Sparse vector space of dimension 3 over Real Field with 75 bits of precision
        """
        if prec is None:
            prec = digits_to_bits(digits)
        return vector({k: v.numerical_approx(prec, algorithm=algorithm)
                for k, v in self._entries.iteritems()}, sparse=True)<|MERGE_RESOLUTION|>--- conflicted
+++ resolved
@@ -4110,18 +4110,11 @@
 
         EXAMPLES::
 
-<<<<<<< HEAD
-            sage: t=var('t')
-            sage: r=vector([t,t^2,sin(t)])
-            sage: vec,answers=r.nintegral(t,0,1)
-            sage: vec # abs tol 1e-15
-=======
             sage: # needs sage.symbolic
             sage: t = var('t')
             sage: r = vector([t,t^2,sin(t)])
             sage: vec, answers = r.nintegral(t,0,1)
             sage: vec  # abs tol 1e-15
->>>>>>> 6ea1fe93
             (0.5, 0.3333333333333334, 0.4596976941318602)
             sage: type(vec)
             <class 'sage.modules.vector_real_double_dense.Vector_real_double_dense'>
