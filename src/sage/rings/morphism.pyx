r"""
Homomorphisms of rings

We give a large number of examples of ring homomorphisms.

EXAMPLES:

Natural inclusion `\ZZ \hookrightarrow \QQ`::

    sage: H = Hom(ZZ, QQ)
    sage: phi = H([1])
    sage: phi(10)
    10
    sage: phi(3/1)
    3
    sage: phi(2/3)
    Traceback (most recent call last):
    ...
    TypeError: 2/3 fails to convert into the map's domain Integer Ring, but a `pushforward` method is not properly implemented

There is no homomorphism in the other direction::

    sage: H = Hom(QQ, ZZ)
    sage: H([1])
    Traceback (most recent call last):
    ...
    ValueError: relations do not all (canonically) map to 0 under map determined by images of generators

EXAMPLES:

Reduction to finite field::

    sage: H = Hom(ZZ, GF(9, 'a'))
    sage: phi = H([1])
    sage: phi(5)
    2
    sage: psi = H([4])
    sage: psi(5)
    2

Map from single variable polynomial ring::

    sage: R.<x> = ZZ[]
    sage: phi = R.hom([2], GF(5))
    sage: phi
    Ring morphism:
      From: Univariate Polynomial Ring in x over Integer Ring
      To:   Finite Field of size 5
      Defn: x |--> 2
    sage: phi(x + 12)
    4

Identity map on the real numbers::

    sage: f = RR.hom([RR(1)]); f
    Ring endomorphism of Real Field with 53 bits of precision
      Defn: 1.00000000000000 |--> 1.00000000000000
    sage: f(2.5)
    2.50000000000000
    sage: f = RR.hom( [2.0] )
    Traceback (most recent call last):
    ...
    ValueError: relations do not all (canonically) map to 0 under map determined by images of generators

Homomorphism from one precision of field to another.

From smaller to bigger doesn't make sense::

    sage: R200 = RealField(200)
    sage: f = RR.hom( R200 )
    Traceback (most recent call last):
    ...
    TypeError: natural coercion morphism from Real Field with 53 bits of precision to Real Field with 200 bits of precision not defined

From bigger to small does::

    sage: f = RR.hom( RealField(15) )
    sage: f(2.5)
    2.500
    sage: f(RR.pi())
    3.142

Inclusion map from the reals to the complexes::

    sage: i = RR.hom([CC(1)]); i
    Ring morphism:
      From: Real Field with 53 bits of precision
      To:   Complex Field with 53 bits of precision
      Defn: 1.00000000000000 |--> 1.00000000000000
    sage: i(RR('3.1'))
    3.10000000000000

A map from a multivariate polynomial ring to itself::

    sage: R.<x,y,z> = PolynomialRing(QQ,3)
    sage: phi = R.hom([y,z,x^2]); phi
    Ring endomorphism of Multivariate Polynomial Ring in x, y, z over Rational Field
      Defn: x |--> y
            y |--> z
            z |--> x^2
    sage: phi(x+y+z)
    x^2 + y + z

An endomorphism of a quotient of a multi-variate polynomial ring::

    sage: R.<x,y> = PolynomialRing(QQ)
    sage: S.<a,b> = quo(R, ideal(1 + y^2))
    sage: phi = S.hom([a^2, -b])
    sage: phi
    Ring endomorphism of Quotient of Multivariate Polynomial Ring in x, y over Rational Field by the ideal (y^2 + 1)
      Defn: a |--> a^2
            b |--> -b
    sage: phi(b)
    -b
    sage: phi(a^2 + b^2)
    a^4 - 1

The reduction map from the integers to the integers modulo 8, viewed as
a quotient ring::

    sage: R = ZZ.quo(8*ZZ)
    sage: pi = R.cover()
    sage: pi
    Ring morphism:
      From: Integer Ring
      To:   Ring of integers modulo 8
      Defn: Natural quotient map
    sage: pi.domain()
    Integer Ring
    sage: pi.codomain()
    Ring of integers modulo 8
    sage: pi(10)
    2
    sage: pi.lift()
    Set-theoretic ring morphism:
      From: Ring of integers modulo 8
      To:   Integer Ring
      Defn: Choice of lifting map
    sage: pi.lift(13)
    5

Inclusion of ``GF(2)`` into ``GF(4,'a')``::

    sage: k = GF(2)
    sage: i = k.hom(GF(4, 'a'))
    sage: i
    Ring morphism:
      From: Finite Field of size 2
      To:   Finite Field in a of size 2^2
      Defn: 1 |--> 1
    sage: i(0)
    0
    sage: a = i(1); a.parent()
    Finite Field in a of size 2^2

We next compose the inclusion with reduction from the integers to
``GF(2)``::

    sage: pi = ZZ.hom(k)
    sage: pi
    Natural morphism:
      From: Integer Ring
      To:   Finite Field of size 2
    sage: f = i * pi
    sage: f
    Composite map:
      From: Integer Ring
      To:   Finite Field in a of size 2^2
      Defn:   Natural morphism:
              From: Integer Ring
              To:   Finite Field of size 2
            then
              Ring morphism:
              From: Finite Field of size 2
              To:   Finite Field in a of size 2^2
              Defn: 1 |--> 1
    sage: a = f(5); a
    1
    sage: a.parent()
    Finite Field in a of size 2^2

Inclusion from `\QQ` to the 3-adic field::

    sage: phi = QQ.hom(Qp(3, print_mode = 'series'))
    sage: phi
    Ring morphism:
      From: Rational Field
      To:   3-adic Field with capped relative precision 20
    sage: phi.codomain()
    3-adic Field with capped relative precision 20
    sage: phi(394)
    1 + 2*3 + 3^2 + 2*3^3 + 3^4 + 3^5 + O(3^20)

An automorphism of a quotient of a univariate polynomial ring::

    sage: R.<x> = PolynomialRing(QQ)
    sage: S.<sqrt2> = R.quo(x^2-2)
    sage: sqrt2^2
    2
    sage: (3+sqrt2)^10
    993054*sqrt2 + 1404491
    sage: c = S.hom([-sqrt2])
    sage: c(1+sqrt2)
    -sqrt2 + 1

Note that Sage verifies that the morphism is valid::

    sage: (1 - sqrt2)^2
    -2*sqrt2 + 3
    sage: c = S.hom([1-sqrt2])    # this is not valid
    Traceback (most recent call last):
    ...
    ValueError: relations do not all (canonically) map to 0 under map determined by images of generators

Endomorphism of power series ring::

    sage: R.<t> = PowerSeriesRing(QQ); R
    Power Series Ring in t over Rational Field
    sage: f = R.hom([t^2]); f
    Ring endomorphism of Power Series Ring in t over Rational Field
      Defn: t |--> t^2
    sage: R.set_default_prec(10)
    sage: s = 1/(1 + t); s
    1 - t + t^2 - t^3 + t^4 - t^5 + t^6 - t^7 + t^8 - t^9 + O(t^10)
    sage: f(s)
    1 - t^2 + t^4 - t^6 + t^8 - t^10 + t^12 - t^14 + t^16 - t^18 + O(t^20)

Frobenius on a power series ring over a finite field::

    sage: R.<t> = PowerSeriesRing(GF(5))
    sage: f = R.hom([t^5]); f
    Ring endomorphism of Power Series Ring in t over Finite Field of size 5
      Defn: t |--> t^5
    sage: a = 2 + t + 3*t^2 + 4*t^3 + O(t^4)
    sage: b = 1 + t + 2*t^2 + t^3 + O(t^5)
    sage: f(a)
    2 + t^5 + 3*t^10 + 4*t^15 + O(t^20)
    sage: f(b)
    1 + t^5 + 2*t^10 + t^15 + O(t^25)
    sage: f(a*b)
    2 + 3*t^5 + 3*t^10 + t^15 + O(t^20)
    sage: f(a)*f(b)
    2 + 3*t^5 + 3*t^10 + t^15 + O(t^20)

Homomorphism of Laurent series ring::

    sage: R.<t> = LaurentSeriesRing(QQ, 10)
    sage: f = R.hom([t^3 + t]); f
    Ring endomorphism of Laurent Series Ring in t over Rational Field
      Defn: t |--> t + t^3
    sage: s = 2/t^2 + 1/(1 + t); s
    2*t^-2 + 1 - t + t^2 - t^3 + t^4 - t^5 + t^6 - t^7 + t^8 - t^9 + O(t^10)
    sage: f(s)
    2*t^-2 - 3 - t + 7*t^2 - 2*t^3 - 5*t^4 - 4*t^5 + 16*t^6 - 9*t^7 + O(t^8)
    sage: f = R.hom([t^3]); f
    Ring endomorphism of Laurent Series Ring in t over Rational Field
      Defn: t |--> t^3
    sage: f(s)
    2*t^-6 + 1 - t^3 + t^6 - t^9 + t^12 - t^15 + t^18 - t^21 + t^24 - t^27 + O(t^30)

Note that the homomorphism must result in a converging Laurent
series, so the valuation of the image of the generator must be
positive::

    sage: R.hom([1/t])
    Traceback (most recent call last):
    ...
    ValueError: relations do not all (canonically) map to 0 under map determined by images of generators
    sage: R.hom([1])
    Traceback (most recent call last):
    ...
    ValueError: relations do not all (canonically) map to 0 under map determined by images of generators

Complex conjugation on cyclotomic fields::

    sage: K.<zeta7> = CyclotomicField(7)
    sage: c = K.hom([1/zeta7]); c
    Ring endomorphism of Cyclotomic Field of order 7 and degree 6
      Defn: zeta7 |--> -zeta7^5 - zeta7^4 - zeta7^3 - zeta7^2 - zeta7 - 1
    sage: a = (1+zeta7)^5; a
    zeta7^5 + 5*zeta7^4 + 10*zeta7^3 + 10*zeta7^2 + 5*zeta7 + 1
    sage: c(a)
    5*zeta7^5 + 5*zeta7^4 - 4*zeta7^2 - 5*zeta7 - 4
    sage: c(zeta7 + 1/zeta7)       # this element is obviously fixed by inversion
    -zeta7^5 - zeta7^4 - zeta7^3 - zeta7^2 - 1
    sage: zeta7 + 1/zeta7
    -zeta7^5 - zeta7^4 - zeta7^3 - zeta7^2 - 1

Embedding a number field into the reals::

    sage: R.<x> = PolynomialRing(QQ)
    sage: K.<beta> = NumberField(x^3 - 2)
    sage: alpha = RR(2)^(1/3); alpha
    1.25992104989487
    sage: i = K.hom([alpha],check=False); i
    Ring morphism:
      From: Number Field in beta with defining polynomial x^3 - 2
      To:   Real Field with 53 bits of precision
      Defn: beta |--> 1.25992104989487
    sage: i(beta)
    1.25992104989487
    sage: i(beta^3)
    2.00000000000000
    sage: i(beta^2 + 1)
    2.58740105196820

An example from Jim Carlson::

    sage: K = QQ # by the way :-)
    sage: R.<a,b,c,d> = K[]; R
    Multivariate Polynomial Ring in a, b, c, d over Rational Field
    sage: S.<u> = K[]; S
    Univariate Polynomial Ring in u over Rational Field
    sage: f = R.hom([0,0,0,u], S); f
    Ring morphism:
      From: Multivariate Polynomial Ring in a, b, c, d over Rational Field
      To:   Univariate Polynomial Ring in u over Rational Field
      Defn: a |--> 0
            b |--> 0
            c |--> 0
            d |--> u
    sage: f(a+b+c+d)
    u
    sage: f( (a+b+c+d)^2 )
    u^2

TESTS::

    sage: H = Hom(ZZ, QQ)
    sage: H == loads(dumps(H))
    True

::

    sage: K.<zeta7> = CyclotomicField(7)
    sage: c = K.hom([1/zeta7])
    sage: c == loads(dumps(c))
    True

::

    sage: R.<t> = PowerSeriesRing(GF(5))
    sage: f = R.hom([t^5])
    sage: f == loads(dumps(f))
    True

We define the identity map in many possible ways. These should all
compare equal::

    sage: k = GF(2)
    sage: R.<x> = k[]
    sage: F4.<a> = R.quo(x^2+x+1)
    sage: H = End(F4)

    sage: from sage.rings.morphism import *
    sage: phi1 = H.identity(); phi1
    Identity endomorphism of Univariate Quotient Polynomial Ring in a over Finite Field of size 2 with modulus x^2 + x + 1
    sage: phi2 = H([a]); phi2
    Ring endomorphism of Univariate Quotient Polynomial Ring in a over Finite Field of size 2 with modulus x^2 + x + 1
      Defn: a |--> a
    sage: phi3 = RingHomomorphism_from_base(H, R.hom([x])); phi3
    Ring endomorphism of Univariate Quotient Polynomial Ring in a over Finite Field of size 2 with modulus x^2 + x + 1
      Defn: Induced from base ring by
            Ring endomorphism of Univariate Polynomial Ring in x over Finite Field of size 2 (using GF2X)
              Defn: x |--> x
    sage: phi4 = RingHomomorphism_cover(H); phi4
    Ring endomorphism of Univariate Quotient Polynomial Ring in a over Finite Field of size 2 with modulus x^2 + x + 1
      Defn: Natural quotient map
    sage: phi5 = F4.frobenius_endomorphism() ^ 2; phi5
    Frobenius endomorphism x |--> x^(2^2) of Univariate Quotient Polynomial Ring in a over Finite Field of size 2 with modulus x^2 + x + 1
    sage: maps = [phi1, phi2, phi3, phi4, phi5]
    sage: for f in maps:
    ....:     for g in maps:
    ....:         if f != g:
    ....:             print("{} != {}".format(f, g))
"""

#*****************************************************************************
#       Copyright (C) 2006 William Stein <wstein@gmail.com>
#
# This program is free software: you can redistribute it and/or modify
# it under the terms of the GNU General Public License as published by
# the Free Software Foundation, either version 2 of the License, or
# (at your option) any later version.
#                  http://www.gnu.org/licenses/
#*****************************************************************************
from __future__ import print_function, absolute_import

from cpython.object cimport Py_EQ, Py_NE

from . import ideal
import sage.structure.all
from sage.structure.richcmp cimport (richcmp, rich_to_bool,
        richcmp_not_equal)


def is_RingHomomorphism(phi):
    """
    Return ``True`` if ``phi`` is of type :class:`RingHomomorphism`.

    EXAMPLES::

        sage: f = Zmod(8).cover()
        sage: sage.rings.morphism.is_RingHomomorphism(f)
        doctest:warning
        ...
        DeprecationWarning: is_RingHomomorphism() should not be used anymore. Check whether the category_for() your morphism is a subcategory of Rings() instead.
        See http://trac.sagemath.org/23204 for details.
        True
        sage: sage.rings.morphism.is_RingHomomorphism(2/3)
        False
    """
    sage.misc.superseded.deprecation(23204, "is_RingHomomorphism() should not be used anymore. Check whether the category_for() your morphism is a subcategory of Rings() instead.")
    # We use the category framework to determine whether something is a ring homomorphism.
    from sage.categories.map import Map
    from sage.categories.all import Rings
    return isinstance(phi, Map) and phi.category_for().is_subcategory(Rings())


cdef class RingMap(Morphism):
    """
    Set-theoretic map between rings.

    TESTS:

    This is an abstract base class that is not directly instantiated,
    but we will do so anyway as a test::

        sage: f = sage.rings.morphism.RingMap(ZZ.Hom(ZZ))
        sage: parent(f)
        Set of Homomorphisms from Integer Ring to Integer Ring
        sage: type(f)
        <type 'sage.rings.morphism.RingMap'>
    """
    def _repr_type(self):
        """
        TESTS::

            sage: f = sage.rings.morphism.RingMap(ZZ.Hom(ZZ))
            sage: type(f)
            <type 'sage.rings.morphism.RingMap'>
            sage: f._repr_type()
            'Set-theoretic ring'
            sage: f
            Set-theoretic ring endomorphism of Integer Ring
        """
        return "Set-theoretic ring"


cdef class RingMap_lift(RingMap):
    r"""
    Given rings `R` and `S` such that for any
    `x \in R` the function ``x.lift()`` is an
    element that naturally coerces to `S`, this returns the
    set-theoretic ring map `R \to S` sending `x` to
    ``x.lift()``.

    EXAMPLES::

        sage: R.<x,y> = QQ[]
        sage: S.<xbar,ybar> = R.quo( (x^2 + y^2, y) )
        sage: S.lift()
        Set-theoretic ring morphism:
          From: Quotient of Multivariate Polynomial Ring in x, y over Rational Field by the ideal (x^2 + y^2, y)
          To:   Multivariate Polynomial Ring in x, y over Rational Field
          Defn: Choice of lifting map
        sage: S.lift() == 0
        False

    Since :trac:`11068`, it is possible to create
    quotient rings of non-commutative rings by two-sided
    ideals. It was needed to modify :class:`RingMap_lift`
    so that rings can be accepted that are no instances
    of :class:`sage.rings.ring.Ring`, as in the following
    example::

        sage: MS = MatrixSpace(GF(5),2,2)
        sage: I = MS*[MS.0*MS.1,MS.2+MS.3]*MS
        sage: Q = MS.quo(I)
        sage: Q.0*Q.1   # indirect doctest
        [0 1]
        [0 0]
    """
    
    def __init__(self, R, S):
        """
        Create a lifting ring map.

        EXAMPLES::

            sage: f = Zmod(8).lift()          # indirect doctest
            sage: f(3)
            3
            sage: type(f(3))
            <type 'sage.rings.integer.Integer'>
            sage: type(f)
            <type 'sage.rings.morphism.RingMap_lift'>

        An invalid example::

            sage: GF9.<one, a> = GaussianIntegers().quotient(3)
            sage: from sage.rings.morphism import RingMap_lift
            sage: RingMap_lift(GF9, ZZ)
            Traceback (most recent call last):
            ...
            TypeError: no canonical coercion from Number Field in I with defining polynomial x^2 + 1 with I = 1*I to Integer Ring
        """
        self.S = <Parent?>S
        x = <Element?>R(0).lift()
        f = self.S.coerce_map_from(x._parent)
        if f is None:
            raise TypeError(f"no canonical coercion from {x._parent} to {S}")
        self.to_S = f

        from sage.categories.sets_cat import Sets
        H = R.Hom(S, Sets())
        RingMap.__init__(self, H)

    cdef _update_slots(self, dict _slots):
        """
        Helper for copying and pickling.

        EXAMPLES::

            sage: f = Zmod(8).lift()
            sage: g = copy(f)    # indirect doctest
            sage: g(3) == f(3)
            True
            sage: f == g
            True
            sage: f is g
            False
        """
        self.S = _slots['S']
        self.to_S = _slots['to_S']
        Morphism._update_slots(self, _slots)

    cdef dict _extra_slots(self):
        """
        Helper for copying and pickling.

        EXAMPLES::

            sage: f = Zmod(8).lift()
            sage: g = copy(f)    # indirect doctest
            sage: g(3) == f(3)
            True
        """
        slots = Morphism._extra_slots(self)
        slots['S'] = self.S
        slots['to_S'] = self.to_S
        return slots

    cpdef _richcmp_(self, other, int op):
        """
        Compare a ring lifting maps ``self`` to ``other``.

        Ring lifting maps never compare equal to any other data type.
        If ``other`` is a ring lifting maps, the parents of ``self`` and
        ``other`` are compared.

        EXAMPLES::

            sage: f = Zmod(8).lift()
            sage: g = Zmod(10).lift()
            sage: f == f
            True
            sage: f == g
            False

        Verify that :trac:`5758` has been fixed::

            sage: Zmod(8).lift() == 1
            False
        """
        if not isinstance(other, RingMap_lift):
            # Generic comparison
            return RingMap._richcmp_(self, other, op)
        # Two lifting maps with the same parent must be equal
        return rich_to_bool(op, 0)

    def __hash__(self):
        """
        Return the hash of this morphism.

        TESTS::

            sage: f = Zmod(8).lift()
            sage: type(f)
            <type 'sage.rings.morphism.RingMap_lift'>
            sage: hash(f) == hash(f)
            True
            sage: {f: 1}[f]
            1
            sage: g = Zmod(10).lift()
            sage: hash(f) == hash(g)
            False
        """
        return hash((self.domain(), self.codomain()))

    def _repr_defn(self):
        """
        Used in printing out lifting maps.

        EXAMPLES::

            sage: f = Zmod(8).lift()
            sage: f._repr_defn()
            'Choice of lifting map'
            sage: f
            Set-theoretic ring morphism:
              From: Ring of integers modulo 8
              To:   Integer Ring
              Defn: Choice of lifting map
        """
        return "Choice of lifting map"

    cpdef Element _call_(self, x):
        """
        Evaluate this function at ``x``.

        EXAMPLES::

            sage: f = Zmod(8).lift()
            sage: type(f)
            <type 'sage.rings.morphism.RingMap_lift'>
            sage: f(-1)                       # indirect doctest
            7
            sage: type(f(-1))
            <type 'sage.rings.integer.Integer'>
        """
        return self.to_S(x.lift())


cdef class RingHomomorphism(RingMap):
    """
    Homomorphism of rings.
    """
    def __init__(self, parent):
        """
        Initialize ``self``.

        EXAMPLES::

            sage: f = ZZ.hom(Zp(3)); f
            Ring morphism:
              From: Integer Ring
              To:   3-adic Ring with capped relative precision 20

        TESTS::

            sage: isinstance(f, sage.rings.morphism.RingHomomorphism)
            True

        """
        from .homset import RingHomset_generic
        if not isinstance(parent, RingHomset_generic):
            raise TypeError("parent must be a ring homset")
        RingMap.__init__(self, parent)

    def _repr_type(self):
        """
        Used internally in printing this morphism.

        TESTS::

            sage: ZZ.hom(Zp(3))._repr_type()
            'Ring'

        """
        return "Ring"

    def _set_lift(self, lift):
        r"""
        Used internally to define a lifting homomorphism associated to
        this homomorphism, which goes in the other direction.  I.e.,
        if ``self`` is from `R` to `S`, then the lift must be a set-theoretic
        map from `S` to `R` such that ``self(lift(x)) == x``.

        INPUT:

        - ``lift`` -- a ring map

        OUTPUT:

        Changes the state of ``self``.

        EXAMPLES::

            sage: R = ZZ.quo(3*ZZ)
            sage: pi = R.cover() # indirect doctest
            sage: pi.lift()
            Set-theoretic ring morphism:
              From: Ring of integers modulo 3
              To:   Integer Ring
              Defn: Choice of lifting map

        """
        if lift.domain() != self.codomain():
            raise TypeError("lift must have correct domain")
        if lift.codomain() != self.domain():
            raise TypeError("lift must have correct codomain")
        self._lift = lift

    cdef _update_slots(self, dict _slots):
        """
        Helper for copying and pickling.

        EXAMPLES::

            sage: f = ZZ.hom(Zmod(6))
            sage: g = copy(f)    # indirect doctest
            sage: g == f
            True
            sage: g is f
            False
            sage: g(7)
            1
        """
        if '_lift' in _slots:
            self._lift = _slots['_lift']
        Morphism._update_slots(self, _slots)

    cdef dict _extra_slots(self):
        """
        Helper for copying and pickling.

        EXAMPLES::

            sage: f = ZZ.hom(Zmod(6))
            sage: g = copy(f)    # indirect doctest
            sage: g == f
            True
            sage: g is f
            False
            sage: g(7)
            1
        """
        slots = Morphism._extra_slots(self)
        try:
            slots['_lift'] = self._lift
        except AttributeError:
            pass
        return slots

    def _composition_(self, right, homset):
        """
        If ``homset`` is a homset of rings and ``right`` is a
        ring homomorphism given by the images of generators,
        (indirectly in the case of homomorphisms from relative
        number fields), the composition with ``self`` will be
        of the appropriate type.

        Otherwise, a formal composite map is returned.

        EXAMPLES::

            sage: R.<x,y> = QQ[]
            sage: S.<a,b> = QQ[]
            sage: f = R.hom([a+b,a-b])
            sage: g = S.hom(Frac(S))
            sage: g*f # indirect doctest
            Composite map:
              From: Multivariate Polynomial Ring in x, y over Rational Field
              To:   Fraction Field of Multivariate Polynomial Ring in a, b over Rational Field
              Defn:   Ring morphism:
                      From: Multivariate Polynomial Ring in x, y over Rational Field
                      To:   Multivariate Polynomial Ring in a, b over Rational Field
                      Defn: x |--> a + b
                            y |--> a - b
                    then
                      Coercion map:
                      From: Multivariate Polynomial Ring in a, b over Rational Field
                      To:   Fraction Field of Multivariate Polynomial Ring in a, b over Rational Field

        When ``right`` is defined by the images of generators, the
        result has the type of a homomorphism between its domain and
        codomain::

            sage: C = CyclotomicField(24)
            sage: f = End(C)[1]
            sage: type(f*f) == type(f)
            True

        An example where the domain of ``right`` is a relative number field::

            sage: PQ.<X> = QQ[]
            sage: K.<a, b> = NumberField([X^2 - 2, X^2 - 3])
            sage: e, u, v, w = End(K)
            sage: u*v
            Relative number field endomorphism of Number Field in a with defining polynomial X^2 - 2 over its base field
              Defn: a |--> -a
                    b |--> b

        An example where ``right`` is not a ring homomorphism::

            sage: from sage.categories.morphism import SetMorphism
            sage: h = SetMorphism(Hom(R,S,Rings()), lambda p: p[0])
            sage: g*h
            Composite map:
              From: Multivariate Polynomial Ring in x, y over Rational Field
              To:   Fraction Field of Multivariate Polynomial Ring in a, b over Rational Field
              Defn:   Generic morphism:
                      From: Multivariate Polynomial Ring in x, y over Rational Field
                      To:   Multivariate Polynomial Ring in a, b over Rational Field
                    then
                      Coercion map:
                      From: Multivariate Polynomial Ring in a, b over Rational Field
                      To:   Fraction Field of Multivariate Polynomial Ring in a, b over Rational Field

        We check that composition works when there is a base map::

            sage: R.<x> = ZZ[]
            sage: K.<a> = GF(7^2)
            sage: L.<u> = K.extension(x^3 - 3)
            sage: phi = L.hom([u^7], base_map=K.frobenius_endomorphism())
            sage: phi
            Ring endomorphism of Univariate Quotient Polynomial Ring in u over Finite Field in a of size 7^2 with modulus u^3 + 4
              Defn: u |--> 2*u
                    with map of base ring
            sage: psi = phi^3; psi
            Ring endomorphism of Univariate Quotient Polynomial Ring in u over Finite Field in a of size 7^2 with modulus u^3 + 4
              Defn: u |--> u
                    with map of base ring
            sage: psi(a) == phi(phi(phi(a)))
            True

        It also works when the image of the base map is not contained within the base ring of the codomain::

            sage: S.<x> = QQ[]
            sage: T.<y> = S[]
            sage: cc = S.hom([x+y])
            sage: f = T.hom([x-y], base_map=cc)
            sage: f*f
            Ring endomorphism of Univariate Polynomial Ring in y over Univariate Polynomial Ring in x over Rational Field
              Defn: y |--> 2*y
                    with map of base ring
            sage: (f*f).base_map()
            Ring morphism:
              From: Univariate Polynomial Ring in x over Rational Field
              To:   Univariate Polynomial Ring in y over Univariate Polynomial Ring in x over Rational Field
              Defn: x |--> 2*x

            sage: S.<x> = QQ[]
            sage: T.<y> = S[]
            sage: cc = S.hom([x+y])
            sage: f = T.hom([x-y], base_map=cc)
            sage: g = T.hom([x-y])
            sage: (f*g)(x)
            y + x
            sage: f(g(x))
            y + x

        AUTHORS:

        - Simon King (2010-05)
        - Francis Clarke (2011-02)
        - David Roe (2019-10)
        """
        from sage.categories.morphism import IdentityMorphism
        from sage.categories.rings import Rings
        if isinstance(right, IdentityMorphism):
            return self
        if homset.homset_category().is_subcategory(Rings()):
            if isinstance(right, RingHomomorphism_im_gens):
                rbm = right.base_map()
                kwds = {'check': False}
                if rbm is None and isinstance(self, RingHomomorphism_im_gens) and self.base_map() is not None:
                    rbm = right.codomain().coerce_map_from(right.domain().base_ring())
                if rbm is not None:
                    kwds['base_map'] = self * rbm
                try:
<<<<<<< HEAD
                    return homset([self(g) for g in right.im_gens()], check=False)
=======
                    return homset([self(g) for g in right.im_gens()], **kwds)
>>>>>>> 37051638
                except ValueError:
                    pass
            from sage.rings.number_field.morphism import RelativeNumberFieldHomomorphism_from_abs
            if isinstance(right, RelativeNumberFieldHomomorphism_from_abs):
                try:
                    return homset(self*right.abs_hom())
                except ValueError:
                    pass
        return sage.categories.map.Map._composition_(self, right, homset)

    def pushforward(self, I):
        """
        Returns the pushforward of the ideal `I` under this ring
        homomorphism.

        EXAMPLES::

            sage: R.<x,y> = QQ[]; S.<xx,yy> = R.quo([x^2,y^2]);  f = S.cover()
            sage: f.pushforward(R.ideal([x,3*x+x*y+y^2]))
            Ideal (xx, xx*yy + 3*xx) of Quotient of Multivariate Polynomial Ring in x, y over Rational Field by the ideal (x^2, y^2)
        """
        if not ideal.is_Ideal(I):
            raise TypeError("I must be an ideal")
        R = self.codomain()
        return R.ideal([self(y) for y in I.gens()])

    def inverse_image(self, I):
        """
        Return the inverse image of the ideal `I` under this ring
        homomorphism.

        EXAMPLES:

        This is not implemented in any generality yet::

            sage: f = ZZ.hom(Zp(2))
            sage: f.inverse_image(ZZ.ideal(2))
            Traceback (most recent call last):
            ...
            NotImplementedError
        """
        raise NotImplementedError

    def lift(self, x=None):
        """
        Return a lifting homomorphism associated to this homomorphism, if
        it has been defined.

        If ``x`` is not ``None``, return the value of the lift morphism on
        ``x``.

        EXAMPLES::

            sage: R.<x,y> = QQ[]
            sage: f = R.hom([x,x])
            sage: f(x+y)
            2*x
            sage: f.lift()
            Traceback (most recent call last):
            ...
            ValueError: no lift map defined
            sage: g = R.hom(R)
            sage: f._set_lift(g)
            sage: f.lift() == g
            True
            sage: f.lift(x)
            x
        """
        if self._lift is None:
            raise ValueError("no lift map defined")
        if x is None:
            return self._lift
        return self._lift(x)


cdef class RingHomomorphism_coercion(RingHomomorphism):
    r"""
    A ring homomorphism that is a coercion.

    .. WARNING::

        This class is obsolete. Set the category of your morphism to a
        subcategory of ``Rings`` instead.

    TESTS:

        sage: from sage.rings.morphism import RingHomomorphism_coercion
        sage: parent = Hom(ZZ,ZZ)
        sage: f = parent.__make_element_class__(RingHomomorphism_coercion)(parent)
        doctest:warning
        ...
        DeprecationWarning: Set the category of your morphism to a subcategory of Rings instead.
        See http://trac.sagemath.org/23204 for details.
        sage: TestSuite(f).run()

    """
    def __init__(self, parent, check = True):
        r"""
        TESTS:

            sage: from sage.rings.morphism import RingHomomorphism_coercion
            sage: parent = Hom(ZZ,ZZ)
            sage: f = parent.__make_element_class__(RingHomomorphism_coercion)(parent) # py2
            sage: f = parent.__make_element_class__(RingHomomorphism_coercion)(parent) # py3
            doctest:warning
            ...
            DeprecationWarning: Set the category of your morphism to a subcategory of Rings instead.
            See http://trac.sagemath.org/23204 for details.
            sage: isinstance(f, RingHomomorphism_coercion)
            True

        """
        sage.misc.superseded.deprecation(23204, "Set the category of your morphism to a subcategory of Rings instead.")

        RingHomomorphism.__init__(self, parent)
        # putting in check allows us to define subclasses of RingHomomorphism_coercion that implement _coerce_map_from
        if check and not self.codomain().has_coerce_map_from(self.domain()):
            raise TypeError("Natural coercion morphism from %s to %s not defined."%(self.domain(), self.codomain()))

    def _repr_type(self):
        """
        Used internally when printing this.

        EXAMPLES::

            sage: from sage.rings.morphism import RingHomomorphism_coercion
            sage: parent = Hom(ZZ,ZZ)
            sage: f = parent.__make_element_class__(RingHomomorphism_coercion)(parent)
            sage: f._repr_type()
            'Ring Coercion'

        """
        return "Ring Coercion"

    cpdef _richcmp_(self, other, int op):
        """
        Compare a ring coercion morphism ``self`` to ``other``.

        Ring coercion morphisms never compare equal to any other data type. If
        other is a ring coercion morphism, the parents of ``self`` and
        ``other`` are compared.

        EXAMPLES::

            sage: from sage.rings.morphism import RingHomomorphism_coercion
            sage: parent = Hom(ZZ,ZZ)
            sage: f = parent.__make_element_class__(RingHomomorphism_coercion)(parent)
            sage: f == f
            True
            sage: f != f
            False
        """
        if not isinstance(other, RingHomomorphism_coercion):
            # Generic comparison
            return RingMap._richcmp_(self, other, op)
        # Two coercion maps with the same parent must be equal
        return rich_to_bool(op, 0)

    def __hash__(self):
        """
        Return the hash of this morphism.

        TESTS::

            sage: from sage.rings.morphism import RingHomomorphism_coercion
            sage: parent = Hom(ZZ,ZZ)
            sage: f = parent.__make_element_class__(RingHomomorphism_coercion)(parent)
            sage: g = parent.__make_element_class__(RingHomomorphism_coercion)(parent)
            sage: hash(f) == hash(g)
            True

        """
        return hash((self.domain(), self.codomain()))

    cpdef Element _call_(self, x):
        """
        Evaluate this coercion morphism at ``x``.

        EXAMPLES::

            sage: from sage.rings.morphism import RingHomomorphism_coercion
            sage: parent = Hom(ZZ,ZZ)
            sage: f = parent.__make_element_class__(RingHomomorphism_coercion)(parent)
            sage: f(0)
            0

        """
        return self.codomain().coerce(x)


cdef class RingHomomorphism_im_gens(RingHomomorphism):
    """
    A ring homomorphism determined by the images of generators.
    """
    def __init__(self, parent, im_gens, check=True, base_map=None):
        """
        EXAMPLES::

            sage: R.<x,y> = QQ[]
            sage: phi = R.hom([x,x+y]); phi
            Ring endomorphism of Multivariate Polynomial Ring in x, y over Rational Field
              Defn: x |--> x
                    y |--> x + y
            sage: type(phi)
            <type 'sage.rings.morphism.RingHomomorphism_im_gens'>

        Here's another example where the domain isn't free::

            sage: S.<xx,yy> = R.quotient(x - y)
            sage: phi = S.hom([xx+1,xx+1])

        Note that one has to specify valid images::

            sage: phi = S.hom([xx+1,xx-1])
            Traceback (most recent call last):
            ...
            TypeError: images do not define a valid homomorphism

        You can give a map of the base ring::

            sage: Zx.<x> = ZZ[]
            sage: K.<i> = NumberField(x^2 + 1)
            sage: cc = K.hom([-i])
            sage: R.<t> = K[]
            sage: z = 1 + i*t + (3+4*i)*t^2
            sage: z._im_gens_(R, [t^2], base_map=cc)
            (-4*i + 3)*t^4 - i*t^2 + 1

<<<<<<< HEAD
=======
        The base map's codomain is extended to the whole codomain::

            sage: S.<x> = QQ[]
            sage: T.<y> = S[]
            sage: cc = S.hom([x+1])
            sage: f = T.hom([x-y], base_map=cc)
            sage: g = T.hom([x-y], base_map=cc.extend_codomain(T))
            sage: f == g
            True
            sage: f.base_map() == cc.extend_codomain(T)
            True

>>>>>>> 37051638
        There is a check option, but it may be ignored in some cases
        -- it's purpose isn't so you can lie to Sage, but to sometimes
        speed up creation of a homomorphism::

            sage: phi = S.hom([xx+1,xx-1],check=False)
            Traceback (most recent call last):
            ...
            TypeError: images do not define a valid homomorphism
        """
        RingHomomorphism.__init__(self, parent)
        if not isinstance(im_gens, sage.structure.sequence.Sequence_generic):
            if not isinstance(im_gens, (tuple, list)):
                im_gens = [im_gens]
            im_gens = sage.structure.all.Sequence(im_gens, parent.codomain(),
                                                  check=check, immutable=True)
        if check:
            if len(im_gens) != parent.domain().ngens():
                raise ValueError("number of images must equal number of generators")
<<<<<<< HEAD
=======
            if base_map is None:
                tkwds = {}
            else:
                if base_map.codomain() is not self.codomain():
                    base_map = base_map.extend_codomain(self.codomain())
                tkwds = {'base_map': base_map}
>>>>>>> 37051638
            tkwds = {} if base_map is None else {'base_map': base_map}
            t = parent.domain()._is_valid_homomorphism_(parent.codomain(), im_gens, **tkwds)
            if not t:
                raise ValueError("relations do not all (canonically) map to 0 under map determined by images of generators")
        if not im_gens.is_immutable():
            import copy
            im_gens = copy.copy(im_gens)
            im_gens.set_immutable()
        self._im_gens = im_gens
        self._base_map = base_map

    def im_gens(self):
        """
        Return the images of the generators of the domain.

        OUTPUT:

        - ``list`` -- a copy of the list of gens (it is safe to change this)

        EXAMPLES::

            sage: R.<x,y> = QQ[]
            sage: f = R.hom([x,x+y])
            sage: f.im_gens()
            [x, x + y]

        We verify that the returned list of images of gens is a copy,
        so changing it doesn't change ``f``::

            sage: f.im_gens()[0] = 5
            sage: f.im_gens()
            [x, x + y]
        """
        return list(self._im_gens)

    def base_map(self):
        """
        Return the map on the base ring that is part of the defining
        data for this morphism.  May return ``None`` if a coercion is used.

        EXAMPLES::

            sage: R.<x> = ZZ[]
            sage: K.<i> = NumberField(x^2 + 1)
            sage: cc = K.hom([-i])
            sage: S.<y> = K[]
            sage: phi = S.hom([y^2], base_map=cc)
            sage: phi
            Ring endomorphism of Univariate Polynomial Ring in y over Number Field in i with defining polynomial x^2 + 1
              Defn: y |--> y^2
                    with map of base ring
            sage: phi(y)
            y^2
            sage: phi(i*y)
            -i*y^2
            sage: phi.base_map()
            Ring endomorphism of Number Field in i with defining polynomial x^2 + 1
              Defn: i |--> -i
        """
        return self._base_map

    cdef _update_slots(self, dict _slots):
        """
        Helper for copying and pickling.

        EXAMPLES::

            sage: R.<x,y> = QQ[]
            sage: f = R.hom([x,x+y])
            sage: g = copy(f)   # indirect doctest
            sage: g == f
            True
            sage: g is f
            False
            sage: g(y)
            x + y
        """
        self._im_gens = _slots['__im_gens'] # double underscores for legacy pickles
        self._base_map = _slots.get('_base_map')
        RingHomomorphism._update_slots(self, _slots)

    cdef dict _extra_slots(self):
        """
        Helper for copying and pickling.

        EXAMPLES::

            sage: R.<x,y> = QQ[]
            sage: f = R.hom([x,x+y])
            sage: g = copy(f)   # indirect doctest
            sage: g == f
            True
            sage: g is f
            False
            sage: g(y)
            x + y
        """
        slots = RingHomomorphism._extra_slots(self)
        slots['__im_gens'] = self._im_gens
        slots['_base_map'] = self._base_map
        return slots

    cpdef _richcmp_(self, other, int op):
        r"""
        EXAMPLES:

        A single variate quotient over `\QQ`::

            sage: R.<x> = QQ[]
            sage: Q.<a> = R.quotient(x^2 + x + 1)
            sage: f1 = R.hom([a])
            sage: f2 = R.hom([a + a^2 + a + 1])
            sage: f1 == f2
            True
            sage: f1 == R.hom([a^2])
            False
            sage: f1(x^3 + x)
            a + 1
            sage: f2(x^3 + x)
            a + 1

        TESTS::

            sage: loads(dumps(f2)) == f2
            True

        ::

            sage: R.<x,y> = QQ[]; f = R.hom([x,x+y]); g = R.hom([y,x])
            sage: f == g             # indirect doctest
            False

        EXAMPLES:

        A multivariate quotient over a finite field::

            sage: R.<x,y> = GF(7)[]
            sage: Q.<a,b> = R.quotient([x^2 + x + 1, y^2 + y + 1])
            sage: f1 = R.hom([a, b])
            sage: f2 = R.hom([a + a^2 + a + 1, b + b^2 + b + 1])
            sage: f1 == f2
            True
            sage: f1 == R.hom([b,a])
            False
            sage: x^3 + x + y^2
            x^3 + y^2 + x
            sage: f1(x^3 + x + y^2)
            a - b
            sage: f2(x^3 + x + y^2)
            a - b

        TESTS::

            sage: loads(dumps(f2)) == f2
            True

        This was fixed in :trac:`24277`::

            sage: H = End(QQ)
            sage: H(1) == H.identity()
            True
        """
        if not isinstance(other, RingHomomorphism_im_gens):
            # Generic comparison
            return RingMap._richcmp_(self, other, op)
        # Check equality using the images of the generators.
        self_im = self._im_gens
        other_im = (<RingHomomorphism_im_gens>other)._im_gens
        self_hom = self._base_map
        other_hom = (<RingHomomorphism_im_gens>other)._base_map
        return richcmp((self_im, self_hom), (other_im, other_hom), op)

    def __hash__(self):
        """
        Return the hash of this morphism.

        EXAMPLES::

            sage: R.<x> = ZZ[]
            sage: s = R.hom([x+1])
            sage: type(s)
            <type 'sage.rings.morphism.RingHomomorphism_im_gens'>
            sage: hash(s) == hash(s)
            True
            sage: {s: 1}[s]
            1
        """
        return hash((self._im_gens, self._base_map))

    def _repr_defn(self):
        """
        Used in constructing string representation of ``self``.

        EXAMPLES::

            sage: R.<x,y> = QQ[]; f = R.hom([x^2,x+y])
            sage: print(f._repr_defn())
            x |--> x^2
            y |--> x + y
        """
        D = self.domain()
        ig = self._im_gens
        s = '\n'.join(['%s |--> %s'%(D.gen(i), ig[i]) for\
                       i in range(D.ngens())])
        if s and self._base_map is not None:
            s += '\nwith map of base ring'
        return s

    cpdef Element _call_(self, x):
        """
        Evaluate this homomorphism at ``x``.

        EXAMPLES::

            sage: R.<x,y,z> = ZZ[]; f = R.hom([2*x,z,y])
            sage: f(x+2*y+3*z)             # indirect doctest
            2*x + 3*y + 2*z
        """
        return x._im_gens_(self.codomain(), self.im_gens(), base_map=self.base_map())


cdef class RingHomomorphism_from_base(RingHomomorphism):
    """
    A ring homomorphism determined by a ring homomorphism of the base ring.

    AUTHOR:

    - Simon King (initial version, 2010-04-30)

    EXAMPLES:

    We define two polynomial rings and a ring homomorphism::

        sage: R.<x,y> = QQ[]
        sage: S.<z> = QQ[]
        sage: f = R.hom([2*z,3*z],S)

    Now we construct polynomial rings based on ``R`` and ``S``, and let
    ``f`` act on the coefficients::

        sage: PR.<t> = R[]
        sage: PS = S['t']
        sage: Pf = PR.hom(f,PS)
        sage: Pf
        Ring morphism:
          From: Univariate Polynomial Ring in t over Multivariate Polynomial Ring in x, y over Rational Field
          To:   Univariate Polynomial Ring in t over Univariate Polynomial Ring in z over Rational Field
          Defn: Induced from base ring by
                Ring morphism:
                  From: Multivariate Polynomial Ring in x, y over Rational Field
                  To:   Univariate Polynomial Ring in z over Rational Field
                  Defn: x |--> 2*z
                        y |--> 3*z
        sage: p = (x - 4*y + 1/13)*t^2 + (1/2*x^2 - 1/3*y^2)*t + 2*y^2 + x
        sage: Pf(p)
        (-10*z + 1/13)*t^2 - z^2*t + 18*z^2 + 2*z

    Similarly, we can construct the induced homomorphism on a matrix ring over
    our polynomial rings::

        sage: MR = MatrixSpace(R,2,2)
        sage: MS = MatrixSpace(S,2,2)
        sage: M = MR([x^2 + 1/7*x*y - y^2, - 1/2*y^2 + 2*y + 1/6, 4*x^2 - 14*x, 1/2*y^2 + 13/4*x - 2/11*y])
        sage: Mf = MR.hom(f,MS)
        sage: Mf
        Ring morphism:
          From: Full MatrixSpace of 2 by 2 dense matrices over Multivariate Polynomial Ring in x, y over Rational Field
          To:   Full MatrixSpace of 2 by 2 dense matrices over Univariate Polynomial Ring in z over Rational Field
          Defn: Induced from base ring by
                Ring morphism:
                  From: Multivariate Polynomial Ring in x, y over Rational Field
                  To:   Univariate Polynomial Ring in z over Rational Field
                  Defn: x |--> 2*z
                        y |--> 3*z
        sage: Mf(M)
        [           -29/7*z^2 -9/2*z^2 + 6*z + 1/6]
        [       16*z^2 - 28*z   9/2*z^2 + 131/22*z]

    The construction of induced homomorphisms is recursive, and so we have::

        sage: MPR = MatrixSpace(PR, 2)
        sage: MPS = MatrixSpace(PS, 2)
        sage: M = MPR([(- x + y)*t^2 + 58*t - 3*x^2 + x*y, (- 1/7*x*y - 1/40*x)*t^2 + (5*x^2 + y^2)*t + 2*y, (- 1/3*y + 1)*t^2 + 1/3*x*y + y^2 + 5/2*y + 1/4, (x + 6*y + 1)*t^2])
        sage: MPf = MPR.hom(f,MPS); MPf
        Ring morphism:
          From: Full MatrixSpace of 2 by 2 dense matrices over Univariate Polynomial Ring in t over Multivariate Polynomial Ring in x, y over Rational Field
          To:   Full MatrixSpace of 2 by 2 dense matrices over Univariate Polynomial Ring in t over Univariate Polynomial Ring in z over Rational Field
          Defn: Induced from base ring by
                Ring morphism:
                  From: Univariate Polynomial Ring in t over Multivariate Polynomial Ring in x, y over Rational Field
                  To:   Univariate Polynomial Ring in t over Univariate Polynomial Ring in z over Rational Field
                  Defn: Induced from base ring by
                        Ring morphism:
                          From: Multivariate Polynomial Ring in x, y over Rational Field
                          To:   Univariate Polynomial Ring in z over Rational Field
                          Defn: x |--> 2*z
                                y |--> 3*z
        sage: MPf(M)
        [                    z*t^2 + 58*t - 6*z^2 (-6/7*z^2 - 1/20*z)*t^2 + 29*z^2*t + 6*z]
        [    (-z + 1)*t^2 + 11*z^2 + 15/2*z + 1/4                           (20*z + 1)*t^2]
    """
    def __init__(self, parent, underlying):
        """
        Initialize ``self``.

        TESTS::

            sage: from sage.rings.morphism import RingHomomorphism_from_base
            sage: R.<x> = ZZ[]
            sage: f = R.hom([2*x],R)
            sage: P = MatrixSpace(R,2).Hom(MatrixSpace(R,2))
            sage: g = RingHomomorphism_from_base(P,f)
            sage: g
            Ring endomorphism of Full MatrixSpace of 2 by 2 dense matrices over Univariate Polynomial Ring in x over Integer Ring
              Defn: Induced from base ring by
                    Ring endomorphism of Univariate Polynomial Ring in x over Integer Ring
                      Defn: x |--> 2*x

        Note that an induced homomorphism only makes sense if domain and
        codomain are constructed in a compatible way. So, the following
        results in an error::

            sage: P = MatrixSpace(R,2).Hom(R['t'])
            sage: g = RingHomomorphism_from_base(P,f)
            Traceback (most recent call last):
            ...
            ValueError: domain (Full MatrixSpace of 2 by 2 dense matrices over Univariate Polynomial Ring in x over Integer Ring) and codomain (Univariate Polynomial Ring in t over Univariate Polynomial Ring in x over Integer Ring) must have the same functorial construction over their base rings
        """
        RingHomomorphism.__init__(self, parent)
        if underlying.domain() != parent.domain().base():
            raise ValueError("The given homomorphism has to have the domain %s"%parent.domain().base())
        if underlying.codomain() != parent.codomain().base():
            raise ValueError("The given homomorphism has to have the codomain %s"%parent.codomain().base())
        if parent.domain().construction()[0] != parent.codomain().construction()[0]:
            raise ValueError(f"domain ({parent.domain()}) and codomain ({parent.codomain()}) must have the same functorial construction over their base rings")
        self._underlying = underlying

    def underlying_map(self):
        """
        Return the underlying homomorphism of the base ring.

        EXAMPLES::

            sage: R.<x,y> = QQ[]
            sage: S.<z> = QQ[]
            sage: f = R.hom([2*z,3*z],S)
            sage: MR = MatrixSpace(R,2)
            sage: MS = MatrixSpace(S,2)
            sage: g = MR.hom(f,MS)
            sage: g.underlying_map() == f
            True
        """
        return self._underlying

    cdef _update_slots(self, dict _slots):
        """
        Helper for copying and pickling.

        EXAMPLES::

            sage: R.<x,y> = QQ[]
            sage: S.<z> = QQ[]
            sage: f = R.hom([2*z,3*z],S)
            sage: PR.<t> = R[]
            sage: PS = S['t']
            sage: phi = PR.hom(f,PS)
            sage: type(phi)
            <type 'sage.rings.morphism.RingHomomorphism_from_base'>
            sage: psi = copy(phi); psi    # indirect doctest
            Ring morphism:
              From: Univariate Polynomial Ring in t over Multivariate Polynomial Ring in x, y over Rational Field
              To:   Univariate Polynomial Ring in t over Univariate Polynomial Ring in z over Rational Field
              Defn: Induced from base ring by
                    Ring morphism:
                      From: Multivariate Polynomial Ring in x, y over Rational Field
                      To:   Univariate Polynomial Ring in z over Rational Field
                      Defn: x |--> 2*z
                            y |--> 3*z
            sage: psi(x*t)
            2*z*t
        """
        self._underlying = _slots['__underlying'] # double underscore for legacy pickles
        RingHomomorphism._update_slots(self, _slots)

    cdef dict _extra_slots(self):
        """
        Helper for copying and pickling.

        EXAMPLES::

            sage: R.<x,y> = QQ[]
            sage: S.<z> = QQ[]
            sage: f = R.hom([2*z,3*z],S)
            sage: PR.<t> = R[]
            sage: PS = S['t']
            sage: phi = PR.hom(f,PS)
            sage: type(phi)
            <type 'sage.rings.morphism.RingHomomorphism_from_base'>
            sage: psi = copy(phi); psi    # indirect doctest
            Ring morphism:
              From: Univariate Polynomial Ring in t over Multivariate Polynomial Ring in x, y over Rational Field
              To:   Univariate Polynomial Ring in t over Univariate Polynomial Ring in z over Rational Field
              Defn: Induced from base ring by
                    Ring morphism:
                      From: Multivariate Polynomial Ring in x, y over Rational Field
                      To:   Univariate Polynomial Ring in z over Rational Field
                      Defn: x |--> 2*z
                            y |--> 3*z
            sage: psi(x*t)
            2*z*t
        """
        slots = RingHomomorphism._extra_slots(self)
        slots['__underlying'] = self._underlying
        return slots

    cpdef _richcmp_(self, other, int op):
        r"""
        EXAMPLES:

        A multivariate polynomial ring over a single variate quotient over
        `\QQ`::

            sage: R.<x> = QQ[]
            sage: Q.<a> = R.quotient(x^2 + x + 1)
            sage: f1 = R.hom([a])
            sage: f2 = R.hom([a + a^2 + a + 1])
            sage: PR.<s,t> = R[]
            sage: PQ = Q['s','t']
            sage: f1P = PR.hom(f1,PQ)
            sage: f2P = PR.hom(f2,PQ)
            sage: f1P == f2P
            True

        TESTS::

            sage: f1P == loads(dumps(f1P))
            True

            sage: R.<x,y> = QQ[]; f = R.hom([x,x+y]); g = R.hom([y,x])
            sage: S.<z> = R[]
            sage: fS = S.hom(f,S); gS = S.hom(g,S)
            sage: fS != gS   # indirect doctest
            True

        EXAMPLES:

        A matrix ring over a multivariate quotient over a finite field::

            sage: R.<x,y> = GF(7)[]
            sage: Q.<a,b> = R.quotient([x^2 + x + 1, y^2 + y + 1])
            sage: f1 = R.hom([a, b])
            sage: f2 = R.hom([a + a^2 + a + 1, b + b^2 + b + 1])
            sage: MR = MatrixSpace(R,2)
            sage: MQ = MatrixSpace(Q,2)
            sage: f1M = MR.hom(f1,MQ)
            sage: f2M = MR.hom(f2,MQ)
            sage: f1M == f2M
            True

        TESTS::

            sage: f1M == loads(dumps(f1M))
            True
        """
        if not isinstance(other, RingHomomorphism_from_base):
            # Generic comparison
            return RingMap._richcmp_(self, other, op)
        self_underlying = self._underlying
        other_underlying = (<RingHomomorphism_from_base>other)._underlying
        return richcmp(self_underlying, other_underlying, op)

    def _repr_defn(self):
        """
        Used in constructing string representation of ``self``.

        EXAMPLES:

        We use a matrix ring over univariate polynomial ring over the fraction field
        over a multivariate polynomial ring::

            sage: R1.<x,y> = ZZ[]
            sage: f = R1.hom([x+y,x-y])
            sage: R2 = MatrixSpace(FractionField(R1)['t'],2)
            sage: g = R2.hom(f,R2)
            sage: g         #indirect doctest
            Ring endomorphism of Full MatrixSpace of 2 by 2 dense matrices over Univariate Polynomial Ring in t over Fraction Field of Multivariate Polynomial Ring in x, y over Integer Ring
              Defn: Induced from base ring by
                    Ring endomorphism of Univariate Polynomial Ring in t over Fraction Field of Multivariate Polynomial Ring in x, y over Integer Ring
                      Defn: Induced from base ring by
                            Ring endomorphism of Fraction Field of Multivariate Polynomial Ring in x, y over Integer Ring
                              Defn: x |--> x + y
                                    y |--> x - y
        """
        U = repr(self._underlying).split('\n')
        return 'Induced from base ring by\n'+'\n'.join(U)

    cpdef Element _call_(self, x):
        """
        Evaluate this homomorphism at ``x``.

        EXAMPLES::

            sage: R1.<x,y> = ZZ[]
            sage: f = R1.hom([x+y,x-y])
            sage: f(2*x + y + 2) # indirect doctest
            3*x + y + 2
        """
        P = self.codomain()
        try:
            return P(dict([(a, self._underlying(b)) for a,b in x.dict().items()]))
        except Exception:
            pass
        try:
            return P([self._underlying(b) for b in x])
        except Exception:
            pass
        try:
            return P(self._underlying(x.numerator()))/P(self._underlying(x.denominator()))
        except Exception:
            raise TypeError("invalid argument %s" % repr(x))


cdef class RingHomomorphism_from_fraction_field(RingHomomorphism):
    def __init__(self, parent, morphism):
        RingHomomorphism.__init__(self, parent)
        self._morphism = morphism

    cpdef Element _call_(self, x):
        denom = x.denominator()
        try:
            num = x.numerator()
        except AttributeError:
            num = x * denom
        return self._morphism(num) / self._morphism(denom)

    cdef _update_slots(self, dict _slots):
        self._morphism = _slots['__morphism']
        RingHomomorphism._update_slots(self, _slots)

    cdef dict _extra_slots(self):
        slots = RingHomomorphism._extra_slots(self)
        slots['__morphism'] = self._morphism
        return slots
    


cdef class RingHomomorphism_cover(RingHomomorphism):
    r"""
    A homomorphism induced by quotienting a ring out by an ideal.

    EXAMPLES::

        sage: R.<x,y> = PolynomialRing(QQ, 2)
        sage: S.<a,b> = R.quo(x^2 + y^2)
        sage: phi = S.cover(); phi
        Ring morphism:
          From: Multivariate Polynomial Ring in x, y over Rational Field
          To:   Quotient of Multivariate Polynomial Ring in x, y over Rational Field by the ideal (x^2 + y^2)
          Defn: Natural quotient map
        sage: phi(x+y)
        a + b
    """
    def __init__(self, parent):
        """
        Create a covering ring homomorphism, induced by quotienting out by an
        ideal.

        EXAMPLES::

            sage: f = Zmod(6).cover(); f    # implicit test
            Ring morphism:
              From: Integer Ring
              To:   Ring of integers modulo 6
              Defn: Natural quotient map
            sage: type(f)
            <type 'sage.rings.morphism.RingHomomorphism_cover'>
        """
        RingHomomorphism.__init__(self, parent)

    cpdef Element _call_(self, x):
        """
        Evaluate this covering homomorphism at ``x``, which just involves
        coercing ``x`` into the domain, then codomain.

        EXAMPLES::

            sage: f = Zmod(6).cover()
            sage: type(f)
            <type 'sage.rings.morphism.RingHomomorphism_cover'>
            sage: f(-5)                 # indirect doctest
            1

        TESTS:

        We verify that calling directly raises the expected error
        (just coercing into the codomain), but calling with __call__
        (the second call below) gives a TypeError since 1/2 can't be
        coerced into the domain. ::

            sage: f._call_(1/2)
            Traceback (most recent call last):
            ...
            ZeroDivisionError: inverse of Mod(2, 6) does not exist
            sage: f(1/2)
            Traceback (most recent call last):
            ...
            TypeError: 1/2 fails to convert into the map's domain Integer Ring, but a `pushforward` method is not properly implemented
        """
        return self.codomain()(x)

    def _repr_defn(self):
        """
        Used internally for printing covering morphisms.

        EXAMPLES::

            sage: f = Zmod(6).cover()
            sage: f._repr_defn()
            'Natural quotient map'
            sage: type(f)
            <type 'sage.rings.morphism.RingHomomorphism_cover'>
        """
        return "Natural quotient map"

    def kernel(self):
        """
        Return the kernel of this covering morphism, which is the ideal that
        was quotiented out by.

        EXAMPLES::

            sage: f = Zmod(6).cover()
            sage: f.kernel()
            Principal ideal (6) of Integer Ring
        """
        return self.codomain().defining_ideal()

    cpdef _richcmp_(self, other, int op):
        """
        Compare ``self`` to ``other``.

        EXAMPLES::

            sage: R.<x,y> = PolynomialRing(QQ, 2)
            sage: S.<a,b> = R.quo(x^2 + y^2)
            sage: phi = S.cover()
            sage: phi == loads(dumps(phi))
            True
            sage: phi == R.quo(x^2 + y^3).cover()
            False
        """
        if not isinstance(other, RingHomomorphism_cover):
            # Generic comparison
            return RingMap._richcmp_(self, other, op)
        # Two cover maps with the same parent must be equal
        return rich_to_bool(op, 0)

    def __hash__(self):
        """
        Return the hash of this morphism.

        TESTS::

            sage: R.<x,y> = PolynomialRing(QQ, 2)
            sage: S.<a,b> = R.quo(x^2 + y^2)
            sage: phi = S.cover()
            sage: type(phi)
            <type 'sage.rings.morphism.RingHomomorphism_cover'>
            sage: hash(phi) == hash(phi)
            True
            sage: {phi: 1}[phi]
            1
        """
        return hash((self.domain(), self.codomain()))


cdef class RingHomomorphism_from_quotient(RingHomomorphism):
    r"""
    A ring homomorphism with domain a generic quotient ring.

    INPUT:

    -  ``parent`` -- a ring homset ``Hom(R,S)``

    -  ``phi`` -- a ring homomorphism ``C --> S``, where ``C`` is the
       domain of ``R.cover()``

    OUTPUT: a ring homomorphism

    The domain `R` is a quotient object `C \to R`, and
    ``R.cover()`` is the ring homomorphism
    `\varphi: C \to R`. The condition on the elements
    ``im_gens`` of `S` is that they define a
    homomorphism `C \to S` such that each generator of the
    kernel of `\varphi` maps to `0`.

    EXAMPLES::

        sage: R.<x, y, z> = PolynomialRing(QQ, 3)
        sage: S.<a, b, c> = R.quo(x^3 + y^3 + z^3)
        sage: phi = S.hom([b, c, a]); phi
        Ring endomorphism of Quotient of Multivariate Polynomial Ring in x, y, z over Rational Field by the ideal (x^3 + y^3 + z^3)
          Defn: a |--> b
                b |--> c
                c |--> a
        sage: phi(a+b+c)
        a + b + c
        sage: loads(dumps(phi)) == phi
        True

    Validity of the homomorphism is determined, when possible, and a
    ``TypeError`` is raised if there is no homomorphism sending the
    generators to the given images::

        sage: S.hom([b^2, c^2, a^2])
        Traceback (most recent call last):
        ...
        TypeError: images do not define a valid homomorphism
    """
    def __init__(self, parent, phi):
        """
        Initialize ``self``.

        EXAMPLES::

            sage: R.<x,y> = QQ[]; S.<xx,yy> = R.quo([x^2,y^2]); S.hom([yy,xx])
            Ring endomorphism of Quotient of Multivariate Polynomial Ring in x, y over Rational Field by the ideal (x^2, y^2)
              Defn: xx |--> yy
                    yy |--> xx
        """
        RingHomomorphism.__init__(self, parent)
        R = parent.domain()
        pi = R.cover()  # the covering map, which should be a RingHomomorphism
        if not isinstance(pi, RingHomomorphism):
            raise TypeError("pi should be a ring homomorphism")
        if not isinstance(phi, RingHomomorphism):
            raise TypeError("phi should be a ring homomorphism")
        if pi.domain() != phi.domain():
            raise ValueError("Domain of phi must equal domain of covering (%s != %s)." % (pi.domain(), phi.domain()))
        for x in pi.kernel().gens():
            if phi(x) != 0:
                raise ValueError("relations do not all (canonically) map to 0 under map determined by images of generators")
        self._lift = pi.lift()
        self.phi = phi

    cdef _update_slots(self, dict _slots):
        """
        Helper for copying and pickling.

        EXAMPLES::

            sage: R.<x, y, z> = PolynomialRing(QQ, 3)
            sage: S.<a, b, c> = R.quo(x^3 + y^3 + z^3)
            sage: phi = S.hom([b, c, a]); phi
            Ring endomorphism of Quotient of Multivariate Polynomial Ring in x, y, z over Rational Field by the ideal (x^3 + y^3 + z^3)
              Defn: a |--> b
                    b |--> c
                    c |--> a
            sage: phi(a+b+c)
            a + b + c
            sage: psi = copy(phi)    # indirect doctest
            sage: psi == phi
            True
            sage: psi is phi
            False
            sage: psi(a) == phi(a)
            True

        """
        self.phi = _slots['phi']
        RingHomomorphism._update_slots(self, _slots)

    cdef dict _extra_slots(self):
        """
        Helper for copying and pickling.

        EXAMPLES::

            sage: R.<x, y, z> = PolynomialRing(QQ, 3)
            sage: S.<a, b, c> = R.quo(x^3 + y^3 + z^3)
            sage: phi = S.hom([b, c, a]); phi
            Ring endomorphism of Quotient of Multivariate Polynomial Ring in x, y, z over Rational Field by the ideal (x^3 + y^3 + z^3)
              Defn: a |--> b
                    b |--> c
                    c |--> a
            sage: phi(a+b+c)
            a + b + c
            sage: psi = copy(phi)    # indirect doctest
            sage: psi == phi
            True
            sage: psi is phi
            False
            sage: psi(a) == phi(a)
            True
        """
        slots = RingHomomorphism._extra_slots(self)
        slots['phi'] = self.phi
        return slots

    def _phi(self):
        """
        Underlying morphism used to define this quotient map, i.e.,
        morphism from the cover of the domain.

        EXAMPLES::

            sage: R.<x,y> = QQ[]; S.<xx,yy> = R.quo([x^2,y^2]); f = S.hom([yy,xx])
            sage: f._phi()
            Ring morphism:
              From: Multivariate Polynomial Ring in x, y over Rational Field
              To:   Quotient of Multivariate Polynomial Ring in x, y over Rational Field by the ideal (x^2, y^2)
              Defn: x |--> yy
                    y |--> xx
        """
        return self.phi

    def morphism_from_cover(self):
        """
        Underlying morphism used to define this quotient map, i.e.,
        the morphism from the cover of the domain.

        EXAMPLES::

            sage: R.<x,y> = QQ[]; S.<xx,yy> = R.quo([x^2,y^2])
            sage: S.hom([yy,xx]).morphism_from_cover()
            Ring morphism:
              From: Multivariate Polynomial Ring in x, y over Rational Field
              To:   Quotient of Multivariate Polynomial Ring in x, y over Rational Field by the ideal (x^2, y^2)
              Defn: x |--> yy
                    y |--> xx
        """
        return self.phi

    cpdef _richcmp_(self, other, int op):
        """
        Compare ``self`` to ``other``.

        EXAMPLES::

            sage: R.<x, y, z> = PolynomialRing(GF(19), 3)
            sage: S.<a, b, c> = R.quo(x^3 + y^3 + z^3)
            sage: phi = S.hom([b, c, a])
            sage: psi = S.hom([c, b, a])
            sage: f = S.hom([b, c, a + a^3 + b^3 + c^3])
            sage: phi == psi
            False
            sage: phi == f
            True
        """
        if not isinstance(other, RingHomomorphism_from_quotient):
            # Generic comparison
            return RingMap._richcmp_(self, other, op)
        # Generic comparison
        self_phi = self.phi
        other_phi = (<RingHomomorphism_from_quotient>other).phi
        return richcmp(self_phi, other_phi, op)

    def __hash__(self):
        """
        Return the hash of this morphism.

        EXAMPLES::

            sage: R.<x, y, z> = PolynomialRing(GF(19), 3)
            sage: S.<a, b, c> = R.quo(x^3 + y^3 + z^3)
            sage: phi = S.hom([b, c, a])
            sage: type(phi)
            <type 'sage.rings.morphism.RingHomomorphism_from_quotient'>
            sage: hash(phi) == hash(phi)
            True
            sage: {phi: 1}[phi]
            1
        """
        return hash(self.phi)

    def _repr_defn(self):
        """
        Used internally for printing this function.

        EXAMPLES::

            sage: R.<x,y> = QQ[]; S.<xx,yy> = R.quo([x^2,y^2]); f = S.hom([yy,xx])
            sage: print(f._repr_defn())
            xx |--> yy
            yy |--> xx
        """
        D = self.domain()
        ig = self.phi.im_gens()
        return '\n'.join(['%s |--> %s'%(D.gen(i), ig[i]) for\
                          i in range(D.ngens())])

    cpdef Element _call_(self, x):
        """
        Evaluate this function at ``x``.

        EXAMPLES::

            sage: R.<x,y> = QQ[]; S.<xx,yy> = R.quo([x^2,y^2]); f = S.hom([yy,xx])
            sage: f(3*x + (1/2)*y)   # indirect doctest
            1/2*xx + 3*yy
        """
        return self.phi(self.lift(x))


cdef class FrobeniusEndomorphism_generic(RingHomomorphism):
    """
    A class implementing Frobenius endomorphisms on rings of prime
    characteristic.
    """
    def __init__(self, domain, n=1):
        """
        INPUT:

        -  ``domain`` -- a ring

        -  ``n`` -- a nonnegative integer (default: 1)

        OUTPUT:

        The `n`-th power of the absolute (arithmetic) Frobenius
        endomorphism on ``domain``

        TESTS::

            sage: from sage.rings.morphism import FrobeniusEndomorphism_generic
            sage: K.<u> = PowerSeriesRing(GF(5))
            sage: FrobeniusEndomorphism_generic(K)
            Frobenius endomorphism x |--> x^5 of Power Series Ring in u over Finite Field of size 5
            sage: FrobeniusEndomorphism_generic(K, 2)
            Frobenius endomorphism x |--> x^(5^2) of Power Series Ring in u over Finite Field of size 5
        """
        from .ring import CommutativeRing
        from sage.categories.homset import Hom
        if not isinstance(domain, CommutativeRing):
            raise TypeError("The base ring must be a commutative ring")
        self._p = domain.characteristic()
        if not self._p.is_prime():
            raise TypeError("the characteristic of the base ring must be prime")
        try:
            n = Integer(n)
        except TypeError:
            raise TypeError("n (=%s) is not a nonnegative integer" % n)
        if n < 0:
            raise TypeError("n (=%s) is not a nonnegative integer" % n)
        self._power = n
        self._q = self._p ** self._power
        RingHomomorphism.__init__(self, Hom(domain, domain))

    def _repr_(self):
        """
        Return a string representation of this endomorphism.

        EXAMPLES::

            sage: K.<u> = PowerSeriesRing(GF(5))
            sage: Frob = K.frobenius_endomorphism(); Frob
            Frobenius endomorphism x |--> x^5 of Power Series Ring in u over Finite Field of size 5

            sage: Frob._repr_()
            'Frobenius endomorphism x |--> x^5 of Power Series Ring in u over Finite Field of size 5'
        """
        if self._power == 0:
            s = "Identity endomorphism"
        elif self._power == 1:
            s = "Frobenius endomorphism x |--> x^%s" % self._p
        else:
            s = "Frobenius endomorphism x |--> x^(%s^%s)" % (self._p, self._power)
        s += " of %s" % self.domain()
        return s

    def _repr_short(self):
        """
        Return a short string representation of this endomorphism.

        EXAMPLES::

            sage: K.<u> = PowerSeriesRing(GF(5))
            sage: Frob = K.frobenius_endomorphism()
            sage: Frob._repr_short()
            'Frob'
            sage: (Frob^2)._repr_short()
            'Frob^2'
        """
        if self._power == 0:
            s = "Identity"
        elif self._power == 1:
            s = "Frob"
        else:
            s = "Frob^%s" % self._power
        return s

    def _latex_(self):
        r"""
        Return a latex representation of this endomorphism.

        EXAMPLES::

            sage: K.<u> = PowerSeriesRing(GF(5))
            sage: Frob = K.frobenius_endomorphism(2)
            sage: Frob._latex_()
            '\\verb"Frob"^{2}'
        """
        if self._power == 0:
            s = '\\verb"id"'
        elif self._power == 1:
            s = '\\verb"Frob"'
        else:
            s = '\\verb"Frob"^{%s}' % self._power
        return s

    cpdef Element _call_ (self, x):
        """
        TESTS::

            sage: K.<u> = PowerSeriesRing(GF(5))
            sage: Frob = K.frobenius_endomorphism()
            sage: Frob(u)
            u^5
            sage: (Frob^2)(1+u)
            1 + u^25
        """
        return x ** self._q

    def power(self):
        """
        Return an integer `n` such that this endomorphism
        is the `n`-th power of the absolute (arithmetic)
        Frobenius.

        EXAMPLES::

            sage: K.<u> = PowerSeriesRing(GF(5))
            sage: Frob = K.frobenius_endomorphism()
            sage: Frob.power()
            1
            sage: (Frob^9).power()
            9
        """
        return self._power

    def __pow__(self, n, ignored):
        """
        Return the `n`-th iterate of this endomorphism.

        EXAMPLES::

            sage: K.<u> = PowerSeriesRing(GF(5))
            sage: Frob = K.frobenius_endomorphism(); Frob
            Frobenius endomorphism x |--> x^5 of Power Series Ring in u over Finite Field of size 5
            sage: Frob^2
            Frobenius endomorphism x |--> x^(5^2) of Power Series Ring in u over Finite Field of size 5
        """
        return self.__class__(self.domain(), self.power()*n)

    def _composition(self, right):
        """
        Return self o right.

        EXAMPLES::

            sage: K.<u> = PowerSeriesRing(GF(5))
            sage: f = K.frobenius_endomorphism(); f
            Frobenius endomorphism x |--> x^5 of Power Series Ring in u over Finite Field of size 5
            sage: g = K.frobenius_endomorphism(2); g
            Frobenius endomorphism x |--> x^(5^2) of Power Series Ring in u over Finite Field of size 5
            sage: f * g
            Frobenius endomorphism x |--> x^(5^3) of Power Series Ring in u over Finite Field of size 5
        """
        if isinstance(right, FrobeniusEndomorphism_generic):
            return self.__class__(self.domain(), self._power + right.power())
        else:
            return RingHomomorphism._composition(self, right)

    def __hash__(self):
        """
        Return a hash of this morphism.

        It is the hash of the triple (domain, codomain, definition)
        where ``definition`` is:

        - a tuple consisting of the images of the generators
          of the domain if domain has generators

        - the string representation of this morphism otherwise

        AUTHOR:

        - Xavier Caruso (2012-07-09)
        """
        domain = self.domain()
        codomain = self.codomain()
        return hash((domain, codomain, ('Frob', self._power)))<|MERGE_RESOLUTION|>--- conflicted
+++ resolved
@@ -870,11 +870,7 @@
                 if rbm is not None:
                     kwds['base_map'] = self * rbm
                 try:
-<<<<<<< HEAD
-                    return homset([self(g) for g in right.im_gens()], check=False)
-=======
                     return homset([self(g) for g in right.im_gens()], **kwds)
->>>>>>> 37051638
                 except ValueError:
                     pass
             from sage.rings.number_field.morphism import RelativeNumberFieldHomomorphism_from_abs
@@ -1103,8 +1099,6 @@
             sage: z._im_gens_(R, [t^2], base_map=cc)
             (-4*i + 3)*t^4 - i*t^2 + 1
 
-<<<<<<< HEAD
-=======
         The base map's codomain is extended to the whole codomain::
 
             sage: S.<x> = QQ[]
@@ -1117,7 +1111,6 @@
             sage: f.base_map() == cc.extend_codomain(T)
             True
 
->>>>>>> 37051638
         There is a check option, but it may be ignored in some cases
         -- it's purpose isn't so you can lie to Sage, but to sometimes
         speed up creation of a homomorphism::
@@ -1136,15 +1129,12 @@
         if check:
             if len(im_gens) != parent.domain().ngens():
                 raise ValueError("number of images must equal number of generators")
-<<<<<<< HEAD
-=======
             if base_map is None:
                 tkwds = {}
             else:
                 if base_map.codomain() is not self.codomain():
                     base_map = base_map.extend_codomain(self.codomain())
                 tkwds = {'base_map': base_map}
->>>>>>> 37051638
             tkwds = {} if base_map is None else {'base_map': base_map}
             t = parent.domain()._is_valid_homomorphism_(parent.codomain(), im_gens, **tkwds)
             if not t:
