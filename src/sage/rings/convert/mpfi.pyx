"""
Convert Sage/Python objects to real/complex intervals
"""
#*****************************************************************************
#       Copyright (C) 2018 Jeroen Demeyer <J.Demeyer@UGent.be>
#
# This program is free software: you can redistribute it and/or modify
# it under the terms of the GNU General Public License as published by
# the Free Software Foundation, either version 2 of the License, or
# (at your option) any later version.
#                  http://www.gnu.org/licenses/
#*****************************************************************************

from cpython.float cimport PyFloat_AS_DOUBLE
from cpython.complex cimport PyComplex_RealAsDouble, PyComplex_ImagAsDouble

from sage.libs.mpfr cimport *
from sage.libs.mpfi cimport *
from sage.libs.gsl.complex cimport *

from sage.arith.long cimport integer_check_long
from sage.cpython.string cimport bytes_to_str
from sage.structure.element cimport Element, parent
<<<<<<< HEAD

=======
>>>>>>> cc60cfeb
import sage.rings.abc
from ..integer cimport Integer
from ..rational cimport Rational
from ..real_mpfi cimport RealIntervalFieldElement, RealIntervalField_class
from ..real_mpfr cimport RealNumber
from ..real_double cimport RealDoubleElement
from ..complex_mpfr cimport ComplexNumber
from ..complex_interval cimport ComplexIntervalFieldElement
from ..complex_double cimport ComplexDoubleElement

from cypari2.gen cimport Gen


cdef inline int return_real(mpfi_ptr im):
    """
    Called by ``mpfi_set_sage`` on the imaginary part when converting
    a real number.
    """
    if im is not NULL:
        mpfi_set_ui(im, 0)
    return 0


cdef int mpfi_set_sage(mpfi_ptr re, mpfi_ptr im, x, field, int base) except -1:
    """
    Convert any object ``x`` to an MPFI interval or a pair of
    real and complex intervals.

    INPUT:

    - ``re`` -- a pre-initialized MPFI interval.

    - ``im`` -- a pre-initialized MPFI interval or NULL.

    - ``x`` -- any Sage or Python object to be converted to an interval.

    - ``field`` -- a ``RealIntervalField`` or ``ComplexIntervalField``
      of the right precision (real or complex doesn't matter).

    - ``base`` -- base to use for string conversion.

    OUTPUT:

    - if conversion is possible: set ``re`` and ``im`` (if applicable)
      and return 0.

    - if ``x`` is complex but ``im`` is ``NULL``: convert only if the
      imaginary component is 0.

    - in all other cases: raise an exception.
    """
    cdef RealIntervalFieldElement ri
    cdef ComplexIntervalFieldElement zi
    cdef ComplexNumber zn
    cdef ComplexDoubleElement zd
    cdef bytes s

    if im is not NULL and isinstance(x, tuple):
        # For complex numbers, interpret tuples as real/imag parts
        if len(x) != 2:
            raise TypeError("tuple defining a complex number must have length 2")
        mpfi_set_sage(re, NULL, x[0], field, base)
        mpfi_set_sage(im, NULL, x[1], field, base)
        return 0
    if isinstance(x, list) or isinstance(x, tuple):
        # Interpret entries in x as endpoints of interval
        if len(x) != 2:
            raise TypeError("list defining an interval must have length 2")
        return mpfi_interv_sage(re, im, x[0], x[1], field, base)

    cdef long value
    cdef int err

    # Check for known types. First check for Element to reduce the
    # number of checks below.
    if isinstance(x, Element):
        # Real
        if isinstance(x, RealIntervalFieldElement):
            mpfi_set(re, (<RealIntervalFieldElement>x).value)
            return return_real(im)
        if isinstance(x, RealNumber):
            mpfi_set_fr(re, (<RealNumber>x).value)
            return return_real(im)
        if isinstance(x, Rational):
            mpfi_set_q(re, (<Rational>x).value)
            return return_real(im)
        if isinstance(x, Integer):
            mpfi_set_z(re, (<Integer>x).value)
            return return_real(im)
        if isinstance(x, RealDoubleElement):
            mpfi_set_d(re, (<RealDoubleElement>x)._value)
            return return_real(im)

        # Complex
        if isinstance(x, ComplexIntervalFieldElement):
            zi = <ComplexIntervalFieldElement>x
            if im is NULL:
                if not mpfi_is_zero(zi.__im):
                    raise TypeError(f"unable to convert complex interval {x!r} to real interval")
            else:
                mpfi_set(im, zi.__im)
            mpfi_set(re, zi.__re)
            return 0
        if isinstance(x, ComplexNumber):
            zn = <ComplexNumber>x
            if im is NULL:
                if mpfr_sgn(zn.__im) != 0:
                    raise TypeError(f"unable to convert complex number {x!r} to real interval")
            else:
                mpfi_set_fr(im, zn.__im)
            mpfi_set_fr(re, zn.__re)
            return 0
        if isinstance(x, ComplexDoubleElement):
            zd = <ComplexDoubleElement>x
            if im is NULL:
                if GSL_IMAG(zd._complex):
                    raise TypeError(f"unable to convert complex number {x!r} to real interval")
            else:
                mpfi_set_d(im, GSL_IMAG(zd._complex))
            mpfi_set_d(re, GSL_REAL(zd._complex))
            return 0
    else:  # not a Sage Element
        # Real
        if isinstance(x, float):
            mpfi_set_d(re, PyFloat_AS_DOUBLE(x))
            return return_real(im)
        if integer_check_long(x, &value, &err):
            if err == 0:
                mpfi_set_si(re, value)
            else:
                mpfi_set_via_RR(re, x, field)
            return return_real(im)
        if isinstance(x, unicode):
            x = x.encode("ascii")
        if isinstance(x, bytes):
            s = (<bytes>x).replace(b'..', b',').replace(b' ', b'').replace(b'+infinity', b'@inf@').replace(b'-infinity', b'-@inf@')
            if mpfi_set_str(re, s, base):
                x = bytes_to_str(x)
                raise TypeError(f"unable to convert {x!r} to real interval")
            return return_real(im)

        # Complex
        if isinstance(x, Gen):
            imag = x.imag()
            if im is NULL:
                if imag:
                    raise TypeError(f"unable to convert complex PARI/GP element {x!r} to real interval")
            else:
                mpfi_set_via_RR(im, imag, field)
            mpfi_set_via_RR(re, x.real(), field)
            return 0
        if isinstance(x, complex):
            imag = PyComplex_ImagAsDouble(x)
            if im is NULL:
                if imag:
                    raise TypeError(f"unable to convert complex number {x!r} to real interval")
            else:
                mpfi_set_d(im, imag)
            mpfi_set_d(re, PyComplex_RealAsDouble(x))
            return 0

    # No known type, try _real_mpfi_ or _complex_mpfi_ methods
    if im is not NULL:
        try:
            m = x._complex_mpfi_
        except AttributeError:
            pass
        else:
            if not isinstance(field, sage.rings.abc.ComplexIntervalField):
                field = field.complex_field()
            e = <ComplexIntervalFieldElement?>m(field)
            mpfi_swap(re, e.__re)
            mpfi_swap(im, e.__im)
            return 0

    try:
        m = x._real_mpfi_
    except AttributeError:
        pass
    else:
        if not isinstance(field, RealIntervalField_class):
            field = field.real_field()
        ri = <RealIntervalFieldElement?>m(field)
        mpfi_swap(re, ri.value)
        return return_real(im)

    # Finally, try converting via the corresponding RealField
    mpfi_set_via_RR(re, x, field)
    return return_real(im)


cdef int mpfi_interv_sage(mpfi_ptr re, mpfi_ptr im, x, y, field, int base) except -1:
    """
    Like ``mpfi_set_sage`` but construct the interval around ``x`` and
    ``y``. It is not required that ``x <= y`` or that ``x`` and ``y``
    are of the same type.

    INPUT: see ``mpfi_set_sage``
    """
    cdef long valx, valy
    cdef int err
    if type(x) is type(y):
        if isinstance(x, RealNumber):
            mpfi_interv_fr(re, (<RealNumber>x).value, (<RealNumber>y).value)
            return return_real(im)
        if isinstance(x, RealDoubleElement):
            mpfi_interv_d(re, (<RealDoubleElement>x)._value, (<RealDoubleElement>y)._value)
            return return_real(im)
        if isinstance(x, Integer):
            mpfi_interv_z(re, (<Integer>x).value, (<Integer>y).value)
            return return_real(im)
        if isinstance(x, Rational):
            mpfi_interv_q(re, (<Rational>x).value, (<Rational>y).value)
            return return_real(im)
        if isinstance(x, float):
            mpfi_interv_d(re, PyFloat_AS_DOUBLE(x), PyFloat_AS_DOUBLE(y))
            return return_real(im)
        # General check for C long
        integer_check_long(x, &valx, &err)
        if err == 0:
            integer_check_long(y, &valy, &err)
            if err == 0:
                mpfi_interv_si(re, valx, valy)
                return return_real(im)

    # General case: convert both x and y to an interval and take the
    # union

    # First handle x
    mpfi_set_sage(re, im, x, field, base)

    # Now handle y, which requires temporary mpfi variables.
    cdef mpfi_t tmp1, tmp2
    cdef mpfr_prec_t prec = mpfi_get_prec(re)

    mpfi_init2(tmp1, prec)
    cdef mpfi_ptr tmpim = NULL
    if im is not NULL:
        mpfi_init2(tmp2, prec)
        tmpim = tmp2

    try:
        mpfi_set_sage(tmp1, tmpim, y, field, base)
        mpfi_union(re, re, tmp1)
        if im is not NULL:
            mpfi_union(im, im, tmpim)
    finally:
        mpfi_clear(tmp1)
        if tmpim is not NULL:
            mpfi_clear(tmpim)


cdef int mpfi_set_via_RR(mpfi_ptr re, x, field) except -1:
    """
    Convert ``x`` to an MPFI interval by converting ``x`` to the
    appropriate real fields.

    INPUT: see ``mpfi_set_sage``
    """
    cdef RealIntervalField_class RIF
    if isinstance(field, RealIntervalField_class):
        RIF = <RealIntervalField_class>field
    else:
        RIF = <RealIntervalField_class?>field.real_field()

    try:
        ra = RIF.__lower_field(x)
        rb = RIF.__upper_field(x)
    except TypeError:
        raise TypeError(f"unable to convert {x!r} to real interval")
    mpfi_interv_fr(re, (<RealNumber>ra).value, (<RealNumber>rb).value)<|MERGE_RESOLUTION|>--- conflicted
+++ resolved
@@ -21,10 +21,7 @@
 from sage.arith.long cimport integer_check_long
 from sage.cpython.string cimport bytes_to_str
 from sage.structure.element cimport Element, parent
-<<<<<<< HEAD
-
-=======
->>>>>>> cc60cfeb
+
 import sage.rings.abc
 from ..integer cimport Integer
 from ..rational cimport Rational
