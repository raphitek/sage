"""
Local Generic

Superclass for `p`-adic and power series rings.

AUTHORS:

- David Roe
"""
from __future__ import absolute_import

#*****************************************************************************
#       Copyright (C) 2007-2013 David Roe <roed.math@gmail.com>
#                               William Stein <wstein@gmail.com>
#
#  Distributed under the terms of the GNU General Public License (GPL)
#  as published by the Free Software Foundation; either version 2 of
#  the License, or (at your option) any later version.
#
#                  http://www.gnu.org/licenses/
#*****************************************************************************

from copy import copy
from sage.rings.ring import CommutativeRing
from sage.categories.complete_discrete_valuation import CompleteDiscreteValuationRings, CompleteDiscreteValuationFields
from sage.structure.category_object import check_default_category
from sage.structure.parent import Parent
from sage.rings.integer import Integer
from sage.rings.integer_ring import ZZ

class LocalGeneric(CommutativeRing):
    def __init__(self, base, prec, names, element_class, category=None):
        """
        Initializes self.

        EXAMPLES::

            sage: R = Zp(5) #indirect doctest
            sage: R.precision_cap()
            20

        In :trac:`14084`, the category framework has been implemented for p-adic rings::

            sage: TestSuite(R).run()
            sage: K = Qp(7)
            sage: TestSuite(K).run()

        TESTS::

            sage: R = Zp(5, 5, 'fixed-mod')
            sage: R._repr_option('element_is_atomic')
            False
        """
        self._prec = prec
        self.Element = element_class
        default_category = getattr(self, '_default_category', None)
        if self.is_field():
            category = CompleteDiscreteValuationFields()
        else:
            category = CompleteDiscreteValuationRings()
        category = category.Metric().Complete()
        if default_category is not None:
            category = check_default_category(default_category, category)
        Parent.__init__(self, base, names=(names,), normalize=False, category=category, element_constructor=element_class)

    def is_capped_relative(self):
        """
        Returns whether this `p`-adic ring bounds precision in a capped
        relative fashion.

        The relative precision of an element is the power of `p`
        modulo which the unit part of that element is defined.  In a
        capped relative ring, the relative precision of elements are
        bounded by a constant depending on the ring.

        EXAMPLES::

            sage: R = ZpCA(5, 15)
            sage: R.is_capped_relative()
            False
            sage: R(5^7)
            5^7 + O(5^15)
            sage: S = Zp(5, 15)
            sage: S.is_capped_relative()
            True
            sage: S(5^7)
            5^7 + O(5^22)
        """
        return False

    def is_capped_absolute(self):
        """
        Returns whether this `p`-adic ring bounds precision in a
        capped absolute fashion.

        The absolute precision of an element is the power of `p`
        modulo which that element is defined.  In a capped absolute
        ring, the absolute precision of elements are bounded by a
        constant depending on the ring.

        EXAMPLES::

            sage: R = ZpCA(5, 15)
            sage: R.is_capped_absolute()
            True
            sage: R(5^7)
            5^7 + O(5^15)
            sage: S = Zp(5, 15)
            sage: S.is_capped_absolute()
            False
            sage: S(5^7)
            5^7 + O(5^22)
        """
        return False

    def is_fixed_mod(self):
        """
        Returns whether this `p`-adic ring bounds precision in a fixed
        modulus fashion.

        The absolute precision of an element is the power of `p`
        modulo which that element is defined.  In a fixed modulus
        ring, the absolute precision of every element is defined to be
        the precision cap of the parent.  This means that some
        operations, such as division by `p`, don't return a well defined
        answer.

        EXAMPLES::

            sage: R = ZpFM(5,15)
            sage: R.is_fixed_mod()
            True
            sage: R(5^7,absprec=9)
            5^7 + O(5^15)
            sage: S = ZpCA(5, 15)
            sage: S.is_fixed_mod()
            False
            sage: S(5^7,absprec=9)
            5^7 + O(5^9)
        """
        return False

    def is_floating_point(self):
        """
        Returns whether this `p`-adic ring bounds precision in a floating
        point fashion.

        The relative precision of an element is the power of `p`
        modulo which the unit part of that element is defined.  In a
        floating point ring, elements do not store precision, but arithmetic
        operations truncate to a relative precision depending on the ring.

        EXAMPLES::

            sage: R = ZpCR(5, 15)
            sage: R.is_floating_point()
            False
            sage: R(5^7)
            5^7 + O(5^22)
            sage: S = ZpFP(5, 15)
            sage: S.is_floating_point()
            True
            sage: S(5^7)
            5^7
        """
        return False

    def is_lazy(self):
        """
        Returns whether this `p`-adic ring bounds precision in a lazy
        fashion.

        In a lazy ring, elements have mechanisms for computing
        themselves to greater precision.

        EXAMPLES::

            sage: R = Zp(5)
            sage: R.is_lazy()
            False
        """
        return False

    def _latex_(self):
        r"""
        Latex.

        EXAMPLES::

            sage: latex(Zq(27,names='a')) #indirect doctest
            \mathbf{Z}_{3^{3}}
        """
        return self._repr_(do_latex = True)

    def change(self, **kwds):
        r"""
        Return a new ring with changed attributes.

        INPUT:

        The following arguments are applied to every ring in the tower:

        - ``type`` -- string, the precision type
        - ``p`` -- the prime of the ground ring.  Defining polynomials
                   will be converted to the new base rings.
        - ``print_mode`` -- string
        - ``print_pos`` -- bool
        - ``print_sep`` -- string
        - ``print_alphabet`` -- dict
        - ``show_prec`` -- bool
        - ``check`` -- bool

        The following arguments are only applied to the top ring in the tower:

        - ``var_name`` -- string
        - ``res_name`` -- string
        - ``unram_name`` -- string
        - ``ram_name`` -- string
        - ``names`` -- string
        - ``modulus`` -- polynomial

        The following arguments have special behavior:

        - ``prec`` -- integer.  If the precision is increased on an extension ring,
                       the precision on the base is increased as necessary (respecting ramification).
                       If the precision is decreased, the precision of the base is unchanged.

        - ``field`` -- bool.  If ``True``, switch to a tower of fields via the fraction field.
                        If False, switch to a tower of rings of integers.

<<<<<<< HEAD
        - ``q`` -- prime power.  Replace the initial unramified extension of `\Q_p` or `\Z_p`
=======
        - ``q`` -- prime power.  Replace the initial unramified extension of `\QQ_p` or `\ZZ_p`
>>>>>>> effcedba
                    with an unramified extension of residue cardinality `q`.
                    If the initial extension is ramified, add in an unramified extension.

        - ``base`` -- ring or field. Use a specific base ring instead of recursively
                       calling :meth:`change` down the tower.

        See the :mod:`constructors <sage.rings.padics.factory>` for more details on the
        meaning of these arguments.

        EXAMPLES:

        We can use this method to change the precision::

            sage: Zp(5).change(prec=40)
            5-adic Ring with capped relative precision 40

        or the precision type::

            sage: Zp(5).change(type="capped-abs")
            5-adic Ring with capped absolute precision 20

        or even the prime::

            sage: ZpCA(3).change(p=17)
            17-adic Ring with capped absolute precision 20

        You can switch between the ring of integers and its fraction field::

            sage: ZpCA(3).change(field=True)
            3-adic Field with capped relative precision 20

        You can also change print modes::

            sage: R = Zp(5).change(prec=5, print_mode='digits')
            sage: repr(~R(17))
            '...13403'

        Changing print mode to 'digits' works for Eisenstein extensions::

            sage: S.<x> = ZZ[]
            sage: W.<w> = Zp(3).extension(x^4 + 9*x^2 + 3*x - 3)
            sage: W.print_mode()
            'series'
            sage: W.change(print_mode='digits').print_mode()
            'digits'

        You can change extensions::

            sage: K.<a> = QqFP(125, prec=4)
            sage: K.change(q=64)
            Unramified Extension in a defined by x^6 + x^4 + x^3 + x + 1 with floating precision 4 over 2-adic Field
            sage: R.<x> = QQ[]
            sage: K.change(modulus = x^2 - x + 2, print_pos=False)
            Unramified Extension in a defined by x^2 - x + 2 with floating precision 4 over 5-adic Field

        and variable names::

            sage: K.change(names='b')
            Unramified Extension in b defined by x^3 + 3*x + 3 with floating precision 4 over 5-adic Field

        and precision::

            sage: Kup = K.change(prec=8); Kup
            Unramified Extension in a defined by x^3 + 3*x + 3 with floating precision 8 over 5-adic Field
            sage: Kup.base_ring()
            5-adic Field with floating precision 8

        If you decrease the precision, the precision of the base stays the same::

            sage: Kdown = K.change(prec=2); Kdown
            Unramified Extension in a defined by x^3 + 3*x + 3 with floating precision 2 over 5-adic Field
            sage: Kdown.precision_cap()
            2
            sage: Kdown.base_ring()
            5-adic Field with floating precision 4

        Changing the prime works for extensions::

            sage: x = polygen(ZZ)
            sage: R.<a> = Zp(5).extension(x^2 + 2)
            sage: S = R.change(p=7)
            sage: S.defining_polynomial(exact=True)
            x^2 + 2
            sage: A.<y> = Zp(5)[]
            sage: R.<a> = Zp(5).extension(y^2 + 2)
            sage: S = R.change(p=7)
            sage: S.defining_polynomial(exact=True)
            y^2 + 2

        ::

            sage: R.<a> = Zq(5^3)
            sage: S = R.change(prec=50)
            sage: S.defining_polynomial(exact=True)
            x^3 + 3*x + 3
        """
        # We support both print_* and * for *=mode, pos, sep, alphabet
        for atr in ('print_mode', 'print_pos', 'print_sep', 'print_alphabet'):
            if atr in kwds:
                kwds[atr[6:]] = kwds.pop(atr)
        def get_unramified_modulus(q, res_name):
            from sage.rings.finite_rings.finite_field_constructor import FiniteField as GF
            return GF(q, res_name).modulus().change_ring(ZZ)
        n = None
        q = None
        from .padic_base_generic import pAdicBaseGeneric
        if 'q' in kwds and isinstance(self.base_ring(), pAdicBaseGeneric):
            q = kwds.pop('q')
            if not isinstance(q, Integer):
                raise TypeError("q must be an integer")
            p, n = q.is_prime_power(get_data=True)
            if n == 0:
                raise ValueError("q must be a prime power")
            if 'p' in kwds and kwds['p'] != p:
                raise ValueError("q does not match p")
            kwds['p'] = p
        functor, ring = self.construction()
        functor = copy(functor)
        if 'mode' in kwds and 'show_prec' not in kwds:
            new_type = kwds.get('type', self._prec_type())
            cur_type = self._prec_type()
            cur_mode = self._printer._print_mode()
            cur_show_prec = self._printer._show_prec()
            from .factory import _default_show_prec
            if cur_show_prec == _default_show_prec(cur_type, cur_mode):
                kwds['show_prec'] = _default_show_prec(new_type, kwds['mode'])
            else:
                raise RuntimeError
        p = kwds.get('p', functor.p if hasattr(functor, 'p') else self.prime())
        curpstr = str(self.prime())
        functor_dict = getattr(functor, "extras", getattr(functor, "kwds", None))
        # If we are switching to 'digits', or changing p, need to ensure a large enough alphabet.
        if 'alphabet' not in kwds and (kwds.get('mode') == 'digits' or
           (functor_dict['print_mode'].get('mode') == 'digits' and p > getattr(functor, "p", p))):
            from .padic_printing import _printer_defaults
            kwds['alphabet'] = _printer_defaults.alphabet()[:p]

        # There are two kinds of functors possible:
        # CompletionFunctor and AlgebraicExtensionFunctor
        # We distinguish them by the presence of ``prec``,
        if hasattr(functor, "prec"):
            functor.extras = copy(functor.extras)
            functor.extras['print_mode'] = copy(functor.extras['print_mode'])
            if 'type' in kwds and kwds['type'] not in functor._dvr_types:
                raise ValueError("completion type must be one of %s"%(", ".join(functor._dvr_types[1:])))
            if 'field' in kwds:
                field = kwds.pop('field')
                if field:
                    ring = ring.fraction_field()
                    if 'type' not in kwds:
                        if self._prec_type() == 'capped-abs':
                            kwds['type'] = 'capped-rel'
                        elif self._prec_type() == 'fixed-mod':
<<<<<<< HEAD
                            kwds['type'] = 'floating-point'
                            kwds['show_prec'] = False # This can be removed once printing of fixed mod elements is changed.
=======
                            raise TypeError('You must specify the type explicitly')
>>>>>>> effcedba
                elif ring.is_field():
                    ring = ring.ring_of_integers()
            for atr in ('p', 'prec', 'type'):
                if atr in kwds:
                    setattr(functor, atr, kwds.pop(atr))
            if q is not None:
                if 'names' in kwds:
                    names = kwds.pop('names')
                elif 'unram_name' in kwds:
                    names = kwds.pop('unram_name')
                else:
                    raise TypeError("You must specify the name of the generator")
                res_name = kwds.pop('res_name', names + '0')
                modulus = kwds.pop('modulus', get_unramified_modulus(q, res_name))
                implementation = kwds.pop('implementation', 'FLINT')
            # We have to change the way p prints in the default case
            if 'names' in kwds:
                functor.extras['names'] = kwds.pop('names')
            elif functor.extras['names'][0] == curpstr:
                functor.extras['names'] = (str(p),)
            for atr in ('ram_name', 'var_name'):
                if atr in kwds:
                    functor.extras['print_mode'][atr] = kwds.pop(atr)
                elif functor.extras['print_mode'].get(atr) == curpstr:
                    functor.extras['print_mode'][atr] = str(p)
            if 'check' in kwds:
                functor.extras['check'] = kwds.pop('check')
            for atr in ('mode', 'pos', 'unram_name', 'max_ram_terms', 'max_unram_terms', 'max_terse_terms', 'sep', 'alphabet', 'show_prec'):
                if atr in kwds:
                    functor.extras['print_mode'][atr] = kwds.pop(atr)
            if kwds:
                raise ValueError("Extra arguments received: %s"%(", ".join(kwds.keys())))
            if q is not None:
                # Create an unramified extension
                base = functor(ring)
                from .factory import ExtensionFactory
                modulus = modulus.change_ring(base)
                return ExtensionFactory(base=base, premodulus=modulus, names=names, res_name=res_name, unram=True, implementation=implementation)
        else:
            functor.kwds = copy(functor.kwds)
            functor.kwds['print_mode'] = copy(functor.kwds['print_mode'])
            if 'prec' in kwds:
                prec = kwds.pop('prec')
                baseprec = (prec - 1) // self.e() + 1
                if baseprec > self.base_ring().precision_cap():
                    kwds['prec'] = baseprec
                functor.kwds['prec'] = prec
            from sage.rings.padics.padic_base_generic import pAdicBaseGeneric
            if 'names' in kwds:
                functor.names = [kwds.pop('names')]
            modulus = None
            if 'modulus' in kwds:
                modulus = kwds.pop('modulus')
                if n is not None and modulus.degree() != n:
                    raise ValueError("modulus must have degree matching q")
            elif q is not None and self.f() != 1:
                # If q is specified, replace the modulus with one from q.
                modulus = get_unramified_modulus(q, functor.kwds.get('res_name', functor.names[0] + '0'))
            for atr in ('var_name', 'res_name', 'unram_name', 'ram_name'):
                if atr in kwds:
                    functor.kwds[atr] = kwds.pop(atr)
            if 'check' in kwds:
                functor.kwds['check'] = kwds['check']
            for atr in ('mode', 'pos', 'max_ram_terms', 'max_unram_terms', 'max_terse_terms', 'sep', 'alphabet', 'show_prec'):
                if atr in kwds:
                    functor.kwds['print_mode'][atr] = kwds[atr]
            if 'base' in kwds:
                ring = kwds['base']
            else:
                if q is not None and self.f() == 1:
                    kwds['q'] = q
                ring = ring.change(**kwds)
            if modulus is None:
                if len(functor.polys) != 1:
                    raise RuntimeError("Unexpected number of defining polynomials")
                modulus = functor.polys[0]
            if isinstance(modulus.base_ring(), pAdicBaseGeneric):
                modulus.change_ring(ring)
            functor.polys = [modulus]
        return functor(ring)

    def precision_cap(self):
        r"""
        Returns the precision cap for ``self``.

        INPUT:

        - ``self`` -- a local ring

        OUTPUT:

        - integer -- ``self``'s precision cap

        EXAMPLES::

            sage: R = Zp(3, 10,'fixed-mod'); R.precision_cap()
            10
            sage: R = Zp(3, 10,'capped-rel'); R.precision_cap()
            10
            sage: R = Zp(3, 10,'capped-abs'); R.precision_cap()
            10

        NOTES::

            This will have different meanings depending on the type of
            local ring.  For fixed modulus rings, all elements are
            considered modulo ``self.prime()^self.precision_cap()``.
            For rings with an absolute cap (i.e. the class
            ``pAdicRingCappedAbsolute``), each element has a precision
            that is tracked and is bounded above by
            ``self.precision_cap()``.  Rings with relative caps
            (e.g. the class ``pAdicRingCappedRelative``) are the same
            except that the precision is the precision of the unit
            part of each element.  For lazy rings, this gives the
            initial precision to which elements are computed.
        """
        return self._prec

    def is_exact(self):
        r"""
        Returns whether this p-adic ring is exact, i.e. False.

        INPUT:
            self -- a p-adic ring

        OUTPUT:
            boolean -- whether self is exact, i.e. False.

        EXAMPLES::

            #sage: R = Zp(5, 3, 'lazy'); R.is_exact()
            #False
            sage: R = Zp(5, 3, 'fixed-mod'); R.is_exact()
            False
        """
        return False

    def residue_characteristic(self):
        r"""
        Returns the characteristic of ``self``'s residue field.

        INPUT:

        - ``self`` -- a p-adic ring.

        OUTPUT:

        - integer -- the characteristic of the residue field.

        EXAMPLES::

            sage: R = Zp(3, 5, 'capped-rel'); R.residue_characteristic()
            3
        """
        return self.residue_class_field().characteristic()

    def defining_polynomial(self, var = 'x'):
        r"""
        Returns the defining polynomial of this local ring, i.e. just ``x``.

        INPUT:

        - ``self`` -- a local ring
        - ``var`` -- string (default: ``'x'``) the name of the variable

        OUTPUT:

        - polynomial -- the defining polynomial of this ring as an extension over its ground ring

        EXAMPLES::

            sage: R = Zp(3, 3, 'fixed-mod'); R.defining_polynomial('foo')
            (1 + O(3^3))*foo + (O(3^3))
        """
        from sage.rings.polynomial.polynomial_ring_constructor import PolynomialRing
        return PolynomialRing(self, var).gen()

    def ground_ring(self):
        r"""
        Returns ``self``.

        Will be overridden by extensions.

        INPUT:

        - ``self`` -- a local ring

        OUTPUT:

        - the ground ring of ``self``, i.e., itself

        EXAMPLES::

            sage: R = Zp(3, 5, 'fixed-mod')
            sage: S = Zp(3, 4, 'fixed-mod')
            sage: R.ground_ring() is R
            True
            sage: S.ground_ring() is R
            False
        """
        return self

    def ground_ring_of_tower(self):
        r"""
        Returns ``self``.

        Will be overridden by extensions.

        INPUT:

        - ``self`` -- a `p`-adic ring

        OUTPUT:

        - the ground ring of the tower for ``self``, i.e., itself

        EXAMPLES::

            sage: R = Zp(5)
            sage: R.ground_ring_of_tower()
            5-adic Ring with capped relative precision 20
        """
        return self

    def degree(self):
        r"""
        Returns the degree of ``self`` over the ground ring, i.e. 1.

        INPUT:

        - ``self`` -- a local ring

        OUTPUT:

        - integer -- the degree of this ring, i.e., 1

        EXAMPLES::

            sage: R = Zp(3, 10, 'capped-rel'); R.degree()
            1
        """
        return Integer(1)

    def ramification_index(self, K = None):
        r"""
        Returns the ramification index over the ground ring: 1 unless overridden.

        INPUT:

        - ``self`` -- a local ring

        OUTPUT:

        - integer -- the ramification index of this ring: 1 unless overridden.

        EXAMPLES::

            sage: R = Zp(3, 5, 'capped-rel'); R.ramification_index()
            1
        """
        if K is None or K is self:
            return Integer(1)
        else:
            raise ValueError("K should be a subring of self")

    def e(self, K = None):
        r"""
        Returns the ramification index over the ground ring: 1 unless overridden.

        INPUT:

        - ``self`` -- a local ring
        - ``K`` -- a subring of ``self`` (default ``None``)

        OUTPUT:

        - integer -- the ramification index of this ring: 1 unless overridden.

        EXAMPLES::

            sage: R = Zp(3, 5, 'capped-rel'); R.e()
            1
        """
        return self.ramification_index(K)

    def inertia_degree(self, K=None):
        r"""
        Returns the inertia degree over ``K`` (defaults to the ground ring): 1 unless overridden.

        INPUT:

        - ``self`` -- a local ring
        - ``K`` -- a subring of ``self`` (default None)

        OUTPUT:

        - integer -- the inertia degree of this ring: 1 unless overridden.

        EXAMPLES::

            sage: R = Zp(3, 5, 'capped-rel'); R.inertia_degree()
            1
        """
        return Integer(1)

    def residue_class_degree(self, K=None):
        r"""
        Returns the inertia degree over the ground ring: 1 unless overridden.

        INPUT:

        - ``self`` -- a local ring
        - ``K`` -- a subring (default ``None``)

        OUTPUT:

        - integer -- the inertia degree of this ring: 1 unless overridden.

        EXAMPLES::

            sage: R = Zp(3, 5, 'capped-rel'); R.residue_class_degree()
            1
        """
        return self.inertia_degree(K)

    def f(self, K=None):
        r"""
        Returns the inertia degree over the ground ring: 1 unless overridden.

        INPUT:

        - ``self`` -- a local ring
        - ``K`` -- a subring (default ``None``)

        OUTPUT:

        - integer -- the inertia degree of this ring: 1 unless overridden.

        EXAMPLES::

            sage: R = Zp(3, 5, 'capped-rel'); R.f()
            1
        """
        return self.inertia_degree(K)

    def inertia_subring(self):
        r"""
        Returns the inertia subring, i.e. ``self``.

        INPUT:

        - ``self`` -- a local ring

        OUTPUT:

        - the inertia subring of self, i.e., itself

        EXAMPLES::

            sage: R = Zp(5)
            sage: R.inertia_subring()
            5-adic Ring with capped relative precision 20
        """
        return self

    def maximal_unramified_subextension(self):
        r"""
        Returns the maximal unramified subextension.

        INPUT:

        - ``self`` -- a local ring

        OUTPUT:

        - the maximal unramified subextension of ``self``

        EXAMPLES::

            sage: R = Zp(5)
            sage: R.maximal_unramified_subextension()
            5-adic Ring with capped relative precision 20
        """
        return self.inertia_subring()

#    def get_extension(self):
#        r"""
#        Returns the trivial extension of self.
#        """
#        raise NotImplementedError

    def uniformiser(self):
        """
        Returns a uniformiser for ``self``, ie a generator for the unique maximal ideal.

        EXAMPLES::

            sage: R = Zp(5)
            sage: R.uniformiser()
            5 + O(5^21)
            sage: A = Zp(7,10)
            sage: S.<x> = A[]
            sage: B.<t> = A.ext(x^2+7)
            sage: B.uniformiser()
            t + O(t^21)
        """
        return self.uniformizer()

    def uniformiser_pow(self, n):
        """
        Returns the `n`th power of the uniformiser of ``self`` (as an element of ``self``).

        EXAMPLES::

            sage: R = Zp(5)
            sage: R.uniformiser_pow(5)
            5^5 + O(5^25)
        """
        return self.uniformizer_pow(n)

    def is_finite(self):
        r"""
        Returns whether this ring is finite, i.e. ``False``.

        INPUT:

        - ``self`` -- a `p`-adic ring

        OUTPUT:

        - boolean -- whether self is finite, i.e., ``False``

        EXAMPLES::

            sage: R = Zp(3, 10,'fixed-mod'); R.is_finite()
            False
        """
        return False

    def ext(self, *args, **kwds):
        """
        Constructs an extension of self.  See ``extension`` for more details.

        EXAMPLES::

            sage: A = Zp(7,10)
            sage: S.<x> = A[]
            sage: B.<t> = A.ext(x^2+7)
            sage: B.uniformiser()
            t + O(t^21)
        """
        return self.extension(*args, **kwds)

    def _test_add_bigoh(self, **options):
        r"""
        Perform tests on ``add_bigoh``.

        EXAMPLES::

            sage: K = Qp(3)
            sage: K._test_add_bigoh()

        """
        tester = self._tester(**options)
        for x in tester.some_elements():
            tester.assertEqual(x.add_bigoh(x.precision_absolute()), x)
            from sage.rings.all import infinity
            tester.assertEqual(x.add_bigoh(infinity), x)
            tester.assertEqual(x.add_bigoh(x.precision_absolute()+1), x)

            y = x.add_bigoh(0)
            tester.assertIs(y.parent(), self)
            if self.is_capped_absolute():
                tester.assertEqual(y.precision_absolute(), 0)
                tester.assertEqual(y, self.zero())
            elif self.is_capped_relative():
                tester.assertLessEqual(y.precision_absolute(), 0)
            elif self.is_fixed_mod() or self.is_floating_point():
                tester.assertGreaterEqual((x-y).valuation(), 0)
            else:
                raise NotImplementedError

            # if absprec < 0, then the result is in the fraction field (see #13591)
            try:
                y = x.add_bigoh(-1)
            except ValueError:
                tester.assertTrue(self.is_fixed_mod())
            else:
                tester.assertIs(y.parent(), self.fraction_field())
                if not self.is_floating_point():
                    tester.assertLessEqual(y.precision_absolute(), -1)

            # make sure that we handle very large values correctly
            absprec = Integer(2)**1000
            tester.assertEqual(x.add_bigoh(absprec), x)

    def _test_residue(self, **options):
        r"""
        Perform some tests on the residue field of this ring.

        EXAMPLES::

            sage: R = Zp(2)
            sage: R._test_residue()

        """
        tester = self._tester(**options)
        tester.assertEqual(self.residue_field().characteristic(), self.residue_characteristic())

        for x in tester.some_elements():
            errors = []
            if x.precision_absolute() <= 0:
                from .precision_error import PrecisionError
                errors.append(PrecisionError)
            if x.valuation() < 0:
                errors.append(ValueError)
            if errors:
                with tester.assertRaises(tuple(errors)):
                    x.residue()
                continue
            y = x.residue()
            # residue() is in `Z/pZ` which is not identical to the residue field `F_p`
            tester.assertEqual(y.parent().cardinality(), self.residue_field().cardinality())
            z = self(y)
            tester.assertGreater((x-z).valuation(), 0)

        for x in self.residue_field().some_elements():
            y = self(x)
            if x.is_zero():
                tester.assertGreater(y.valuation(), 0)
            else:
                tester.assertEqual(y.valuation(), 0)
            z = y.residue()
            tester.assertEqual(x, z)<|MERGE_RESOLUTION|>--- conflicted
+++ resolved
@@ -228,11 +228,7 @@
         - ``field`` -- bool.  If ``True``, switch to a tower of fields via the fraction field.
                         If False, switch to a tower of rings of integers.
 
-<<<<<<< HEAD
-        - ``q`` -- prime power.  Replace the initial unramified extension of `\Q_p` or `\Z_p`
-=======
         - ``q`` -- prime power.  Replace the initial unramified extension of `\QQ_p` or `\ZZ_p`
->>>>>>> effcedba
                     with an unramified extension of residue cardinality `q`.
                     If the initial extension is ramified, add in an unramified extension.
 
@@ -386,12 +382,8 @@
                         if self._prec_type() == 'capped-abs':
                             kwds['type'] = 'capped-rel'
                         elif self._prec_type() == 'fixed-mod':
-<<<<<<< HEAD
                             kwds['type'] = 'floating-point'
                             kwds['show_prec'] = False # This can be removed once printing of fixed mod elements is changed.
-=======
-                            raise TypeError('You must specify the type explicitly')
->>>>>>> effcedba
                 elif ring.is_field():
                     ring = ring.ring_of_integers()
             for atr in ('p', 'prec', 'type'):
