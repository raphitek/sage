r"""
Elements of `\ZZ/n\ZZ`

An element of the integers modulo `n`.

There are three types of integer_mod classes, depending on the
size of the modulus.


-  ``IntegerMod_int`` stores its value in a
   ``int_fast32_t`` (typically an ``int``);
   this is used if the modulus is less than
   `\sqrt{2^{31}-1}`.

-  ``IntegerMod_int64`` stores its value in a
   ``int_fast64_t`` (typically a ``long
   long``); this is used if the modulus is less than
   `2^{31}-1`. In many places, we assume that the values and the modulus
   actually fit inside an ``unsigned long``.

-  ``IntegerMod_gmp`` stores its value in a
   ``mpz_t``; this can be used for an arbitrarily large
   modulus.


All extend ``IntegerMod_abstract``.

For efficiency reasons, it stores the modulus (in all three forms,
if possible) in a common (cdef) class
``NativeIntStruct`` rather than in the parent.

AUTHORS:

-  Robert Bradshaw: most of the work

-  Didier Deshommes: bit shifting

-  William Stein: editing and polishing; new arith architecture

-  Robert Bradshaw: implement native is_square and square_root

-  William Stein: sqrt

-  Maarten Derickx: moved the valuation code from the global
   valuation function to here


TESTS::

    sage: R = Integers(101^3)
    sage: a = R(824362); b = R(205942)
    sage: a * b
    851127

    sage: type(IntegerModRing(2^31-1).an_element())
    <class 'sage.rings.finite_rings.integer_mod.IntegerMod_int64'>
    sage: type(IntegerModRing(2^31).an_element())
    <class 'sage.rings.finite_rings.integer_mod.IntegerMod_gmp'>
"""
# ****************************************************************************
#       Copyright (C) 2006 Robert Bradshaw <robertwb@math.washington.edu>
#                     2006 William Stein <wstein@gmail.com>
#
# This program is free software: you can redistribute it and/or modify
# it under the terms of the GNU General Public License as published by
# the Free Software Foundation, either version 2 of the License, or
# (at your option) any later version.
#                  https://www.gnu.org/licenses/
# ****************************************************************************

from cysignals.signals cimport sig_on, sig_off, sig_check

from cpython.int cimport *
from cpython.list cimport *
from cpython.ref cimport *

from libc.math cimport log2, ceil

from sage.libs.gmp.all cimport *

cdef bint use_32bit_type(int_fast64_t modulus):
    return modulus <= INTEGER_MOD_INT32_LIMIT

from sage.arith.long cimport (
    integer_check_long, integer_check_long_py, is_small_python_int)

import sage.rings.rational as rational

try:
    from sage.libs.pari.all import pari, PariError
except ImportError:
    class PariError(Exception):
        pass

import sage.rings.integer_ring as integer_ring
import sage.rings.rational_field

import sage.rings.integer
cimport sage.rings.integer
from sage.rings.integer cimport Integer

from sage.structure.coerce cimport py_scalar_to_element
from sage.structure.richcmp cimport rich_to_bool_sgn, rich_to_bool
import sage.structure.element
cimport sage.structure.element
coerce_binop = sage.structure.element.coerce_binop
from sage.structure.element cimport Element
from sage.categories.morphism cimport Morphism
from sage.categories.map cimport Map

from sage.misc.persist import register_unpickle_override

from sage.structure.parent cimport Parent

from sage.arith.misc import CRT as crt
from sage.arith.functions import lcm


cdef Integer one_Z = Integer(1)


def Mod(n, m, parent=None):
    r"""
    Return the equivalence class of `n` modulo `m` as
    an element of `\ZZ/m\ZZ`.

    EXAMPLES::

        sage: x = Mod(12345678, 32098203845329048)
        sage: x
        12345678
        sage: x^100
        1017322209155072

    You can also use the lowercase version::

        sage: mod(12,5)
        2

    Illustrates that :trac:`5971` is fixed. Consider `n` modulo `m` when
    `m = 0`. Then `\ZZ/0\ZZ` is isomorphic to `\ZZ` so `n` modulo `0`
    is equivalent to `n` for any integer value of `n`::

        sage: Mod(10, 0)
        10
        sage: a = randint(-100, 100)
        sage: Mod(a, 0) == a
        True
    """
    # when m is zero, then ZZ/0ZZ is isomorphic to ZZ
    if m == 0:
        return n

    # m is non-zero, so return n mod m
    if parent is None:
        from .integer_mod_ring import IntegerModRing
        parent = IntegerModRing(m)
    return IntegerMod(parent, n)


mod = Mod

register_unpickle_override('sage.rings.integer_mod', 'Mod', Mod)
register_unpickle_override('sage.rings.integer_mod', 'mod', mod)

def IntegerMod(parent, value):
    """
    Create an integer modulo `n` with the given parent.

    This is mainly for internal use.

    EXAMPLES::

        sage: from sage.rings.finite_rings.integer_mod import IntegerMod
        sage: R = IntegerModRing(100)
        sage: type(R._pyx_order.table)
        <class 'list'>
        sage: IntegerMod(R, 42)
        42
        sage: IntegerMod(R, 142)
        42
        sage: IntegerMod(R, 10^100 + 42)
        42
        sage: IntegerMod(R, -9158)
        42
    """
    cdef NativeIntStruct modulus = parent._pyx_order

    cdef long val = 0
    cdef int err

    if modulus.table is not None:
        # Try to return an element from the precomputed table
        integer_check_long(value, &val, &err)
        if not err:
            val = (<int_fast64_t>val) % modulus.int64
            if val < 0:
                val += modulus.int64
            a = <Element>modulus.table[val]
            assert a._parent is parent
            return a
    t = modulus.element_class()
    return t(parent, value)


def is_IntegerMod(x):
    """
    Return ``True`` if and only if x is an integer modulo
    `n`.

    EXAMPLES::

        sage: from sage.rings.finite_rings.integer_mod import is_IntegerMod
        sage: is_IntegerMod(5)
        False
        sage: is_IntegerMod(Mod(5,10))
        True
    """
    return isinstance(x, IntegerMod_abstract)


cdef inline inverse_or_None(x):
    try:
        return ~x
    except ArithmeticError:
        return None


cdef class NativeIntStruct:
    """
    We store the various forms of the modulus here rather than in the
    parent for efficiency reasons.

    We may also store a cached table of all elements of a given ring in
    this class.
    """
    def __cinit__(self):
        self.int32 = -1
        self.int64 = -1

    def __init__(self, m):
        self.sageInteger = Integer(m)
        cdef mpz_srcptr z = self.sageInteger.value
        if mpz_cmp_si(z, INTEGER_MOD_INT64_LIMIT) <= 0:
            self.int64 = mpz_get_si(z)
            if use_32bit_type(self.int64):
                self.int32 = self.int64

    def __repr__(self):
        return f"{type(self).__name__}({self.sageInteger})"

    def __reduce__(self):
        """
        TESTS::

            sage: from sage.rings.finite_rings.integer_mod import NativeIntStruct
            sage: M = NativeIntStruct(12345); M
            NativeIntStruct(12345)
            sage: loads(dumps(M))
            NativeIntStruct(12345)
        """
        return type(self), (self.sageInteger, )

    def precompute_table(self, parent):
        """
        Function to compute and cache all elements of this class.

        If ``inverses == True``, also computes and caches the inverses
        of the invertible elements.

        EXAMPLES::

            sage: from sage.rings.finite_rings.integer_mod import NativeIntStruct
            sage: R = IntegerModRing(10)
            sage: M = NativeIntStruct(R.order())
            sage: M.precompute_table(R)
            sage: M.table
            [0, 1, 2, 3, 4, 5, 6, 7, 8, 9]
            sage: M.inverses
            [None, 1, None, 7, None, None, None, 3, None, 9]

        This is used by the :class:`sage.rings.finite_rings.integer_mod_ring.IntegerModRing_generic` constructor::

            sage: from sage.rings.finite_rings.integer_mod_ring import IntegerModRing_generic
            sage: R = IntegerModRing_generic(39, cache=False)
            sage: R(5)^-1
            8
            sage: R(5)^-1 is R(8)
            False
            sage: R = IntegerModRing_generic(39, cache=True)  # indirect doctest
            sage: R(5)^-1 is R(8)
            True

        Check that the inverse of 0 modulo 1 works, see :trac:`13639`::

            sage: R = IntegerModRing_generic(1, cache=True)  # indirect doctest
            sage: R(0)^-1 is R(0)
            True

        TESTS::

            sage: R = IntegerModRing(10^50)
            sage: M = NativeIntStruct(R.order())
            sage: M.precompute_table(R)
            Traceback (most recent call last):
            ...
            OverflowError: precompute_table() is only supported for small moduli
        """
        cdef Py_ssize_t i, m = self.int64

        # Verify that the modulus m fits in a Py_ssize_t
        if m <= 0 or (<int_fast64_t>m != self.int64):
            raise OverflowError("precompute_table() is only supported for small moduli")

        t = self.element_class()
        self.table = [t(parent, i) for i in range(m)]

        if m == 1:
            # Special case for integers modulo 1
            self.inverses = self.table
        else:
            self.inverses = [inverse_or_None(x) for x in self.table]


# For unpickling
makeNativeIntStruct = NativeIntStruct
register_unpickle_override('sage.rings.integer_mod', 'makeNativeIntStruct', NativeIntStruct)


cdef class IntegerMod_abstract(FiniteRingElement):

    def __init__(self, parent, value=None):
        """
        EXAMPLES::

            sage: a = Mod(10, 30^10); a
            10
            sage: type(a)
            <class 'sage.rings.finite_rings.integer_mod.IntegerMod_gmp'>
            sage: loads(a.dumps()) == a
            True

        TESTS::

            sage: TestSuite(Zmod(1)).run()
            sage: TestSuite(Zmod(2)).run()
            sage: TestSuite(Zmod(3)).run()
            sage: TestSuite(Zmod(4)).run()
            sage: TestSuite(Zmod(5)).run()
            sage: TestSuite(Zmod(6)).run()
            sage: TestSuite(Zmod(2^10 * 3^5)).run()
            sage: TestSuite(Zmod(2^30 * 3^50 * 5^20)).run()

            sage: GF(29)(SR(1/3))                                                       # needs sage.rings.finite_rings sage.symbolic
            10
            sage: Integers(30)(QQ['x'](1/7))
            13
            sage: Integers(30)(SR(1/4))                                                 # needs sage.symbolic
            Traceback (most recent call last):
            ...
            ZeroDivisionError: inverse of Mod(4, 30) does not exist
        """
        self._parent = parent
        self._modulus = parent._pyx_order

        if value is None:
            return

        cdef long longval = 0
        cdef int err = 0
        cdef Integer z

        if isinstance(value, Integer):
            z = <Integer>value
        elif isinstance(value, rational.Rational):
            z = value % self._modulus.sageInteger
        elif integer_check_long_py(value, &longval, &err) and not err:
            self.set_from_long(longval)
            return
        else:
            try:
                z = integer_ring.Z(value)
            except (TypeError, ValueError):
                from sage.structure.element import Expression
                if isinstance(value, Expression):
                    value = value.pyobject()
                else:
                    value = py_scalar_to_element(value)
                if isinstance(value, Element) and value.parent().is_exact():
                    value = sage.rings.rational_field.QQ(value)
                    z = value % self._modulus.sageInteger
                else:
                    raise
        self.set_from_mpz(z.value)

    cdef IntegerMod_abstract _new_c_fast(self, unsigned long value):
        cdef type t = type(self)
        x = <IntegerMod_abstract>t.__new__(t)
        x._parent = self._parent
        x._modulus = self._modulus
        x.set_from_ulong_fast(value)
        return x

    cdef _new_c_from_long(self, long value):
        cdef type t = type(self)
        cdef IntegerMod_abstract x = <IntegerMod_abstract>t.__new__(t)
        x._parent = self._parent
        x._modulus = self._modulus
        x.set_from_long(value)
        return x

    cdef void set_from_mpz(self, mpz_t value):
        raise NotImplementedError("must be defined in child class")

    cdef void set_from_long(self, long value):
        raise NotImplementedError("must be defined in child class")

    cdef void set_from_ulong_fast(self, unsigned long value):
        """
        Set ``self`` to the value in ``value`` where ``value`` is
        assumed to be less than the modulus
        """
        raise NotImplementedError("must be defined in child class")

    def __abs__(self):
        """
        Raise an error message, since ``abs(x)`` makes no sense
        when ``x`` is an integer modulo `n`.

        EXAMPLES::

            sage: abs(Mod(2,3))
            Traceback (most recent call last):
            ...
            ArithmeticError: absolute value not defined on integers modulo n.
        """
        raise ArithmeticError("absolute value not defined on integers modulo n.")

    def __reduce__(IntegerMod_abstract self):
        """
        EXAMPLES::

            sage: a = Mod(4,5); a
            4
            sage: loads(a.dumps()) == a
            True
            sage: a = Mod(-1,5^30)^25
            sage: loads(a.dumps()) == a
            True
        """
        return sage.rings.finite_rings.integer_mod.mod, (self.lift(), self.modulus(), self.parent())

    def _im_gens_(self, codomain, im_gens, base_map=None):
        """
        Return the image of ``self`` under the map that sends the
        generators of the parent to ``im_gens``.

        EXAMPLES::

            sage: a = Mod(7, 10)
            sage: R = ZZ.quotient(5)
            sage: a._im_gens_(R, (R(1),))
            2
        """
        # The generators are irrelevant (Zmod(n) is its own base), so we ignore base_map
        return codomain.coerce(self)

    def __mod__(self, modulus):
        """
        Coerce this element to the ring `Z/(modulus)`.

        If the new ``modulus`` does not divide the current modulus,
        an ``ArithmeticError`` is raised.

        EXAMPLES::

            sage: a = Mod(14, 35)
            sage: a % 5
            4
            sage: parent(a % 5)
            Ring of integers modulo 5
            sage: a % 350
            Traceback (most recent call last):
            ...
            ArithmeticError: reduction modulo 350 not defined
            sage: a % 35
            14
            sage: int(1) % a
            Traceback (most recent call last):
            ...
            TypeError: unsupported operand type(s) for %: 'int' and 'sage.rings.finite_rings.integer_mod.IntegerMod_int'
        """
        if not isinstance(self, IntegerMod_abstract):
            # something % Mod(x,y) makes no sense
            return NotImplemented
        from .integer_mod_ring import IntegerModRing
        R = IntegerModRing(modulus)
        if (<Element>self)._parent._IntegerModRing_generic__order % R.order():
            raise ArithmeticError(f"reduction modulo {modulus!r} not defined")
        return R(self)

    def is_nilpotent(self):
        r"""
        Return ``True`` if ``self`` is nilpotent,
        i.e., some power of ``self`` is zero.

        EXAMPLES::

            sage: a = Integers(90384098234^3)
            sage: factor(a.order())                                                     # needs sage.libs.pari
            2^3 * 191^3 * 236607587^3
            sage: b = a(2*191)
            sage: b.is_nilpotent()
            False
            sage: b = a(2*191*236607587)
            sage: b.is_nilpotent()
            True

        ALGORITHM: Let `m \geq  \log_2(n)`, where `n` is
        the modulus. Then `x \in \ZZ/n\ZZ` is
        nilpotent if and only if `x^m = 0`.

        PROOF: This is clear if you reduce to the prime power case, which
        you can do via the Chinese Remainder Theorem.

        We could alternatively factor `n` and check to see if the
        prime divisors of `n` all divide `x`. This is
        asymptotically slower :-).
        """
        if self.is_zero():
            return True
        m = self._modulus.sageInteger.exact_log(2) + 1
        return (self**m).is_zero()

    #################################################################
    # Interfaces
    #################################################################
    def _pari_init_(self):
        return 'Mod(%s,%s)'%(str(self), self._modulus.sageInteger)

    def __pari__(self):
        return self.lift().__pari__().Mod(self._modulus.sageInteger)

    def _gap_init_(self):
        r"""
        Return string representation of corresponding GAP object.

        EXAMPLES::

            sage: # needs sage.libs.gap
            sage: a = Mod(2,19)
            sage: gap(a)
            Z(19)
            sage: gap(Mod(3, next_prime(10000)))
            Z(10007)^6190
            sage: gap(Mod(3, next_prime(100000)))
            ZmodpZObj( 3, 100003 )
            sage: gap(Mod(4, 48))
            ZmodnZObj( 4, 48 )
        """
        return '%s*One(ZmodnZ(%s))' % (self, self._modulus.sageInteger)

    def _magma_init_(self, magma):
        """
        Coercion to Magma.

        EXAMPLES::

            sage: # optional - magma
            sage: a = Integers(15)(4)
            sage: b = magma(a)
            sage: b.Type()
            RngIntResElt
            sage: b^2
            1
        """
        return '%s!%s'%(self.parent()._magma_init_(magma), self)

    def _axiom_init_(self):
        """
        Return a string representation of the corresponding to
        (Pan)Axiom object.

        EXAMPLES::

            sage: a = Integers(15)(4)
            sage: a._axiom_init_()
            '4 :: IntegerMod(15)'

            sage: aa = axiom(a); aa             # optional - axiom
            4
            sage: aa.type()                     # optional - axiom
            IntegerMod 15

            sage: aa = fricas(a); aa            # optional - fricas
            4
            sage: aa.typeOf()                   # optional - fricas
            IntegerMod(15)

        """
        return '%s :: %s'%(self, self.parent()._axiom_init_())

    _fricas_init_ = _axiom_init_

    def _sage_input_(self, sib, coerced):
        r"""
        Produce an expression which will reproduce this value when
        evaluated.

        EXAMPLES::

            sage: K = GF(7)
            sage: sage_input(K(5), verify=True)
            # Verified
            GF(7)(5)
            sage: sage_input(K(5) * polygen(K), verify=True)
            # Verified
            R.<x> = GF(7)[]
            5*x
            sage: from sage.misc.sage_input import SageInputBuilder
            sage: K(5)._sage_input_(SageInputBuilder(), False)
            {call: {call: {atomic:GF}({atomic:7})}({atomic:5})}
            sage: K(5)._sage_input_(SageInputBuilder(), True)
            {atomic:5}
        """
        v = sib.int(self.lift())
        if coerced:
            return v
        else:
            return sib(self.parent())(v)

    def log(self, b=None, logarithm_exists=None):
        r"""
        Compute the discrete logarithm of this element to base `b`,
        that is,
        return an integer `x` such that `b^x = a`, where
        `a` is ``self``.

        INPUT:


        -  ``self`` - unit modulo `n`

        -  ``b`` - a unit modulo `n`. If ``b`` is not given,
           ``R.multiplicative_generator()`` is used, where
           ``R`` is the parent of ``self``.


        OUTPUT: Integer `x` such that `b^x = a`, if this exists; a ValueError otherwise.

        .. NOTE::

           The algorithm first factors the modulus, then invokes Pari's ``znlog``
           function for each odd prime power in the factorization of the modulus.
           This method can be quite slow for large moduli.

        EXAMPLES::

            sage: # needs sage.libs.pari
            sage: r = Integers(125)
            sage: b = r.multiplicative_generator()^3
            sage: a = b^17
            sage: a.log(b)
            17
            sage: a.log()
            51

        A bigger example::

            sage: # needs sage.rings.finite_rings
            sage: FF = FiniteField(2^32 + 61)
            sage: c = FF(4294967356)
            sage: x = FF(2)
            sage: a = c.log(x)
            sage: a
            2147483678
            sage: x^a
            4294967356

        An example with a highly composite modulus::

            sage: m = 2^99 * 77^7 * 123456789 * 13712923537615486607^2
            sage: (Mod(5,m)^5735816763073854953388147237921).log(5)                     # needs sage.libs.pari
            5735816763073854953388147237921

        Errors are generated if the logarithm doesn't exist
        or the inputs are not units::

            sage: Mod(3, 7).log(Mod(2, 7))                                              # needs sage.libs.pari
            Traceback (most recent call last):
            ...
            ValueError: no logarithm of 3 found to base 2 modulo 7
            sage: a = Mod(16, 100); b = Mod(4, 100)
            sage: a.log(b)
            Traceback (most recent call last):
            ...
            ValueError: logarithm of 16 is not defined since it is not a unit modulo 100

        TESTS:

        We check that :trac:`9205` is fixed::

            sage: Mod(5, 9).log(Mod(2, 9))                                              # needs sage.libs.pari
            5

        We test against a bug (side effect on PARI) fixed in :trac:`9438`::

            sage: # needs sage.libs.pari
            sage: R.<a, b> = QQ[]
            sage: pari(b)
            b
            sage: GF(7)(5).log()
            5
            sage: pari(b)
            b

        We test that :trac:`23927` is fixed::

            sage: x = mod(48475563673907791151, 10^20 + 763)^2
            sage: e = 25248843418589594761
            sage: (x^e).log(x) == e                                                     # needs sage.libs.pari
            True

        Examples like this took extremely long before :trac:`32375`::

            sage: (Mod(5, 123337052926643**4) ^ (10^50-1)).log(5)                       # needs sage.libs.pari
            99999999999999999999999999999999999999999999999999

        We check that non-existence of solutions is detected:

        No local solutions::

            sage: Mod(1111, 1234567).log(1111**3)                                       # needs sage.libs.pari
            Traceback (most recent call last):
            ...
            ValueError: no logarithm of 1111 found to base 961261 modulo 1234567 (no solution modulo 9721)

        Incompatible local solutions::

            sage: Mod(230, 323).log(173)                                                # needs sage.libs.pari
            Traceback (most recent call last):
            ...
            ValueError: no logarithm of 230 found to base 173 modulo 323 (incompatible local solutions)

        We test that :trac:`12419` is fixed::

            sage: R.<x,y> = GF(2)[]
            sage: R(1).factor()
            1

        AUTHORS:

        - David Joyner and William Stein (2005-11)

        - William Stein (2007-01-27): update to use PARI as requested
          by David Kohel.

        - Simon King (2010-07-07): fix a side effect on PARI

        - Lorenz Panny (2021): speedups for composite moduli
        """

        if logarithm_exists is not None:
            from sage.misc.superseded import deprecation
            deprecation(32375, 'The "logarithm_exists" argument to .log() is no longer necessary and will be removed at some point.')

        if not self.is_unit():
            raise ValueError(f"logarithm of {self} is not defined since it is not a unit modulo {self.modulus()}")

        if b is None:
            b = self._parent.multiplicative_generator()
        else:
            b = self._parent(b)
            if not b.is_unit():
                raise ValueError(f"logarithm with base {b} is not defined since it is not a unit modulo {b.modulus()}")

        cdef Integer n = Integer()
        cdef Integer m = one_Z
        cdef Integer q, na, nb

        for p, e in self.modulus().factor():
            q = p**e
            a_red = Mod(self.lift(), q)
            b_red = Mod(b.lift(), q)

            na = a_red.multiplicative_order()
            nb = b_red.multiplicative_order()
            if not na.divides(nb):  # cannot be a power
                raise ValueError(f"no logarithm of {self} found to base {b} modulo {self.modulus()}"
                              + (f" (no solution modulo {q})" if q != self.modulus() else ""))

            if p == 2 and e >= 3:   # (ZZ/2^e)* is not cyclic; must not give unsolvable DLPs to Pari
                try:
                    from sage.groups.generic import discrete_log
                    v = discrete_log(a_red, b_red, nb)
                except ValueError:
                    raise ValueError(f"no logarithm of {self} found to base {b} modulo {self.modulus()}"
                                  + (f" (no solution modulo {q})" if q != self.modulus() else ""))
            else:
                try:
                    v = pari(a_red).znlog(pari(b_red)).sage()
                except PariError as msg:
                    raise RuntimeError(f"{msg}\nPARI failed to compute discrete log modulo {q} (perhaps base is not a generator or is too large)")
                assert v != []  # if this happens, we've made a mistake above (or there is a Pari bug)

            try:
                n = crt(n, v, m, nb)
            except ValueError:
                raise ValueError(f"no logarithm of {self} found to base {b} modulo {self.modulus()} (incompatible local solutions)")
            m = lcm(m, nb)

#        assert b**n == self
        return n

    def generalised_log(self):
        r"""
        Return integers `[n_1, \ldots, n_d]` such that

        .. MATH::

            \prod_{i=1}^d x_i^{n_i} = \text{self},

        where `x_1, \dots, x_d` are the generators of the unit group
        returned by ``self.parent().unit_gens()``.

        EXAMPLES::

            sage: m = Mod(3, 1568)
            sage: v = m.generalised_log(); v                                            # needs sage.libs.pari
            [1, 3, 1]
            sage: prod([Zmod(1568).unit_gens()[i] ** v[i] for i in [0..2]])             # needs sage.libs.pari
            3

        .. SEEALSO::

            The method :meth:`log`.

        .. warning::

            The output is given relative to the set of generators
            obtained by passing ``algorithm='sage'`` to the method
            :meth:`~sage.rings.finite_rings.integer_mod_ring.IntegerModRing_generic.unit_gens`
            of the parent (which is the default).  Specifying
            ``algorithm='pari'`` usually yields a different set of
            generators that is incompatible with this method.

        """
        if not self.is_unit():
            raise ZeroDivisionError
        N = self.modulus()
        h = []
        for (p, c) in N.factor():
            if p != 2 or (p == 2 and c == 2):
                h.append((self % p**c).log())
            elif c > 2:
                m = self % p**c
                if m % 4 == 1:
                    h.append(0)
                else:
                    h.append(1)
                    m *= -1
                h.append(m.log(5))
        return h

    def modulus(IntegerMod_abstract self):
        """
        EXAMPLES::

            sage: Mod(3,17).modulus()
            17
        """
        return self._modulus.sageInteger

    def charpoly(self, var='x'):
        """
        Returns the characteristic polynomial of this element.

        EXAMPLES::

            sage: k = GF(3)
            sage: a = k.gen()
            sage: a.charpoly('x')
            x + 2
            sage: a + 2
            0

        AUTHORS:

        - Craig Citro
        """
        R = self.parent()[var]
        return R([-self,1])

    def minpoly(self, var='x'):
        """
        Returns the minimal polynomial of this element.

        EXAMPLES::

            sage: GF(241, 'a')(1).minpoly()
            x + 240
        """
        return self.charpoly(var)

    def minimal_polynomial(self, var='x'):
        """
        Returns the minimal polynomial of this element.

        EXAMPLES::

            sage: GF(241, 'a')(1).minimal_polynomial(var = 'z')
            z + 240
        """
        return self.minpoly(var)

    def polynomial(self, var='x'):
        """
        Returns a constant polynomial representing this value.

        EXAMPLES::

            sage: k = GF(7)
            sage: a = k.gen(); a
            1
            sage: a.polynomial()
            1
            sage: type(a.polynomial())                                                  # needs sage.rings.finite_rings
            <class 'sage.rings.polynomial.polynomial_zmod_flint.Polynomial_zmod_flint'>
        """
        R = self.parent()[var]
        return R(self)

    def norm(self):
        """
        Returns the norm of this element, which is itself. (This is here
        for compatibility with higher order finite fields.)

        EXAMPLES::

            sage: k = GF(691)
            sage: a = k(389)
            sage: a.norm()
            389

        AUTHORS:

        - Craig Citro
        """
        return self

    def trace(self):
        """
        Returns the trace of this element, which is itself. (This is here
        for compatibility with higher order finite fields.)

        EXAMPLES::

            sage: k = GF(691)
            sage: a = k(389)
            sage: a.trace()
            389

        AUTHORS:

        - Craig Citro
        """
        return self

    def lift_centered(self):
        r"""
        Lift ``self`` to a centered congruent integer.

        OUTPUT:

        The unique integer `i` such that `-n/2 < i \leq n/2` and `i = self \mod n`
        (where `n` denotes the modulus).

        EXAMPLES::

            sage: Mod(0,5).lift_centered()
            0
            sage: Mod(1,5).lift_centered()
            1
            sage: Mod(2,5).lift_centered()
            2
            sage: Mod(3,5).lift_centered()
            -2
            sage: Mod(4,5).lift_centered()
            -1
            sage: Mod(50,100).lift_centered()
            50
            sage: Mod(51,100).lift_centered()
            -49
            sage: Mod(-1,3^100).lift_centered()
            -1
        """
        n = self.modulus()
        x = self.lift()
        if 2*x <= n:
            return x
        else:
            return x - n

    cpdef bint is_one(self):
        raise NotImplementedError

    cpdef bint is_unit(self):
        raise NotImplementedError

    @coerce_binop
    def divides(self, other):
        r"""
        Test whether ``self`` divides ``other``.

        EXAMPLES::

            sage: R = Zmod(6)
            sage: R(2).divides(R(4))
            True
            sage: R(4).divides(R(2))
            True
            sage: R(2).divides(R(3))
            False
        """
        if not other:
            return True
        elif not self:
            return False
        mod = self.modulus()
        sl = self.lift().gcd(mod)
        if sl.is_one():
            return True
        return sl.divides(other.lift().gcd(mod))

    def is_square(self):
        r"""
        EXAMPLES::

            sage: Mod(3, 17).is_square()
            False

            sage: # needs sage.libs.pari
            sage: Mod(9, 17).is_square()
            True
            sage: Mod(9, 17*19^2).is_square()
            True
            sage: Mod(-1, 17^30).is_square()
            True
            sage: Mod(1/9, next_prime(2^40)).is_square()
            True
            sage: Mod(1/25, next_prime(2^90)).is_square()
            True

        TESTS::

            sage: Mod(1/25, 2^8).is_square()                                            # needs sage.libs.pari
            True
            sage: Mod(1/25, 2^40).is_square()                                           # needs sage.libs.pari
            True

            sage: for p,q,r in cartesian_product_iterator([[3,5],[11,13],[17,19]]):  # long time, needs sage.libs.pari
            ....:     for ep,eq,er in cartesian_product_iterator([[0,1,2,3],[0,1,2,3],[0,1,2,3]]):
            ....:         for e2 in [0, 1, 2, 3, 4]:
            ....:             n = p^ep * q^eq * r^er * 2^e2
            ....:             for _ in range(2):
            ....:                 a = Zmod(n).random_element()
            ....:                 if a.is_square().__xor__(a.__pari__().issquare()):
            ....:                     print(a, n)

        ALGORITHM: Calculate the Jacobi symbol
        `(\mathtt{self}/p)` at each prime `p`
        dividing `n`. It must be 1 or 0 for each prime, and if it
        is 0 mod `p`, where `p^k || n`, then
        `ord_p(\mathtt{self})` must be even or greater than
        `k`.

        The case `p = 2` is handled separately.

        AUTHORS:

        - Robert Bradshaw
        """
        return self.is_square_c()

    cdef bint is_square_c(self) except -2:
        cdef int l2, m2
        if self.is_zero() or self.is_one():
            return 1
        # We first try to rule out self being a square without
        # factoring the modulus.
        lift = self.lift()
        m2, modd = self.modulus().val_unit(2)
        if m2 == 2:
            if lift & 2 == 2:  # lift = 2 or 3 (mod 4)
                return 0
        elif m2 > 2:
            l2, lodd = lift.val_unit(2)
            if l2 < m2 and (l2 % 2 == 1 or lodd % (1 << min(3, m2 - l2)) != 1):
                return 0
        # self is a square modulo 2^m2.  We compute the Jacobi symbol
        # modulo modd.  If this is -1, then self is not a square.
        if lift.jacobi(modd) == -1:
            return 0
        # We need to factor the modulus.  We do it here instead of
        # letting PARI do it, so that we can cache the factorisation.
        return lift.__pari__().Zn_issquare(self._parent.factored_order())

    def sqrt(self, extend=True, all=False):
        r"""
        Return square root or square roots of ``self`` modulo `n`.

        INPUT:

        -  ``extend`` - bool (default: ``True``);
           if ``True``, return a square root in an extension ring,
           if necessary. Otherwise, raise a ``ValueError`` if the
           square root is not in the base ring.

        -  ``all`` - bool (default: ``False``); if
           ``True``, return {all} square roots of self, instead of
           just one.

        ALGORITHM: Calculates the square roots mod `p` for each of
        the primes `p` dividing the order of the ring, then lifts
        them `p`-adically and uses the CRT to find a square root
        mod `n`.

        See also :meth:`square_root_mod_prime_power` and
        :meth:`square_root_mod_prime` for more algorithmic details.

        EXAMPLES::

            sage: mod(-1, 17).sqrt()
            4
            sage: mod(5, 389).sqrt()
            86
            sage: mod(7, 18).sqrt()
            5

            sage: # needs sage.libs.pari
            sage: a = mod(14, 5^60).sqrt()
            sage: a*a
            14
            sage: mod(15, 389).sqrt(extend=False)
            Traceback (most recent call last):
            ...
            ValueError: self must be a square
            sage: Mod(1/9, next_prime(2^40)).sqrt()^(-2)
            9
            sage: Mod(1/25, next_prime(2^90)).sqrt()^(-2)
            25

        ::

            sage: a = Mod(3, 5); a
            3
            sage: x = Mod(-1, 360)
            sage: x.sqrt(extend=False)
            Traceback (most recent call last):
            ...
            ValueError: self must be a square
            sage: y = x.sqrt(); y
            sqrt359
            sage: y.parent()
            Univariate Quotient Polynomial Ring in sqrt359 over
             Ring of integers modulo 360 with modulus x^2 + 1
            sage: y^2
            359

        We compute all square roots in several cases::

            sage: R = Integers(5*2^3*3^2); R
            Ring of integers modulo 360
            sage: R(40).sqrt(all=True)
            [20, 160, 200, 340]
            sage: [x for x in R if x^2 == 40]  # Brute force verification
            [20, 160, 200, 340]
            sage: R(1).sqrt(all=True)
            [1, 19, 71, 89, 91, 109, 161, 179, 181, 199, 251, 269, 271, 289, 341, 359]
            sage: R(0).sqrt(all=True)
            [0, 60, 120, 180, 240, 300]

        ::

            sage: # needs sage.libs.pari
            sage: R = Integers(5*13^3*37); R
            Ring of integers modulo 406445
            sage: v = R(-1).sqrt(all=True); v
            [78853, 111808, 160142, 193097, 213348, 246303, 294637, 327592]
            sage: [x^2 for x in v]
            [406444, 406444, 406444, 406444, 406444, 406444, 406444, 406444]
            sage: v = R(169).sqrt(all=True); min(v), -max(v), len(v)
            (13, 13, 104)
            sage: all(x^2 == 169 for x in v)
            True

        ::

            sage: # needs sage.rings.finite_rings
            sage: t = FiniteField(next_prime(2^100))(4)
            sage: t.sqrt(extend=False, all=True)
            [2, 1267650600228229401496703205651]
            sage: t = FiniteField(next_prime(2^100))(2)
            sage: t.sqrt(extend=False, all=True)
            []

        Modulo a power of 2::

            sage: R = Integers(2^7); R
            Ring of integers modulo 128
            sage: a = R(17)
            sage: a.sqrt()
            23
            sage: a.sqrt(all=True)
            [23, 41, 87, 105]
            sage: [x for x in R if x^2==17]
            [23, 41, 87, 105]
        """
        if self.is_one():
            if all:
                return list(self.parent().square_roots_of_one())
            else:
                return self

        if not self.is_square_c():
            if extend:
                y = 'sqrt%s' % self
                R = self.parent()['x']
                modulus = R.gen()**2 - R(self)
                if self._parent.is_field():
                    from .finite_field_constructor import FiniteField
                    Q = FiniteField(self._modulus.sageInteger**2, y, modulus)
                else:
                    R = self.parent()['x']
                    Q = R.quotient(modulus, names=(y,))
                z = Q.gen()
                if all:
                    # TODO
                    raise NotImplementedError
                return z
            if all:
                return []
            raise ValueError("self must be a square")

        F = self._parent.factored_order()
        cdef long e, exp, val
        if len(F) == 1:
            p, e = F[0]

            if all and e > 1 and not self.is_unit():
                if self.is_zero():
                    # All multiples of p^ciel(e/2) vanish
<<<<<<< HEAD
                    return [self._parent(x) for x in range(0, self.__modulus.sageInteger, p**((e+1)/2))]
=======
                    return [self._parent(x) for x in range(0, self._modulus.sageInteger, p**((e+1)/2))]
>>>>>>> 6ea1fe93
                else:
                    z = self.lift()
                    val = z.valuation(p)/2  # square => valuation is even
                    from sage.rings.finite_rings.integer_mod_ring import IntegerModRing
                    # Find the unit part (mod the ring with appropriate precision)
                    u = IntegerModRing(p**(e-val))(z // p**(2*val))
                    # will add multiples of p^exp
                    exp = e - val
                    if p == 2:
                        exp -= 1  # note the factor of 2 below
                    if 2*exp < e:
                        exp = (e+1)/2
                    # For all a^2 = u and all integers b
                    #   (a*p^val + b*p^exp) ^ 2
                    #   = u*p^(2*val) + 2*a*b*p^(val+exp) + b^2*p^(2*exp)
                    #   = u*p^(2*val)  mod p^e
                    # whenever min(val+exp, 2*exp) > e
                    p_val = p**val
                    p_exp = p**exp
                    w = [self._parent(a.lift() * p_val + b)
                            for a in u.sqrt(all=True)
<<<<<<< HEAD
                            for b in range(0, self.__modulus.sageInteger, p_exp)]
=======
                            for b in range(0, self._modulus.sageInteger, p_exp)]
>>>>>>> 6ea1fe93
                    if p == 2:
                        w = list(set(w))
                    w.sort()
                    return w

            if e > 1:
                x = square_root_mod_prime_power(mod(self, p**e), p, e)
            else:
                x = square_root_mod_prime(self, p)
            x = x._balanced_abs()

            if not all:
                return x

            v = list(set([x*a for a in self._parent.square_roots_of_one()]))
            v.sort()
            return v

        else:
            if not all:
                # Use CRT to combine together a square root modulo each prime power
                sqrts = [square_root_mod_prime(mod(self, p), p) for p, e in F if e == 1] + \
                        [square_root_mod_prime_power(mod(self, p**e), p, e) for p, e in F if e != 1]

                x = sqrts.pop()
                for y in sqrts:
                    x = x.crt(y)
                return x._balanced_abs()
            else:
                # Use CRT to combine together all square roots modulo each prime power
                vmod = []
                moduli = []
                P = self.parent()
                from sage.rings.finite_rings.integer_mod_ring import IntegerModRing
                for p, e in F:
                    k = p**e
                    R = IntegerModRing(p**e)
                    w = [P(x) for x in R(self).sqrt(all=True)]
                    vmod.append(w)
                    moduli.append(k)
                # Now combine in all possible ways using the CRT
                from sage.arith.misc import CRT_basis
                basis = CRT_basis(moduli)
                from sage.misc.mrange import cartesian_product_iterator
                v = []
                for x in cartesian_product_iterator(vmod):
                    # x is a specific choice of roots modulo each prime power divisor
                    a = sum([basis[i]*x[i] for i in range(len(x))])
                    v.append(a)
                v.sort()
                return v

    square_root = sqrt

    def nth_root(self, n, extend = False, all = False, algorithm = None, cunningham = False):
        r"""
        Returns an `n`\th root of ``self``.

        INPUT:

        - ``n`` - integer `\geq 1`

        - ``extend`` - bool (default: True); if True, return an nth
          root in an extension ring, if necessary. Otherwise, raise a
          ValueError if the root is not in the base ring.  Warning:
          this option is not implemented!

        - ``all`` - bool (default: ``False``); if ``True``, return all `n`\th
          roots of ``self``, instead of just one.

        - ``algorithm`` - string (default: None); The algorithm for the prime modulus case.
          CRT and p-adic log techniques are used to reduce to this case.
          'Johnston' is the only currently supported option.

        - ``cunningham`` - bool (default: ``False``); In some cases,
          factorization of ``n`` is computed. If cunningham is set to ``True``,
          the factorization of ``n`` is computed using trial division for all
          primes in the so called Cunningham table. Refer to
          sage.rings.factorint.factor_cunningham for more information. You need
          to install an optional package to use this method, this can be done
          with the following command line ``sage -i cunningham_tables``

        OUTPUT:

        If self has an `n`\th root, returns one (if ``all`` is ``False``) or a
        list of all of them (if ``all`` is ``True``).  Otherwise, raises a
        ``ValueError`` (if ``extend`` is ``False``) or a ``NotImplementedError`` (if
        ``extend`` is ``True``).

        .. warning::

           The 'extend' option is not implemented (yet).

        NOTE:

        - If `n = 0`:

          - if ``all=True``:

            - if ``self=1``: all nonzero elements of the parent are returned in
              a list.  Note that this could be very expensive for large
              parents.

            - otherwise: an empty list is returned

          - if ``all=False``:

            - if ``self=1``: ``self`` is returned

            - otherwise; a ``ValueError`` is raised

        - If `n < 0`:

          - if self is invertible, the `(-n)`\th root of the inverse of self is returned

          - otherwise a ``ValueError`` is raised or empty list returned.

        EXAMPLES::


            sage: K = GF(31)
            sage: a = K(22)
            sage: K(22).nth_root(7)
            13
            sage: K(25).nth_root(5)
            5
            sage: K(23).nth_root(3)
            29

            sage: # needs sage.rings.padics
            sage: mod(225, 2^5*3^2).nth_root(4, all=True)
            [225, 129, 33, 63, 255, 159, 9, 201, 105, 279, 183, 87, 81,
             273, 177, 207, 111, 15, 153, 57, 249, 135, 39, 231]
            sage: mod(275, 2^5*7^4).nth_root(7, all=True)
            [58235, 25307, 69211, 36283, 3355, 47259, 14331]
            sage: mod(1,8).nth_root(2, all=True)
            [1, 7, 5, 3]
            sage: mod(4,8).nth_root(2, all=True)
            [2, 6]
            sage: mod(1,16).nth_root(4, all=True)
            [1, 15, 13, 3, 9, 7, 5, 11]

            sage: (mod(22,31)^200).nth_root(200)
            5
            sage: mod(3,6).nth_root(0, all=True)
            []
            sage: mod(3,6).nth_root(0)
            Traceback (most recent call last):
            ...
            ValueError
            sage: mod(1,6).nth_root(0, all=True)
            [1, 2, 3, 4, 5]

        TESTS::

            sage: for p in [1009,2003,10007,100003]:                                    # needs sage.rings.finite_rings
            ....:     K = GF(p)
            ....:     for r in (p-1).divisors():
            ....:         if r == 1: continue
            ....:         x = K.random_element()
            ....:         y = x^r
            ....:         if y.nth_root(r)**r != y: raise RuntimeError
            ....:         if (y^41).nth_root(41*r)**(41*r) != y^41: raise RuntimeError
            ....:         if (y^307).nth_root(307*r)**(307*r) != y^307: raise RuntimeError

            sage: for t in range(200):                                                  # needs sage.libs.pari
            ....:     n = randint(1,2^63)
            ....:     K = Integers(n)
            ....:     b = K.random_element()
            ....:     e = randint(-2^62, 2^63)
            ....:     try:
            ....:         a = b.nth_root(e)
            ....:         if a^e != b:
            ....:             print(n, b, e, a)
            ....:             raise NotImplementedError
            ....:     except ValueError:
            ....:         pass

        We check that :trac:`13172` is resolved::

            sage: mod(-1, 4489).nth_root(2, all=True)                                   # needs sage.rings.padics
            []

        We check that :trac:`32084` is fixed::

            sage: mod(24, 25).nth_root(50)^50                                           # needs sage.rings.padics
            24

        Check that the code path cunningham might be used::

            sage: a = Mod(9,11)
            sage: a.nth_root(2, False, True, 'Johnston', cunningham=True)   # optional - cunningham_tables
            [3, 8]

        ALGORITHM:

        The default for prime modulus is currently an algorithm
        described in [Joh1999]_.

        AUTHORS:

        - David Roe (2010-02-13)
        """
        if extend:
            raise NotImplementedError
        K = self.parent()
        n = Integer(n)
        if n == 0:
            if self == 1:
                if all: return [K(a) for a in range(1,K.order())]
                else: return self
            else:
                if all: return []
                else: raise ValueError
        F = K.factored_order()
        if len(F) == 0:
            if all:
                return [self]
            else:
                return self
        if len(F) != 1:
            if all:
                # we should probably do a first pass to see if there are any solutions so that we don't get giant intermediate lists and waste time...
                L = []
                for p, k in F:
                    L.append(mod(self, p**k).nth_root(n, all=True, algorithm=algorithm))
                ans = L[0]
                for i in range(1, len(L)):
                    ans = [a.crt(b) for a in ans for b in L[i]]
            else:
                ans = mod(0,1)
                for p, k in F:
                    ans = ans.crt(mod(self, p**k).nth_root(n, algorithm=algorithm))
            return ans
        p, k = F[0]
        if self.is_zero():
            if n < 0:
                if all: return []
                else: raise ValueError
            if all:
                if k == 1:
                    return [self]
                else:
                    minval = max(1, (k/n).ceil())
                    return [K(a*p**minval) for a in range(p**(k-minval))]
            else:
                return self
        if n < 0:
            try:
                self = ~self
            except ZeroDivisionError:
                if all: return []
                else: raise ValueError
            n = -n
        if p == 2 and k == 1:
            if all: return [self]
            else: return self
        if k > 1:
            pval, upart = self.lift().val_unit(p)
            if not n.divides(pval):
                if all:
                    return []
                else:
                    raise ValueError("no nth root")
            if pval > 0:
                if all:
                    return [K(a.lift()*p**(pval // n) + p**(k - (pval - pval//n)) * b) for a in mod(upart, p**(k-pval)).nth_root(n, all=True, algorithm=algorithm) for b in range(p**(pval - pval//n))]
                else:
                    return K(p**(pval // n) * mod(upart, p**(k-pval)).nth_root(n, algorithm=algorithm).lift())
            from sage.rings.padics.factory import ZpFM
            R = ZpFM(p,k)
            if p == 2:
                sign = [1]
                if self % 4 == 3:
                    if n % 2 == 0:
                        if all: return []
                        else: raise ValueError("no nth root")
                    else:
                        sign = [-1]
                        self = -self
                elif n % 2 == 0:
                    if k > 2 and self % 8 == 5:
                        if all: return []
                        else: raise ValueError("no nth root")
                    sign = [1, -1]
                if k == 2:
                    if all: return [K(s) for s in sign[:2]]
                    else: return K(sign[0])
                if all: modp = [mod(self,8)]
                else: modp = mod(self,8)
            else:
                sign = [1]
                modp = self % p
                self = self / K(R.teichmuller(modp))
                modp = modp.nth_root(n, all=all, algorithm=algorithm)
            # now self is congruent to 1 mod 4 or 1 mod p (for odd p), so the power series for p-adic log converges.
            # Hensel lifting is probably better, but this is easier at the moment.
            plog = R(self).log()
            nval = n.valuation(p)
            if nval >= plog.valuation() + (-1 if p == 2 else 0):
                if self == 1:
                    if all:
                        return [s*K(p*a+m.lift()) for a in range(p**(k-(2 if p==2 else 1))) for m in modp for s in sign]
                    else:
                        return K(modp.lift())
                else:
                    if all: return []
                    else: raise ValueError("no nth root")
            if all:
                ans = [plog // n + p**(k - nval) * i for i in range(p**nval)]
                ans = [s*K(R.teichmuller(m) * a.exp()) for a in ans for m in modp for s in sign]
                return ans
            else:
                return sign[0] * K(R.teichmuller(modp) * (plog // n).exp())
        return self._nth_root_common(n, all, algorithm, cunningham)

    def _nth_root_naive(self, n):
        """
        Computes all nth roots using brute force, for doc-testing.

        TESTS::

            sage: for n in range(2,100):  # long time
            ....:     K = Integers(n)
            ....:     elist = list(range(1,min(2*n+2,100)))
            ....:     for e in random_sublist(elist, 5/len(elist)):
            ....:         for a in random_sublist(range(1,n), min((n+2)//2,10)/(n-1)):
            ....:             b = K(a)
            ....:             try:
            ....:                 L = b.nth_root(e, all=True)
            ....:                 if L:
            ....:                     c = b.nth_root(e)
            ....:             except Exception:
            ....:                 L = [-1]
            ....:             M = b._nth_root_naive(e)
            ....:             if sorted(L) != M:
            ....:                 print("mod(%s, %s).nth_root(%s,all=True), mod(%s, %s)._nth_root_naive(%s)" % (a,n,e,a,n,e))
            ....:             if L and (c not in L):
            ....:                 print("mod(%s, %s).nth_root(%s), mod(%s, %s).nth_root(%s,all=True)" % (a,n,e,a,n,e))
        """
        return [a for a in self.parent() if a**n == self]

    def _balanced_abs(self):
        r"""
        This function returns `x` or `-x`, whichever has a
        positive representative in `-n/2 < x \leq n/2`.

        This is used so that the same square root is always returned,
        despite the possibly probabilistic nature of the underlying
        algorithm.
        """
        if self.lift() > self._modulus.sageInteger >> 1:
            return -self
        return self

    def rational_reconstruction(self):
        """
        Use rational reconstruction to try to find a lift of this element to
        the rational numbers.

        EXAMPLES::

            sage: R = IntegerModRing(97)
            sage: a = R(2) / R(3)
            sage: a
            33
            sage: a.rational_reconstruction()
            2/3

        This method is also inherited by prime finite fields elements::

            sage: k = GF(97)
            sage: a = k(RationalField()('2/3'))
            sage: a
            33
            sage: a.rational_reconstruction()
            2/3
        """
        return self.lift().rational_reconstruction(self.modulus())

    def crt(IntegerMod_abstract self, IntegerMod_abstract other):
        r"""
        Use the Chinese Remainder Theorem to find an element of the
        integers modulo the product of the moduli that reduces to
        ``self`` and to ``other``. The modulus of
        ``other`` must be coprime to the modulus of
        ``self``.

        EXAMPLES::

            sage: a = mod(3, 5)
            sage: b = mod(2, 7)
            sage: a.crt(b)
            23

        ::

            sage: a = mod(37, 10^8)
            sage: b = mod(9, 3^8)
            sage: a.crt(b)
            125900000037

        ::

            sage: b = mod(0, 1)
            sage: a.crt(b) == a
            True
            sage: a.crt(b).modulus()
            100000000

        TESTS::

            sage: mod(0, 1).crt(mod(4, 2^127))
            4
            sage: mod(4, 2^127).crt(mod(0, 1))
            4
            sage: mod(4, 2^30).crt(mod(0, 1))
            4
            sage: mod(0, 1).crt(mod(4, 2^30))
            4
            sage: mod(0, 1).crt(mod(4, 2^15))
            4
            sage: mod(4, 2^15).crt(mod(0, 1))
            4

        AUTHORS:

        - Robert Bradshaw
        """
        cdef int_fast64_t new_modulus
        if not isinstance(self, IntegerMod_gmp) and not isinstance(other, IntegerMod_gmp):

            if other._modulus.int64 == 1: return self
            new_modulus = self._modulus.int64 * other._modulus.int64
            if new_modulus < INTEGER_MOD_INT32_LIMIT:
                return self._crt(other)

            elif new_modulus < INTEGER_MOD_INT64_LIMIT:
                if not isinstance(self, IntegerMod_int64):
                    self = IntegerMod_int64(self._parent, self.lift())
                if not isinstance(other, IntegerMod_int64):
                    other = IntegerMod_int64(other._parent, other.lift())
                return self._crt(other)

        if not isinstance(self, IntegerMod_gmp):
            if self._modulus.int64 == 1: return other
            self = IntegerMod_gmp(self._parent, self.lift())

        if not isinstance(other, IntegerMod_gmp):
            if other._modulus.int64 == 1: return self
            other = IntegerMod_gmp(other._parent, other.lift())

        return self._crt(other)

    def additive_order(self):
        r"""
        Returns the additive order of self.

        This is the same as ``self.order()``.

        EXAMPLES::

            sage: Integers(20)(2).additive_order()
            10
            sage: Integers(20)(7).additive_order()
            20
            sage: Integers(90308402384902)(2).additive_order()
            45154201192451
        """
        n = self._modulus.sageInteger
        return sage.rings.integer.Integer(n // self.lift().gcd(n))

    def is_primitive_root(self):
        """
        Determines whether this element generates the group of units modulo n.

        This is only possible if the group of units is cyclic, which occurs if
        n is 2, 4, a power of an odd prime or twice a power of an odd prime.

        EXAMPLES::

            sage: mod(1, 2).is_primitive_root()
            True
            sage: mod(3, 4).is_primitive_root()
            True
            sage: mod(2, 7).is_primitive_root()
            False
            sage: mod(3, 98).is_primitive_root()                                        # needs sage.libs.pari
            True
            sage: mod(11, 1009^2).is_primitive_root()                                   # needs sage.libs.pari
            True

        TESTS::

            sage: for p in prime_range(3,12):                                           # needs sage.libs.pari
            ....:     for k in range(1,4):
            ....:         for even in [1,2]:
            ....:             n = even*p^k
            ....:             phin = euler_phi(n)
            ....:             for _ in range(6):
            ....:                 a = Zmod(n).random_element()
            ....:                 if not a.is_unit(): continue
            ....:                 if a.is_primitive_root().__xor__(a.multiplicative_order()==phin):
            ....:                     print("mod(%s,%s) incorrect" % (a, n))

        `0` is not a primitive root mod `n` (:trac:`23624`) except for `n=0`::

            sage: mod(0, 17).is_primitive_root()
            False
            sage: all(not mod(0, n).is_primitive_root() for n in srange(2, 20))         # needs sage.libs.pari
            True
            sage: mod(0, 1).is_primitive_root()
            True

            sage: all(not mod(p^j, p^k).is_primitive_root()                             # needs sage.libs.pari
            ....:     for p in prime_range(3, 12)
            ....:     for k in srange(1, 4)
            ....:     for j in srange(0, k))
            True
        """
        cdef Integer p1, q = Integer(2)
        m = self.modulus()
        if m == 1:
            return True
        if m == 2:
            return self == 1
        if m == 4:
            return self == 3
        pow2, odd = m.val_unit(2)
        if pow2 > 1:
            return False
        if pow2 == 1:
            if self % 2 == 0:
                return False
            self = self % odd
        p, k = odd.perfect_power()
        if not p.is_prime():
            return False
        if k > 1:
            if self**((p-1)*p**(k-2)) == 1:
                return False
            # self**(p**(k-1)*(p-1)//q) = 1 for some q
            # iff mod(self,p)**((p-1)//q) = 1 for some q
            self = self % p
        if self == 0:
            return False
        # Now self is modulo a prime and need the factorization of p-1.
        p1 = p - 1
        while mpz_cmpabs_ui(p1.value, 1):
            q = p1.trial_division(bound=1000, start=mpz_get_ui(q.value))
            if q == p1:
                break
            if self**((p-1)//q) == 1:
                return False
            mpz_remove(p1.value, p1.value, q.value)
        if q.is_prime():
            return self**((p-1)//q) != 1
        # No small factors remain: we need to do some real work.
        for qq, e in q.factor():
            if self**((p-1)//qq) == 1:
                return False
        return True

    def multiplicative_order(self):
        """
        Returns the multiplicative order of self.

        EXAMPLES::

            sage: Mod(-1, 5).multiplicative_order()                                     # needs sage.libs.pari
            2
            sage: Mod(1, 5).multiplicative_order()                                      # needs sage.libs.pari
            1
            sage: Mod(0, 5).multiplicative_order()                                      # needs sage.libs.pari
            Traceback (most recent call last):
            ...
            ArithmeticError: multiplicative order of 0 not defined
            since it is not a unit modulo 5
        """
        try:
            return sage.rings.integer.Integer(self.__pari__().znorder())
        except PariError:
            raise ArithmeticError("multiplicative order of %s not defined since it is not a unit modulo %s"%(
                self, self._modulus.sageInteger))

    def valuation(self, p):
        """
        The largest power `r` such that `m` is in the ideal generated by `p^r` or infinity if there is not a largest such power.
        However it is an error to take the valuation with respect to a unit.

        .. NOTE::

            This is not a valuation in the mathematical sense. As shown with the examples below.

        EXAMPLES:

        This example shows that ``(a*b).valuation(n)`` is not always the same as ``a.valuation(n) + b.valuation(n)``

        ::

            sage: R = ZZ.quo(9)
            sage: a = R(3)
            sage: b = R(6)
            sage: a.valuation(3)
            1
            sage: a.valuation(3) + b.valuation(3)
            2
            sage: (a*b).valuation(3)
            +Infinity

        The valuation with respect to a unit is an error

        ::

            sage: a.valuation(4)
            Traceback (most recent call last):
            ...
            ValueError: Valuation with respect to a unit is not defined.

        TESTS::

            sage: R = ZZ.quo(12)
            sage: a = R(2)
            sage: b = R(4)
            sage: a.valuation(2)
            1
            sage: b.valuation(2)
            +Infinity
            sage: ZZ.quo(1024)(16).valuation(4)
            2

        """
        p=self._modulus.sageInteger.gcd(p)
        if p==1:
            raise ValueError("Valuation with respect to a unit is not defined.")
        r = 0
        power = p
        while not (self % power): # self % power == 0
            r += 1
            power *= p
            if not power.divides(self._modulus.sageInteger):
                from sage.rings.infinity import infinity
                return infinity
        return r

    cpdef _floordiv_(self, right):
        """
        Exact division for prime moduli, for compatibility with other fields.

        EXAMPLES::

            sage: GF(7)(3) // 5
            2
        """
        return self._mul_(~right)

    def _repr_(self):
        return str(self.lift())

    def _latex_(self):
        return str(self)

    def _integer_(self, ZZ=None):
        return self.lift()

    def _rational_(self):
        return rational.Rational(self.lift())

    def _vector_(self):
        """
        Return self as a vector of its parent viewed as a one-dimensional
        vector space.

        This is to support prime finite fields, which are implemented as
        `IntegerMod` ring.

        EXAMPLES::

            sage: F.<a> = GF(13)
            sage: V = F.vector_space(map=False)                                         # needs sage.modules
            sage: V(a)                                                                  # needs sage.modules
            (1)
        """
        return self.parent().vector_space(map=False)([self])


######################################################################
#      class IntegerMod_gmp
######################################################################


cdef class IntegerMod_gmp(IntegerMod_abstract):
    r"""
    Elements of `\ZZ/n\ZZ` for n not small enough
    to be operated on in word size.

    AUTHORS:

    - Robert Bradshaw (2006-08-24)
    """

    def __cinit__(self):
        mpz_init(self.value)

    cdef IntegerMod_gmp _new_c(self):
        cdef IntegerMod_gmp x
        x = IntegerMod_gmp.__new__(IntegerMod_gmp)
        x._modulus = self._modulus
        x._parent = self._parent
        return x

    def __dealloc__(self):
        mpz_clear(self.value)

    cdef void set_from_mpz(self, mpz_t value):
        cdef sage.rings.integer.Integer modulus
        modulus = self._modulus.sageInteger
        mpz_mod(self.value, value, modulus.value)

    cdef void set_from_long(self, long value):
        r"""
        EXAMPLES::

            sage: p = next_prime(2^32)                                                  # needs sage.libs.pari
            sage: GF(p)(int(p + 1))                                                     # needs sage.libs.pari sage.rings.finite_rings
            1
        """
        mpz_set_si(self.value, value)
        mpz_mod(self.value, self.value, self._modulus.sageInteger.value)

    cdef void set_from_ulong_fast(self, unsigned long value):
        mpz_set_ui(self.value, value)

    def __lshift__(IntegerMod_gmp self, k):
        r"""
        Performs a left shift by ``k`` bits.

        For details, see :meth:`shift`.

        EXAMPLES::

            sage: e = Mod(19, 10^10)
            sage: e << 102
            9443608576
        """
        return self.shift(long(k))

    def __rshift__(IntegerMod_gmp self, k):
        r"""
        Performs a right shift by ``k`` bits.

        For details, see :meth:`shift`.

        EXAMPLES::

            sage: e = Mod(19, 10^10)
            sage: e >> 1
            9
        """
        return self.shift(-long(k))

    cdef shift(IntegerMod_gmp self, long k):
        r"""
        Performs a bit-shift specified by ``k`` on ``self``.

        Suppose that ``self`` represents an integer `x` modulo `n`.  If `k` is
        `k = 0`, returns `x`.  If `k > 0`, shifts `x` to the left, that is,
        multiplies `x` by `2^k` and then returns the representative in the
        range `[0,n)`.  If `k < 0`, shifts `x` to the right, that is, returns
        the integral part of `x` divided by `2^k`.

        Note that, in any case, ``self`` remains unchanged.

        INPUT:

        - ``k`` - Integer of type ``long``

        OUTPUT:

        - Result of type ``IntegerMod_gmp``

        EXAMPLES::

            sage: e = Mod(19, 10^10)
            sage: e << 102
            9443608576
            sage: e >> 1
            9
            sage: e >> 4
            1
        """
        cdef IntegerMod_gmp x
        if k == 0:
            return self
        else:
            x = self._new_c()
            if k > 0:
                mpz_mul_2exp(x.value, self.value, k)
                mpz_fdiv_r(x.value, x.value, self._modulus.sageInteger.value)
            else:
                mpz_fdiv_q_2exp(x.value, self.value, -k)
            return x

    cpdef _richcmp_(left, right, int op):
        """
        EXAMPLES::

            sage: mod(5,13^20) == mod(5,13^20)
            True
            sage: mod(5,13^20) == mod(-5,13^20)
            False
            sage: mod(5,13^20) == mod(-5,13)
            False
        """
        cdef int i
        i = mpz_cmp((<IntegerMod_gmp>left).value, (<IntegerMod_gmp>right).value)
        return rich_to_bool_sgn(op, i)

    cpdef bint is_one(IntegerMod_gmp self):
        """
        Returns ``True`` if this is `1`, otherwise
        ``False``.

        EXAMPLES::

            sage: mod(1,5^23).is_one()
            True
            sage: mod(0,5^23).is_one()
            False
        """
        return mpz_cmp_si(self.value, 1) == 0

    def __bool__(IntegerMod_gmp self):
        """
        Returns ``True`` if this is not `0`, otherwise
        ``False``.

        EXAMPLES::

            sage: mod(13,5^23).is_zero()
            False
            sage: (mod(25,5^23)^23).is_zero()
            True
        """
        return mpz_cmp_si(self.value, 0) != 0

    cpdef bint is_unit(self):
        """
        Return ``True`` iff this element is a unit.

        EXAMPLES::

            sage: mod(13, 5^23).is_unit()
            True
            sage: mod(25, 5^23).is_unit()
            False
        """
        return self.lift().gcd(self.modulus()) == 1

    def _crt(IntegerMod_gmp self, IntegerMod_gmp other):
        cdef IntegerMod_gmp lift, x
        cdef sage.rings.integer.Integer modulus, other_modulus

        modulus = self._modulus.sageInteger
        other_modulus = other._modulus.sageInteger
        from .integer_mod_ring import IntegerModRing
        lift = IntegerMod_gmp(IntegerModRing(modulus*other_modulus))
        try:
            if mpz_cmp(self.value, other.value) > 0:
                x = (other - IntegerMod_gmp(other._parent, self.lift())) / IntegerMod_gmp(other._parent, modulus)
                mpz_mul(lift.value, x.value, modulus.value)
                mpz_add(lift.value, lift.value, self.value)
            else:
                x = (self - IntegerMod_gmp(self._parent, other.lift())) / IntegerMod_gmp(self._parent, other_modulus)
                mpz_mul(lift.value, x.value, other_modulus.value)
                mpz_add(lift.value, lift.value, other.value)
            return lift
        except ZeroDivisionError:
            raise ZeroDivisionError("moduli must be coprime")

    def __copy__(IntegerMod_gmp self):
        """
        EXAMPLES::

            sage: R = Integers(10^10)
            sage: R7 = R(7)
            sage: copy(R7) is R7
            True
        """
        # immutable
        return self

    def __deepcopy__(IntegerMod_gmp self, memo):
        """
        EXAMPLES::

            sage: R = Integers(10^10)
            sage: R7 = R(7)
            sage: deepcopy(R7) is R7
            True
        """
        # immutable
        return self

    cpdef _add_(self, right):
        """
        EXAMPLES::

            sage: R = Integers(10^10)
            sage: R(7) + R(8)
            15
        """
        cdef IntegerMod_gmp x
        x = self._new_c()
        mpz_add(x.value, self.value, (<IntegerMod_gmp>right).value)
        if mpz_cmp(x.value, self._modulus.sageInteger.value)  >= 0:
            mpz_sub(x.value, x.value, self._modulus.sageInteger.value)
        return x

    cpdef _sub_(self, right):
        """
        EXAMPLES::

            sage: R = Integers(10^10)
            sage: R(7) - R(8)
            9999999999
        """
        cdef IntegerMod_gmp x
        x = self._new_c()
        mpz_sub(x.value, self.value, (<IntegerMod_gmp>right).value)
        if mpz_sgn(x.value) == -1:
            mpz_add(x.value, x.value, self._modulus.sageInteger.value)
        return x

    cpdef _neg_(self):
        """
        EXAMPLES::

            sage: -mod(5,10^10)
            9999999995
            sage: -mod(0,10^10)
            0
        """
        if mpz_cmp_si(self.value, 0) == 0:
            return self
        cdef IntegerMod_gmp x
        x = self._new_c()
        mpz_sub(x.value, self._modulus.sageInteger.value, self.value)
        return x

    cpdef _mul_(self, right):
        """
        EXAMPLES::

            sage: R = Integers(10^11)
            sage: R(700000) * R(800000)
            60000000000
        """
        cdef IntegerMod_gmp x
        x = self._new_c()
        mpz_mul(x.value, self.value,  (<IntegerMod_gmp>right).value)
        mpz_fdiv_r(x.value, x.value, self._modulus.sageInteger.value)
        return x

    cpdef _div_(self, right):
        """
        EXAMPLES::

            sage: R = Integers(10^11)
            sage: R(3) / R(7)
            71428571429
        """
        return self._mul_(~right)

    def __int__(self):
        return int(self.lift())

    def __index__(self):
        """
        Needed so integers modulo `n` can be used as list indices.

        EXAMPLES::

            sage: v = [1,2,3,4,5]
            sage: v[Mod(3,10^20)]
            4
        """
        return int(self.lift())

    def __pow__(IntegerMod_gmp self, exp, m): # NOTE: m ignored, always use modulus of parent ring
        """
        EXAMPLES::

            sage: R = Integers(10^10)
            sage: R(2)^1000
            5668069376
            sage: p = next_prime(11^10)                                                 # needs sage.libs.pari
            sage: R = Integers(p)                                                       # needs sage.libs.pari
            sage: R(9876)^(p-1)                                                         # needs sage.libs.pari
            1
            sage: mod(3, 10^100)^-2
            8888888888888888888888888888888888888888888888888888888888888888888888888888888888888888888888888889
            sage: mod(2, 10^100)^-2
            Traceback (most recent call last):
            ...
            ZeroDivisionError: Inverse does not exist.

        TESTS:

        We define ``0^0`` to be unity, :trac:`13894`::

            sage: p = next_prime(11^10)                                                 # needs sage.libs.pari
            sage: R = Integers(p)                                                       # needs sage.libs.pari
            sage: R(0)^0
            1

        The value returned from ``0^0`` should belong to our ring::

            sage: type(R(0)^0) == type(R(0))
            True

        When the modulus is ``1``, the only element in the ring is
        ``0`` (and it is equivalent to ``1``), so we return that
        instead::

            sage: from sage.rings.finite_rings.integer_mod \
            ....:     import IntegerMod_gmp
            sage: zero = IntegerMod_gmp(Integers(1),0)
            sage: type(zero)
            <class 'sage.rings.finite_rings.integer_mod.IntegerMod_gmp'>
            sage: zero^0
            0

        """
        cdef IntegerMod_gmp x = self._new_c()
        sig_on()
        try:
            mpz_pow_helper(x.value, self.value, exp, self._modulus.sageInteger.value)
        finally:
            sig_off()
        return x

    def __invert__(IntegerMod_gmp self):
        """
        Return the multiplicative inverse of self.

        EXAMPLES::

            sage: a = mod(3,10^100); type(a)
            <class 'sage.rings.finite_rings.integer_mod.IntegerMod_gmp'>
            sage: ~a
            6666666666666666666666666666666666666666666666666666666666666666666666666666666666666666666666666667
            sage: ~mod(2,10^100)
            Traceback (most recent call last):
            ...
            ZeroDivisionError: inverse of Mod(2, 10000000000000000000000000000000000000000000000000000000000000000000000000000000000000000000000000000) does not exist
        """
        if self.is_zero():
            raise ZeroDivisionError(f"inverse of Mod(0, {self._modulus.sageInteger}) does not exist")

        cdef IntegerMod_gmp x
        x = self._new_c()
        if not mpz_invert(x.value, self.value, self._modulus.sageInteger.value):
            raise ZeroDivisionError(f"inverse of Mod({self}, {self._modulus.sageInteger}) does not exist")
        return x

    def lift(IntegerMod_gmp self):
        """
        Lift an integer modulo `n` to the integers.

        EXAMPLES::

            sage: a = Mod(8943, 2^70); type(a)
            <class 'sage.rings.finite_rings.integer_mod.IntegerMod_gmp'>
            sage: lift(a)
            8943
            sage: a.lift()
            8943
        """
        cdef sage.rings.integer.Integer z
        z = sage.rings.integer.Integer()
        z.set_from_mpz(self.value)
        return z

    def __float__(self):
        return float(self.lift())

    def __hash__(self):
        """
        EXAMPLES::

            sage: a = Mod(8943, 2^100)
            sage: hash(a)
            8943
        """
        return mpz_pythonhash(self.value)

    @coerce_binop
    def gcd(self, IntegerMod_gmp other):
        r"""
        Greatest common divisor

        Returns the "smallest" generator in `\ZZ / N\ZZ` of the ideal
        generated by ``self`` and ``other``.

        INPUT:

        - ``other`` -- an element of the same ring as this one.

        EXAMPLES::

            sage: mod(2^3*3^2*5, 3^3*2^2*17^8).gcd(mod(2^4*3*17, 3^3*2^2*17^8))
            12
            sage: mod(0,17^8).gcd(mod(0,17^8))
            0
        """
        cdef IntegerMod_gmp ans = self._new_c()
        sig_on()
        mpz_gcd(ans.value, self.value, self._modulus.sageInteger.value)
        mpz_gcd(ans.value, ans.value, other.value)
        sig_off()
        if mpz_cmp(ans.value, self._modulus.sageInteger.value) == 0:
            # self = other = 0
            mpz_set_ui(ans.value, 0)
        return ans

######################################################################
#      class IntegerMod_int
######################################################################


cdef class IntegerMod_int(IntegerMod_abstract):
    r"""
    Elements of `\ZZ/n\ZZ` for n small enough to
    be operated on in 32 bits

    AUTHORS:

    - Robert Bradshaw (2006-08-24)

    EXAMPLES::

        sage: a = Mod(10,30); a
        10
        sage: loads(a.dumps()) == a
        True
    """

    cdef IntegerMod_int _new_c(self, int_fast32_t value):
        if self._modulus.table is not None:
            return self._modulus.table[value]
        cdef IntegerMod_int x = IntegerMod_int.__new__(IntegerMod_int)
        x._parent = self._parent
        x._modulus = self._modulus
        x.ivalue = value
        return x

    cdef void set_from_mpz(self, mpz_t value):
        self.ivalue = mpz_fdiv_ui(value, self._modulus.int32)

    cdef void set_from_long(self, long value):
        self.ivalue = value % self._modulus.int32
        if self.ivalue < 0:
            self.ivalue += self._modulus.int32

    cdef void set_from_ulong_fast(self, unsigned long value):
        self.ivalue = value

    cdef void set_from_int(IntegerMod_int self, int_fast32_t ivalue):
        if ivalue < 0:
            self.ivalue = self._modulus.int32 + (ivalue % self._modulus.int32)
        elif ivalue >= self._modulus.int32:
            self.ivalue = ivalue % self._modulus.int32
        else:
            self.ivalue = ivalue

    cdef int_fast32_t get_int_value(IntegerMod_int self):
        return self.ivalue

    cpdef _richcmp_(self, right, int op):
        """
        EXAMPLES::

            sage: mod(5,13) == mod(-8,13)
            True
            sage: mod(5,13) == mod(8,13)
            False
            sage: mod(5,13) == mod(5,24)
            False
            sage: mod(0, 13) == 0
            True
            sage: mod(0, 13) == int(0)
            True
        """
        if self.ivalue == (<IntegerMod_int>right).ivalue:
            return rich_to_bool(op, 0)
        elif self.ivalue < (<IntegerMod_int>right).ivalue:
            return rich_to_bool(op, -1)
        else:
            return rich_to_bool(op, 1)

    cpdef bint is_one(IntegerMod_int self):
        """
        Returns ``True`` if this is `1`, otherwise
        ``False``.

        EXAMPLES::

            sage: mod(6,5).is_one()
            True
            sage: mod(0,5).is_one()
            False
            sage: mod(1, 1).is_one()
            True
            sage: Zmod(1).one().is_one()
            True
        """
        return self.ivalue == 1 or self._modulus.int32 == 1

    def __bool__(IntegerMod_int self):
        """
        Returns ``True`` if this is not `0`, otherwise
        ``False``.

        EXAMPLES::

            sage: mod(13,5).is_zero()
            False
            sage: mod(25,5).is_zero()
            True
        """
        return self.ivalue != 0

    cpdef bint is_unit(IntegerMod_int self):
        """
        Return ``True`` iff this element is a unit

        EXAMPLES::

            sage: a=Mod(23,100)
            sage: a.is_unit()
            True
            sage: a=Mod(24,100)
            sage: a.is_unit()
            False
        """
        return gcd_int(self.ivalue, self._modulus.int32) == 1

    def _crt(IntegerMod_int self, IntegerMod_int other):
        """
        Use the Chinese Remainder Theorem to find an element of the
        integers modulo the product of the moduli that reduces to self and
        to other. The modulus of other must be coprime to the modulus of
        self.

        EXAMPLES::

            sage: a = mod(3,5)
            sage: b = mod(2,7)
            sage: a.crt(b)
            23

        AUTHORS:

        - Robert Bradshaw
        """
        cdef IntegerMod_int lift
        cdef int_fast32_t x

        from .integer_mod_ring import IntegerModRing
        lift = IntegerMod_int(IntegerModRing(self._modulus.int32 * other._modulus.int32))

        try:
            x = (other.ivalue - self.ivalue % other._modulus.int32) * mod_inverse_int(self._modulus.int32, other._modulus.int32)
            lift.set_from_int( x * self._modulus.int32 + self.ivalue )
            return lift
        except ZeroDivisionError:
            raise ZeroDivisionError("moduli must be coprime")

    def __copy__(IntegerMod_int self):
        """
        EXAMPLES::

            sage: R = Integers(10)
            sage: R7 = R(7)
            sage: copy(R7) is R7
            True
        """
        # immutable
        return self

    def __deepcopy__(IntegerMod_int self, memo):
        """
        EXAMPLES::

            sage: R = Integers(10)
            sage: R7 = R(7)
            sage: deepcopy(R7) is R7
            True
        """
        # immutable
        return self

    cpdef _add_(self, right):
        """
        EXAMPLES::

            sage: R = Integers(10)
            sage: R(7) + R(8)
            5
        """
        cdef int_fast32_t x
        x = self.ivalue + (<IntegerMod_int>right).ivalue
        if x >= self._modulus.int32:
            x = x - self._modulus.int32
        return self._new_c(x)

    cpdef _sub_(self, right):
        """
        EXAMPLES::

            sage: R = Integers(10)
            sage: R(7) - R(8)
            9
        """
        cdef int_fast32_t x
        x = self.ivalue - (<IntegerMod_int>right).ivalue
        if x < 0:
            x = x + self._modulus.int32
        return self._new_c(x)

    cpdef _neg_(self):
        """
        EXAMPLES::

            sage: -mod(7,10)
            3
            sage: -mod(0,10)
            0
        """
        if self.ivalue == 0:
            return self
        return self._new_c(self._modulus.int32 - self.ivalue)

    cpdef _mul_(self, right):
        """
        EXAMPLES::

            sage: R = Integers(10)
            sage: R(7) * R(8)
            6
        """
        return self._new_c((self.ivalue * (<IntegerMod_int>right).ivalue) % self._modulus.int32)

    cpdef _div_(self, right):
        """
        EXAMPLES::

            sage: R = Integers(10)
            sage: R(2)/3
            4
        """
        if self._modulus.inverses is not None:
            right_inverse = self._modulus.inverses[(<IntegerMod_int>right).ivalue]
            if right_inverse is None:
                raise ZeroDivisionError(f"inverse of Mod({right}, {self._modulus.sageInteger}) does not exist")
            else:
                return self._new_c((self.ivalue * (<IntegerMod_int>right_inverse).ivalue) % self._modulus.int32)

        cdef int_fast32_t x
        x = self.ivalue * mod_inverse_int((<IntegerMod_int>right).ivalue, self._modulus.int32)
        return self._new_c(x% self._modulus.int32)

    def __int__(IntegerMod_int self):
        """
        TESTS::

            sage: e = Mod(8, 31)
            sage: int(e)
            8
        """
        return self.ivalue

    def __index__(self):
        """
        Needed so integers modulo `n` can be used as list indices.

        EXAMPLES::

            sage: v = [1,2,3,4,5]
            sage: v[Mod(10,7)]
            4
        """
        return self.ivalue

    def __lshift__(IntegerMod_int self, k):
        r"""
        Performs a left shift by ``k`` bits.

        For details, see :meth:`shift`.

        EXAMPLES::

            sage: e = Mod(5, 2^10 - 1)
            sage: e << 5
            160
            sage: e * 2^5
            160
        """
        return self.shift(int(k))

    def __rshift__(IntegerMod_int self, k):
        r"""
        Performs a right shift by ``k`` bits.

        For details, see :meth:`shift`.

        EXAMPLES::

            sage: e = Mod(5, 2^10 - 1)
            sage: e << 5
            160
            sage: e * 2^5
            160
        """
        return self.shift(-int(k))

    cdef shift(IntegerMod_int self, int k):
        """
        Performs a bit-shift specified by ``k`` on ``self``.

        Suppose that ``self`` represents an integer `x` modulo `n`.  If `k` is
        `k = 0`, returns `x`.  If `k > 0`, shifts `x` to the left, that is,
        multiplies `x` by `2^k` and then returns the representative in the
        range `[0,n)`.  If `k < 0`, shifts `x` to the right, that is, returns
        the integral part of `x` divided by `2^k`.

        Note that, in any case, ``self`` remains unchanged.

        INPUT:

        - ``k`` - Integer of type ``int``

        OUTPUT:

        - Result of type ``IntegerMod_int``

        WARNING:

        For positive ``k``, if ``x << k`` overflows as a 32-bit integer, the
        result is meaningless.

        EXAMPLES::

            sage: e = Mod(5, 2^10 - 1)
            sage: e << 5
            160
            sage: e * 2^5
            160
            sage: e = Mod(8, 2^5 - 1)
            sage: e >> 3
            1
        """
        if k == 0:
            return self
        elif k > 0:
            return self._new_c((self.ivalue << k) % self._modulus.int32)
        else:
            return self._new_c(self.ivalue >> (-k))

    def __pow__(IntegerMod_int self, exp, m): # NOTE: m ignored, always use modulus of parent ring
        """
        EXAMPLES::

            sage: R = Integers(10)
            sage: R(2)^10
            4
            sage: R = Integers(389)
            sage: R(7)^388
            1

            sage: mod(3, 100)^-1
            67
            sage: mod(3, 100)^-100000000
            1

            sage: mod(2, 100)^-1
            Traceback (most recent call last):
            ...
            ZeroDivisionError: inverse of Mod(2, 100) does not exist
            sage: mod(2, 100)^-100000000
            Traceback (most recent call last):
            ...
            ZeroDivisionError: Inverse does not exist.

        TESTS:

        We define ``0^0`` to be unity, :trac:`13894`::

            sage: R = Integers(100)
            sage: R(0)^0
            1

        The value returned from ``0^0`` should belong to our ring::

            sage: type(R(0)^0) == type(R(0))
            True

        When the modulus is ``1``, the only element in the ring is
        ``0`` (and it is equivalent to ``1``), so we return that
        instead::

            sage: R = Integers(1)
            sage: R(0)^0
            0

        """
        cdef long long_exp
        cdef int_fast32_t res
        cdef mpz_t res_mpz
        if type(exp) is int and -100000 < PyInt_AS_LONG(exp) < 100000:
            long_exp = PyInt_AS_LONG(exp)
        elif type(exp) is Integer and mpz_cmpabs_ui((<Integer>exp).value, 100000) == -1:
            long_exp = mpz_get_si((<Integer>exp).value)
        else:
            base = self.lift()
            sig_on()
            try:
                mpz_init(res_mpz)
                mpz_pow_helper(res_mpz, (<Integer>base).value, exp, self._modulus.sageInteger.value)
                res = mpz_get_ui(res_mpz)
                mpz_clear(res_mpz)
            finally:
                sig_off()
            return self._new_c(res)

        if long_exp == 0 and self.ivalue == 0:
            # Return 0 if the modulus is 1, otherwise return 1.
            return self._new_c(self._modulus.int32 != 1)
        cdef bint invert = False
        if long_exp < 0:
            invert = True
            long_exp = -long_exp
        res = mod_pow_int(self.ivalue, long_exp, self._modulus.int32)
        if invert:
            return ~self._new_c(res)
        else:
            return self._new_c(res)

    def __invert__(IntegerMod_int self):
        """
        Return the multiplicative inverse of self.

        EXAMPLES::

            sage: ~mod(7,100)
            43
            sage: Mod(0,1)^-1
            0
        """
        if self._modulus.inverses is not None:
            x = self._modulus.inverses[self.ivalue]
            if x is None:
                raise ZeroDivisionError(f"inverse of Mod({self}, {self._modulus.sageInteger}) does not exist")
            else:
                return x
        else:
            return self._new_c(mod_inverse_int(self.ivalue, self._modulus.int32))

    def lift(IntegerMod_int self):
        """
        Lift an integer modulo `n` to the integers.

        EXAMPLES::

            sage: a = Mod(8943, 2^10); type(a)
            <class 'sage.rings.finite_rings.integer_mod.IntegerMod_int'>
            sage: lift(a)
            751
            sage: a.lift()
            751
        """
        cdef sage.rings.integer.Integer z
        z = sage.rings.integer.Integer()
        mpz_set_si(z.value, self.ivalue)
        return z

    def __float__(IntegerMod_int self):
        return <double>self.ivalue

    def __hash__(self):
        """
        EXAMPLES::

            sage: a = Mod(89, 2^10)
            sage: hash(a)
            89
        """
        return hash(self.ivalue)

    cdef bint is_square_c(self) except -2:
        cdef int_fast32_t l2, lodd, m2, modd
        if self.ivalue <= 1:
            return 1
        # We first try to rule out self being a square without
        # factoring the modulus.
        lift = self.lift()
        m2, modd = self.modulus().val_unit(2)
        if m2 == 2:
            if self.ivalue & 2 == 2:  # self.ivalue = 2 or 3 (mod 4)
                return 0
        elif m2 > 2:
            l2, lodd = lift.val_unit(2)
            if l2 < m2 and (l2 % 2 == 1 or lodd % (1 << min(3, m2 - l2)) != 1):
                return 0
        # self is a square modulo 2^m2.  We compute the Jacobi symbol
        # modulo modd.  If this is -1, then self is not a square.
        if jacobi_int(self.ivalue, modd) == -1:
            return 0
        # We need to factor the modulus.  We do it here instead of
        # letting PARI do it, so that we can cache the factorisation.
        return lift.__pari__().Zn_issquare(self._parent.factored_order())

    def sqrt(self, extend=True, all=False):
        r"""
        Return square root or square roots of ``self`` modulo `n`.

        INPUT:

        -  ``extend`` - bool (default: ``True``);
           if ``True``, return a square root in an extension ring,
           if necessary. Otherwise, raise a ``ValueError`` if the
           square root is not in the base ring.

        -  ``all`` - bool (default: ``False``); if
           ``True``, return {all} square roots of self, instead of
           just one.

        ALGORITHM: Calculates the square roots mod `p` for each of
        the primes `p` dividing the order of the ring, then lifts
        them `p`-adically and uses the CRT to find a square root
        mod `n`.

        See also :meth:`square_root_mod_prime_power` and
        :meth:`square_root_mod_prime` for more algorithmic details.

        EXAMPLES::

            sage: mod(-1, 17).sqrt()
            4
            sage: mod(5, 389).sqrt()
            86
            sage: mod(7, 18).sqrt()
            5

            sage: # needs sage.libs.pari
            sage: a = mod(14, 5^60).sqrt()
            sage: a*a
            14
            sage: mod(15, 389).sqrt(extend=False)
            Traceback (most recent call last):
            ...
            ValueError: self must be a square
            sage: Mod(1/9, next_prime(2^40)).sqrt()^(-2)
            9
            sage: Mod(1/25, next_prime(2^90)).sqrt()^(-2)
            25

        ::

            sage: a = Mod(3,5); a
            3
            sage: x = Mod(-1, 360)
            sage: x.sqrt(extend=False)
            Traceback (most recent call last):
            ...
            ValueError: self must be a square
            sage: y = x.sqrt(); y
            sqrt359
            sage: y.parent()
            Univariate Quotient Polynomial Ring in sqrt359
             over Ring of integers modulo 360 with modulus x^2 + 1
            sage: y^2
            359

        We compute all square roots in several cases::

            sage: R = Integers(5*2^3*3^2); R
            Ring of integers modulo 360
            sage: R(40).sqrt(all=True)
            [20, 160, 200, 340]
            sage: [x for x in R if x^2 == 40]  # Brute force verification
            [20, 160, 200, 340]
            sage: R(1).sqrt(all=True)
            [1, 19, 71, 89, 91, 109, 161, 179, 181, 199, 251, 269, 271, 289, 341, 359]
            sage: R(0).sqrt(all=True)
            [0, 60, 120, 180, 240, 300]
            sage: GF(107)(0).sqrt(all=True)
            [0]

        ::

            sage: # needs sage.libs.pari
            sage: R = Integers(5*13^3*37); R
            Ring of integers modulo 406445
            sage: v = R(-1).sqrt(all=True); v
            [78853, 111808, 160142, 193097, 213348, 246303, 294637, 327592]
            sage: [x^2 for x in v]
            [406444, 406444, 406444, 406444, 406444, 406444, 406444, 406444]
            sage: v = R(169).sqrt(all=True); min(v), -max(v), len(v)
            (13, 13, 104)
            sage: all(x^2 == 169 for x in v)
            True

        Modulo a power of 2::

            sage: R = Integers(2^7); R
            Ring of integers modulo 128
            sage: a = R(17)
            sage: a.sqrt()
            23
            sage: a.sqrt(all=True)
            [23, 41, 87, 105]
            sage: [x for x in R if x^2==17]
            [23, 41, 87, 105]

        TESTS:

        Check for :trac:`30797`::

            sage: GF(103)(-1).sqrt(extend=False, all=True)
            []
        """
        cdef int_fast32_t i, n = self._modulus.int32
        if n > 100:
            moduli = self._parent.factored_order()
        # Unless the modulus is tiny, test to see if we're in the really
        # easy case of n prime, n = 3 mod 4.
        if n > 100 and n % 4 == 3 and len(moduli) == 1 and moduli[0][1] == 1:
            if jacobi_int(self.ivalue, self._modulus.int32) == 1:
                # it's a non-zero square, sqrt(a) = a^(p+1)/4
                i = mod_pow_int(self.ivalue, (self._modulus.int32+1)/4, n)
                if i > n / 2:
                    i = n - i
                if all:
                    return [self._new_c(i), self._new_c(n-i)]
                else:
                    return self._new_c(i)
            elif self.ivalue == 0:
                return [self] if all else self
            elif not extend:
                if all:
                    return []
                raise ValueError("self must be a square")
        # Now we use a heuristic to guess whether or not it will
        # be faster to just brute-force search for squares in a c loop...
        # TODO: more tuning?
        elif n <= 100 or n / (1 << len(moduli)) < 5000:
            if all:
                return [self._new_c(i) for i from 0 <= i < n if (i*i) % n == self.ivalue]
            else:
                for i from 0 <= i <= n/2:
                    if (i*i) % n == self.ivalue:
                        return self._new_c(i)
                if not extend:
                    if all:
                        return []
                    raise ValueError("self must be a square")
        # Either it failed but extend was True, or the generic algorithm is better
        return IntegerMod_abstract.sqrt(self, extend=extend, all=all)

    def _balanced_abs(self):
        r"""
        This function returns `x` or `-x`, whichever has a
        positive representative in `-n/2 < x \leq n/2`.
        """
        if self.ivalue > self._modulus.int32 / 2:
            return -self
        return self

    @coerce_binop
    def gcd(self, IntegerMod_int other):
        r"""
        Greatest common divisor

        Returns the "smallest" generator in `\ZZ / N\ZZ` of the ideal
        generated by ``self`` and ``other``.

        INPUT:

        - ``other`` -- an element of the same ring as this one.

        EXAMPLES::

            sage: R = Zmod(60); S = Zmod(72)
            sage: a = R(40).gcd(S(30)); a
            2
            sage: a.parent()
            Ring of integers modulo 12
            sage: b = R(17).gcd(60); b
            1
            sage: b.parent()
            Ring of integers modulo 60

            sage: mod(72*5, 3^3*2^2*17^2).gcd(mod(48*17, 3^3*2^2*17^2))
            12
            sage: mod(0,1).gcd(mod(0,1))
            0
        """
        cdef int_fast32_t g = gcd_int(self.ivalue, self._modulus.int32)
        g = gcd_int(g, other.ivalue)
        if g == self._modulus.int32: # self = other = 0
            g = 0
        return self._new_c(g)

### End of class


cdef int_fast32_t gcd_int(int_fast32_t a, int_fast32_t b):
    """
    Returns the gcd of a and b

    For use with IntegerMod_int

    AUTHORS:

    - Robert Bradshaw
    """
    cdef int_fast32_t tmp
    if a < b:
        tmp = b
        b = a
        a = tmp
    while b:
        tmp = b
        b = a % b
        a = tmp
    return a


cdef int_fast32_t mod_inverse_int(int_fast32_t x, int_fast32_t n) except 0:
    """
    Returns y such that xy=1 mod n

    For use in IntegerMod_int

    AUTHORS:

    - Robert Bradshaw
    """
    cdef int_fast32_t tmp, a, b, last_t, t, next_t, q
    if n == 1:
        return 0
    a = n
    b = x
    t = 0
    next_t = 1
    while b:
        # a = s * n + t * x
        if b == 1:
            next_t = next_t % n
            if next_t < 0:
                next_t = next_t + n
            return next_t
        q = a / b
        tmp = b
        b = a % b
        a = tmp
        last_t = t
        t = next_t
        next_t = last_t - q * t
    raise ZeroDivisionError(f"inverse of Mod({x}, {n}) does not exist")


cdef int_fast32_t mod_pow_int(int_fast32_t base, int_fast32_t exp, int_fast32_t n):
    """
    Returns base^exp mod n

    For use in IntegerMod_int

    EXAMPLES::

        sage: z = Mod(2, 256)
        sage: z^8
        0

    AUTHORS:

    - Robert Bradshaw
    """
    cdef int_fast32_t prod, pow2
    if exp <= 5:
        if exp == 0: return 1
        if exp == 1: return base
        prod = base * base % n
        if exp == 2: return prod
        if exp == 3: return (prod * base) % n
        if exp == 4: return (prod * prod) % n

    pow2 = base
    if exp % 2: prod = base
    else: prod = 1
    exp = exp >> 1
    while(exp != 0):
        pow2 = pow2 * pow2
        if pow2 >= INTEGER_MOD_INT32_LIMIT: pow2 = pow2 % n
        if exp % 2:
            prod = prod * pow2
            if prod >= INTEGER_MOD_INT32_LIMIT: prod = prod % n
        exp = exp >> 1

    if prod >= n:
        prod = prod % n
    return prod


cdef int jacobi_int(int_fast32_t a, int_fast32_t m) except -2:
    """
    Calculates the jacobi symbol (a/n)

    For use in IntegerMod_int

    AUTHORS:

    - Robert Bradshaw
    """
    cdef int s, jacobi = 1
    cdef int_fast32_t b

    a = a % m

    while True:
        if a == 0:
            return 0 # gcd was nontrivial
        elif a == 1:
            return jacobi
        s = 0
        while (1 << s) & a == 0:
            s += 1
        b = a >> s
        # Now a = 2^s * b

        # factor out (2/m)^s term
        if s % 2 == 1 and (m % 8 == 3 or m % 8 == 5):
            jacobi = -jacobi

        if b == 1:
            return jacobi

        # quadratic reciprocity
        if b % 4 == 3 and m % 4 == 3:
            jacobi = -jacobi
        a = m % b
        m = b

######################################################################
#      class IntegerMod_int64
######################################################################

cdef class IntegerMod_int64(IntegerMod_abstract):
    r"""
    Elements of `\ZZ/n\ZZ` for n small enough to
    be operated on in 64 bits

    EXAMPLES::

        sage: a = Mod(10,3^10); a
        10
        sage: type(a)
        <class 'sage.rings.finite_rings.integer_mod.IntegerMod_int64'>
        sage: loads(a.dumps()) == a
        True
        sage: Mod(5, 2^31)
        5

    AUTHORS:

    - Robert Bradshaw (2006-09-14)
    """

    cdef IntegerMod_int64 _new_c(self, int_fast64_t value):
        cdef IntegerMod_int64 x
        x = IntegerMod_int64.__new__(IntegerMod_int64)
        x._modulus = self._modulus
        x._parent = self._parent
        x.ivalue = value
        return x

    cdef void set_from_mpz(self, mpz_t value):
        self.ivalue = mpz_fdiv_ui(value, self._modulus.int64)

    cdef void set_from_long(self, long value):
        self.ivalue = value % self._modulus.int64
        if self.ivalue < 0:
            self.ivalue += self._modulus.int64

    cdef void set_from_ulong_fast(self, unsigned long value):
        self.ivalue = value

    cdef void set_from_int(IntegerMod_int64 self, int_fast64_t ivalue):
        if ivalue < 0:
            self.ivalue = self._modulus.int64 + (ivalue % self._modulus.int64) # Is ivalue % self._modulus.int64 actually negative?
        elif ivalue >= self._modulus.int64:
            self.ivalue = ivalue % self._modulus.int64
        else:
            self.ivalue = ivalue

    cdef int_fast64_t get_int_value(IntegerMod_int64 self):
        return self.ivalue

    cpdef _richcmp_(self, right, int op):
        """
        EXAMPLES::

            sage: mod(5,13^5) == mod(13^5+5,13^5)
            True
            sage: mod(5,13^5) == mod(8,13^5)
            False
            sage: mod(5,13^5) == mod(5,13)
            True
            sage: mod(0, 13^5) == 0
            True
            sage: mod(0, 13^5) == int(0)
            True
        """
        if self.ivalue == (<IntegerMod_int64>right).ivalue:
            return rich_to_bool(op, 0)
        elif self.ivalue < (<IntegerMod_int64>right).ivalue:
            return rich_to_bool(op, -1)
        else:
            return rich_to_bool(op, 1)

    cpdef bint is_one(IntegerMod_int64 self):
        """
        Returns ``True`` if this is `1`, otherwise
        ``False``.

        EXAMPLES::

            sage: (mod(-1,5^10)^2).is_one()
            True
            sage: mod(0,5^10).is_one()
            False
        """
        return self.ivalue == 1

    def __bool__(IntegerMod_int64 self):
        """
        Returns ``True`` if this is not `0`, otherwise
        ``False``.

        EXAMPLES::

            sage: mod(13,5^10).is_zero()
            False
            sage: mod(5^12,5^10).is_zero()
            True
        """
        return self.ivalue != 0

    cpdef bint is_unit(IntegerMod_int64 self):
        """
        Return ``True`` iff this element is a unit.

        EXAMPLES::

            sage: mod(13, 5^10).is_unit()
            True
            sage: mod(25, 5^10).is_unit()
            False
        """
        return gcd_int64(self.ivalue, self._modulus.int64) == 1

    def _crt(IntegerMod_int64 self, IntegerMod_int64 other):
        """
        Use the Chinese Remainder Theorem to find an element of the
        integers modulo the product of the moduli that reduces to self and
        to other. The modulus of other must be coprime to the modulus of
        self.

        EXAMPLES::

            sage: a = mod(3,5^10)
            sage: b = mod(2,7)
            sage: a.crt(b)
            29296878
            sage: type(a.crt(b)) == type(b.crt(a)) and type(a.crt(b)) == type(mod(1, 7 * 5^10))
            True

        ::

            sage: a = mod(3,10^10)
            sage: b = mod(2,9)
            sage: a.crt(b)
            80000000003
            sage: type(a.crt(b)) == type(b.crt(a)) and type(a.crt(b)) == type(mod(1, 9 * 10^10))
            True

        AUTHORS:

        - Robert Bradshaw
        """
        cdef IntegerMod_int64 lift
        cdef int_fast64_t x

        from .integer_mod_ring import IntegerModRing
        lift = IntegerMod_int64(IntegerModRing(self._modulus.int64 * other._modulus.int64))

        try:
            x = (other.ivalue - self.ivalue % other._modulus.int64) * mod_inverse_int64(self._modulus.int64, other._modulus.int64)
            lift.set_from_int( x * self._modulus.int64 + self.ivalue )
            return lift
        except ZeroDivisionError:
            raise ZeroDivisionError("moduli must be coprime")

    def __copy__(IntegerMod_int64 self):
        """
        EXAMPLES::

            sage: R = Integers(10^5)
            sage: R7 = R(7)
            sage: copy(R7) is R7
            True
        """
        # immutable
        return self

    def __deepcopy__(IntegerMod_int64 self, memo):
        """
        EXAMPLES::

            sage: R = Integers(10^5)
            sage: R7 = R(7)
            sage: deepcopy(R7) is R7
            True
        """
        # immutable
        return self

    cpdef _add_(self, right):
        """
        EXAMPLES::

            sage: R = Integers(10^5)
            sage: R(7) + R(8)
            15
        """
        cdef int_fast64_t x
        x = self.ivalue + (<IntegerMod_int64>right).ivalue
        if x >= self._modulus.int64:
            x = x - self._modulus.int64
        return self._new_c(x)

    cpdef _sub_(self, right):
        """
        EXAMPLES::

            sage: R = Integers(10^5)
            sage: R(7) - R(8)
            99999
        """
        cdef int_fast64_t x
        x = self.ivalue - (<IntegerMod_int64>right).ivalue
        if x < 0:
            x = x + self._modulus.int64
        return self._new_c(x)

    cpdef _neg_(self):
        """
        EXAMPLES::

            sage: -mod(7,10^5)
            99993
            sage: -mod(0,10^6)
            0
        """
        if self.ivalue == 0:
            return self
        return self._new_c(self._modulus.int64 - self.ivalue)

    cpdef _mul_(self, right):
        """
        EXAMPLES::

            sage: R = Integers(10^5)
            sage: R(700) * R(800)
            60000
        """
        return self._new_c((self.ivalue * (<IntegerMod_int64>right).ivalue) % self._modulus.int64)


    cpdef _div_(self, right):
        """
        EXAMPLES::

            sage: R = Integers(10^5)
            sage: R(2)/3
            33334
        """
        return self._new_c((self.ivalue * mod_inverse_int64((<IntegerMod_int64>right).ivalue,
                                   self._modulus.int64) ) % self._modulus.int64)

    def __int__(IntegerMod_int64 self):
        return self.ivalue

    def __index__(self):
        """
        Needed so integers modulo `n` can be used as list indices.

        EXAMPLES::

            sage: v = [1,2,3,4,5]
            sage: v[Mod(3, 2^20)]
            4
        """
        return self.ivalue

    def __lshift__(IntegerMod_int64 self, k):
        r"""
        Performs a left shift by ``k`` bits.

        For details, see :meth:`shift`.

        EXAMPLES::

            sage: e = Mod(5, 2^31 - 1)
            sage: e << 32
            10
            sage: e * 2^32
            10
        """
        return self.shift(int(k))

    def __rshift__(IntegerMod_int64 self, k):
        r"""
        Performs a right shift by ``k`` bits.

        For details, see :meth:`shift`.

        EXAMPLES::

            sage: e = Mod(5, 2^31 - 1)
            sage: e >> 1
            2
        """
        return self.shift(-int(k))

    cdef shift(IntegerMod_int64 self, int k):
        """
        Performs a bit-shift specified by ``k`` on ``self``.

        Suppose that ``self`` represents an integer `x` modulo `n`.  If `k` is
        `k = 0`, returns `x`.  If `k > 0`, shifts `x` to the left, that is,
        multiplies `x` by `2^k` and then returns the representative in the
        range `[0,n)`.  If `k < 0`, shifts `x` to the right, that is, returns
        the integral part of `x` divided by `2^k`.

        Note that, in any case, ``self`` remains unchanged.

        INPUT:

        - ``k`` - Integer of type ``int``

        OUTPUT:

        - Result of type ``IntegerMod_int64``

        WARNING:

        For positive ``k``, if ``x << k`` overflows as a 64-bit integer, the
        result is meaningless.

        EXAMPLES::

            sage: e = Mod(5, 2^31 - 1)
            sage: e << 32
            10
            sage: e * 2^32
            10
            sage: e = Mod(5, 2^31 - 1)
            sage: e >> 1
            2
        """
        if k == 0:
            return self
        elif k > 0:
            return self._new_c((self.ivalue << k) % self._modulus.int64)
        else:
            return self._new_c(self.ivalue >> (-k))

    def __pow__(IntegerMod_int64 self, exp, m): # NOTE: m ignored, always use modulus of parent ring
        """
        EXAMPLES::

            sage: R = Integers(10)
            sage: R(2)^10
            4
            sage: p = next_prime(10^5)                                                  # needs sage.libs.pari
            sage: R = Integers(p)                                                       # needs sage.libs.pari
            sage: R(1234)^(p - 1)                                                       # needs sage.libs.pari
            1
            sage: R = Integers(17^5)
            sage: R(17)^5
            0

            sage: R(2)^-1 * 2
            1
            sage: R(2)^-1000000 * 2^1000000
            1
            sage: R(17)^-1
            Traceback (most recent call last):
            ...
            ZeroDivisionError: inverse of Mod(17, 1419857) does not exist
            sage: R(17)^-100000000
            Traceback (most recent call last):
            ...
            ZeroDivisionError: Inverse does not exist.

        TESTS::

            sage: type(R(0))
            <class 'sage.rings.finite_rings.integer_mod.IntegerMod_int64'>

        We define ``0^0`` to be unity, :trac:`13894`::

            sage: p = next_prime(10^5)                                                  # needs sage.libs.pari
            sage: R = Integers(p)                                                       # needs sage.libs.pari
            sage: R(0)^0
            1

        The value returned from ``0^0`` should belong to our ring::

            sage: type(R(0)^0) == type(R(0))
            True

        When the modulus is ``1``, the only element in the ring is
        ``0`` (and it is equivalent to ``1``), so we return that
        instead::

            sage: from sage.rings.finite_rings.integer_mod \
            ....:     import IntegerMod_int64
            sage: zero = IntegerMod_int64(Integers(1),0)
            sage: type(zero)
            <class 'sage.rings.finite_rings.integer_mod.IntegerMod_int64'>
            sage: zero^0
            0

        """
        cdef long long_exp
        cdef int_fast64_t res
        cdef mpz_t res_mpz
        if type(exp) is int and -100000 < PyInt_AS_LONG(exp) < 100000:
            long_exp = PyInt_AS_LONG(exp)
        elif type(exp) is Integer and mpz_cmpabs_ui((<Integer>exp).value, 100000) == -1:
            long_exp = mpz_get_si((<Integer>exp).value)
        else:
            base = self.lift()
            sig_on()
            try:
                mpz_init(res_mpz)
                mpz_pow_helper(res_mpz, (<Integer>base).value, exp, self._modulus.sageInteger.value)
                res = mpz_get_ui(res_mpz)
                mpz_clear(res_mpz)
            finally:
                sig_off()
            return self._new_c(res)

        if long_exp == 0 and self.ivalue == 0:
            # Return 0 if the modulus is 1, otherwise return 1.
            return self._new_c(self._modulus.int64 != 1)
        cdef bint invert = False
        if long_exp < 0:
            invert = True
            long_exp = -long_exp
        res = mod_pow_int64(self.ivalue, long_exp, self._modulus.int64)
        if invert:
            return self._new_c(mod_inverse_int64(res, self._modulus.int64))
        else:
            return self._new_c(res)

    def __invert__(IntegerMod_int64 self):
        """
        Return the multiplicative inverse of self.

        EXAMPLES::

            sage: a = mod(7,2^40); type(a)
            <class 'sage.rings.finite_rings.integer_mod.IntegerMod_gmp'>
            sage: ~a
            471219269047
            sage: a
            7
        """
        return self._new_c(mod_inverse_int64(self.ivalue, self._modulus.int64))

    def lift(IntegerMod_int64 self):
        """
        Lift an integer modulo `n` to the integers.

        EXAMPLES::

            sage: a = Mod(8943, 2^25); type(a)
            <class 'sage.rings.finite_rings.integer_mod.IntegerMod_int64'>
            sage: lift(a)
            8943
            sage: a.lift()
            8943
        """
        cdef sage.rings.integer.Integer z
        z = sage.rings.integer.Integer()
        mpz_set_si(z.value, self.ivalue)
        return z

    def __float__(IntegerMod_int64 self):
        """
        Coerce self to a float.

        EXAMPLES::

            sage: a = Mod(8943, 2^35)
            sage: float(a)
            8943.0
        """
        return <double>self.ivalue

    def __hash__(self):
        """
        Compute hash of self.

        EXAMPLES::

            sage: a = Mod(8943, 2^35)
            sage: hash(a)
            8943
        """
        return hash(self.ivalue)

    def _balanced_abs(self):
        r"""
        This function returns `x` or `-x`, whichever has a
        positive representative in `-n/2 < x \leq n/2`.
        """
        if self.ivalue > self._modulus.int64 / 2:
            return -self
        return self

    @coerce_binop
    def gcd(self, IntegerMod_int64 other):
        r"""
        Greatest common divisor

        Returns the "smallest" generator in `\ZZ / N\ZZ` of the ideal
        generated by ``self`` and ``other``.

        INPUT:

        - ``other`` -- an element of the same ring as this one.

        EXAMPLES::

            sage: mod(2^3*3^2*5, 3^3*2^2*17^5).gcd(mod(2^4*3*17, 3^3*2^2*17^5))
            12
            sage: mod(0,17^5).gcd(mod(0,17^5))
            0
        """
        cdef int_fast64_t g = gcd_int64(self.ivalue, self._modulus.int64)
        g = gcd_int64(g, other.ivalue)
        if g == self._modulus.int64: # self = other = 0
            g = 0
        return self._new_c(g)


### Helper functions

cdef int mpz_pow_helper(mpz_t res, mpz_t base, object exp, mpz_t modulus) except -1:
    cdef bint invert = False
    cdef long long_exp
    if is_small_python_int(exp):
        long_exp = exp
        if long_exp < 0:
            long_exp = -long_exp
            invert = True
        mpz_powm_ui(res, base, long_exp, modulus)
    else:
        if type(exp) is not Integer:
            exp = Integer(exp)
        if mpz_sgn((<Integer>exp).value) < 0:
            exp = -exp
            invert = True
        mpz_powm(res, base, (<Integer>exp).value, modulus)
    if invert:
        if not mpz_invert(res, res, modulus):
            raise ZeroDivisionError("Inverse does not exist.")

cdef int_fast64_t gcd_int64(int_fast64_t a, int_fast64_t b):
    """
    Returns the gcd of a and b

    For use with IntegerMod_int64

    AUTHORS:

    - Robert Bradshaw
    """
    cdef int_fast64_t tmp
    if a < b:
        tmp = b
        b = a
        a = tmp
    while b:
        tmp = b
        b = a % b
        a = tmp
    return a


cdef int_fast64_t mod_inverse_int64(int_fast64_t x, int_fast64_t n) except 0:
    """
    Returns y such that xy=1 mod n

    For use in IntegerMod_int64

    AUTHORS:

    - Robert Bradshaw
    """
    cdef int_fast64_t tmp, a, b, last_t, t, next_t, q
    a = n
    b = x
    t = 0
    next_t = 1
    while b:
        # a = s * n + t * x
        if b == 1:
            next_t = next_t % n
            if next_t < 0:
                next_t = next_t + n
            return next_t
        q = a / b
        tmp = b
        b = a % b
        a = tmp
        last_t = t
        t = next_t
        next_t = last_t - q * t
    raise ZeroDivisionError(f"inverse of Mod({x}, {n}) does not exist")


cdef int_fast64_t mod_pow_int64(int_fast64_t base, int_fast64_t exp, int_fast64_t n):
    """
    Returns base^exp mod n

    For use in IntegerMod_int64

    AUTHORS:

    - Robert Bradshaw
    """
    cdef int_fast64_t prod, pow2
    if exp <= 5:
        if exp == 0: return 1
        if exp == 1: return base
        prod = base * base % n
        if exp == 2: return prod
        if exp == 3: return (prod * base) % n
        if exp == 4: return (prod * prod) % n

    pow2 = base
    if exp % 2: prod = base
    else: prod = 1
    exp = exp >> 1
    while(exp != 0):
        pow2 = pow2 * pow2
        if pow2 >= INTEGER_MOD_INT64_LIMIT: pow2 = pow2 % n
        if exp % 2:
            prod = prod * pow2
            if prod >= INTEGER_MOD_INT64_LIMIT: prod = prod % n
        exp = exp >> 1

    if prod >= n:
        prod = prod % n
    return prod


cdef int jacobi_int64(int_fast64_t a, int_fast64_t m) except -2:
    """
    Calculates the jacobi symbol (a/n)

    For use in IntegerMod_int64

    AUTHORS:

    - Robert Bradshaw
    """
    cdef int s, jacobi = 1
    cdef int_fast64_t b

    a = a % m

    while True:
        if a == 0:
            return 0 # gcd was nontrivial
        elif a == 1:
            return jacobi
        s = 0
        while (1 << s) & a == 0:
            s += 1
        b = a >> s
        # Now a = 2^s * b

        # factor out (2/m)^s term
        if s % 2 == 1 and (m % 8 == 3 or m % 8 == 5):
            jacobi = -jacobi

        if b == 1:
            return jacobi

        # quadratic reciprocity
        if b % 4 == 3 and m % 4 == 3:
            jacobi = -jacobi
        a = m % b
        m = b


########################
# Square root functions
########################

def square_root_mod_prime_power(IntegerMod_abstract a, p, e):
    r"""
    Calculates the square root of `a`, where `a` is an
    integer mod `p^e`.

    ALGORITHM: Compute `p`-adically by stripping off even powers of `p`
    to get a unit and lifting `\sqrt{unit} \bmod p` via Newton's method
    whenever `p` is odd and by a variant of Hensel lifting for `p = 2`.

    AUTHORS:

    - Robert Bradshaw
    - Lorenz Panny (2022): polynomial-time algorithm for `p = 2`

    EXAMPLES::

        sage: from sage.rings.finite_rings.integer_mod import square_root_mod_prime_power
        sage: a = Mod(17,2^20)
        sage: b = square_root_mod_prime_power(a,2,20)
        sage: b^2 == a
        True

    ::

        sage: a = Mod(72, 97^10)
        sage: b = square_root_mod_prime_power(a, 97, 10)                                # needs sage.libs.pari
        sage: b^2 == a                                                                  # needs sage.libs.pari
        True
        sage: mod(100, 5^7).sqrt()^2                                                    # needs sage.libs.pari
        100

    TESTS:

    A big example for the binary case (:trac:`33961`)::

        sage: y = Mod(-7, 2^777)
        sage: hex(y.sqrt()^2 - y)                                                       # needs sage.libs.pari
        '0x0'

    Testing with random squares in random rings::

        sage: p = random_prime(999)
        sage: e = randrange(1, 999)
        sage: x = Zmod(p^e).random_element()
        sage: (x^2).sqrt()^2 == x^2                                                     # needs sage.libs.pari
        True
    """
    if a.is_zero() or a.is_one():
        return a

    # strip off even powers of p
    cdef int i, val = a.lift().valuation(p)
    if val % 2 == 1:
        raise ValueError("self must be a square")
    if val > 0:
        unit = a._parent(a.lift() // p**val)
    else:
        unit = a

    cdef int n

    if p == 2:
        # squares in Z/2^e are of the form 4^n*(1+8*m)
        if unit.lift() % 8 != 1:
            raise ValueError("self must be a square")

        u = unit.lift()
        x = next(i for i in range(1,8,2) if i*i & 31 == u & 31)
        t = (x*x - u) >> 5
        for i in range(4, e-1 - val//2):
            if t & 1:
                x |= one_Z << i
                t += x - (one_Z << i-1)
            t >>= 1
#            assert t << i+2 == x*x - u
        x = a.parent()(x)

    else:
        # find square root of unit mod p
        x = unit.parent()(square_root_mod_prime(mod(unit, p), p))

        # lift p-adically using Newton iteration
        # this is done to higher precision than necessary except at the last step
        one_half = ~(a._new_c_from_long(2))
        # need at least (e - val//2) p-adic digits of precision, which doubles
        # at each step
        n = <int>ceil(log2(e - val//2))
        for i in range(n):
            x = (x + unit/x) * one_half

    # multiply in powers of p (if any)
    if val > 0:
        x *= p**(val//2)
    return x

cpdef square_root_mod_prime(IntegerMod_abstract a, p=None):
    r"""
    Calculates the square root of `a`, where `a` is an
    integer mod `p`; if `a` is not a perfect square,
    this returns an (incorrect) answer without checking.

    ALGORITHM: Several cases based on residue class of
    `p \bmod 16`.


    -  `p \bmod 2 = 0`: `p = 2` so
       `\sqrt{a} = a`.

    -  `p \bmod 4 = 3`: `\sqrt{a} = a^{(p+1)/4}`.

    -  `p \bmod 8 = 5`: `\sqrt{a} = \zeta i a` where
       `\zeta = (2a)^{(p-5)/8}`, `i=\sqrt{-1}`.

    -  `p \bmod 16 = 9`: Similar, work in a bi-quadratic
       extension of `\GF{p}` for small `p`, Tonelli
       and Shanks for large `p`.

    -  `p \bmod 16 = 1`: Tonelli and Shanks.


    REFERENCES:

    - [Mul2004]_

    - [Atk1992]_

    - [Pos1988]_

    AUTHORS:

    - Robert Bradshaw

    TESTS:

    Every case appears in the first hundred primes.

    ::

        sage: from sage.rings.finite_rings.integer_mod import square_root_mod_prime   # sqrt() uses brute force for small p
        sage: all(square_root_mod_prime(a*a)^2 == a*a                                   # needs sage.libs.pari
        ....:     for p in prime_range(100)
        ....:     for a in Integers(p))
        True
    """
    if not a or a.is_one():
        return a

    if p is None:
        p = a._parent.order()
    p = Integer(p)

    cdef int p_mod_16 = p % 16
    cdef double bits = log2(float(p))
    cdef long r, m

    if p_mod_16 % 2 == 0:  # p == 2
        return a

    elif p_mod_16 % 4 == 3:
        return a ** ((p+1)//4)

    elif p_mod_16 % 8 == 5:
        two_a = a+a
        zeta = two_a ** ((p-5)//8)
        i = zeta**2 * two_a # = two_a ** ((p-1)//4)
        return zeta*a*(i-1)

    elif p_mod_16 == 9 and bits < 500:
        two_a = a+a
        s = two_a ** ((p-1)//4)
        if s.is_one():
            d = a._parent.quadratic_nonresidue()
            d2 = d*d
            z = (two_a * d2) ** ((p-9)//16)
            i = two_a * d2 * z*z
            return z*d*a*(i-1)
        else:
            z = two_a ** ((p-9)//16)
            i = two_a * z*z
            return z*a*(i-1)

    else:
        one = a._new_c_from_long(1)
        r, q = (p-one_Z).val_unit(2)
        v = a._parent.quadratic_nonresidue()**q

        x = a ** ((q-1)//2)
        b = a*x*x # a ^ q
        res = a*x # a ^ ((q-1)/2)

        while b != one:
            m = 1
            bpow = b*b
            while bpow != one:
                bpow *= bpow
                m += 1
            g = v**(one_Z << (r-m-1)) # v^(2^(r-m-1))
            res *= g
            b *= g*g
        return res


def lucas_q1(mm, IntegerMod_abstract P):
    """
    Return `V_k(P, 1)` where `V_k` is the Lucas
    function defined by the recursive relation

    `V_k(P, Q) = PV_{k-1}(P, Q) -  QV_{k-2}(P, Q)`

    with `V_0 = 2, V_1(P_Q) = P`.

    REFERENCES:

    - [Pos1988]_

    AUTHORS:

    - Robert Bradshaw

    TESTS::

        sage: from sage.rings.finite_rings.integer_mod import lucas_q1
        sage: all(lucas_q1(k, a) == BinaryRecurrenceSequence(a, -1, 2, a)(k)            # needs sage.combinat sage.modules
        ....:     for a in Integers(23)
        ....:     for k in range(13))
        True
    """
    if mm == 0:
        return 2
    elif mm == 1:
        return P

    cdef sage.rings.integer.Integer m
    m = <sage.rings.integer.Integer>mm if isinstance(mm, sage.rings.integer.Integer) else sage.rings.integer.Integer(mm)
    two = P._new_c_from_long(2)
    d1 = P
    d2 = P*P - two

    cdef int j
    for j from mpz_sizeinbase(m.value, 2)-1 > j > 0:
        sig_check()
        if mpz_tstbit(m.value, j):
            d1 = d1*d2 - P
            d2 = d2*d2 - two
        else:
            d2 = d1*d2 - P
            d1 = d1*d1 - two
    if mpz_odd_p(m.value):
        return d1*d2 - P
    else:
        return d1*d1 - two


def lucas(k, P, Q=1, n=None):
    r"""
    Return `[V_k(P, Q) \mod n, Q^{\lfloor k/2 \rfloor} \mod n]` where `V_k`
    is the Lucas function defined by the recursive relation

    .. MATH::

        V_k(P, Q) = P V_{k-1}(P, Q) -  Q V_{k-2}(P, Q)

    with `V_0 = 2, V_1 = P`.

    INPUT:

    - ``k`` -- integer; index to compute

    - ``P``, ``Q`` -- integers or modular integers; initial values

    - ``n`` -- integer (optional); modulus to use if ``P`` is not a modular
      integer

    REFERENCES:

    - [IEEEP1363]_

    AUTHORS:

    - Somindu Chaya Ramanna, Shashank Singh and Srinivas Vivek Venkatesh
      (2011-09-15, ECC2011 summer school)

    - Robert Bradshaw

    TESTS::

        sage: from sage.rings.finite_rings.integer_mod import lucas
        sage: p = randint(0,100000)
        sage: q = randint(0,100000)
        sage: n = randint(1,100)
        sage: all(lucas(k, p, q, n)[0] == Mod(lucas_number2(k, p, q), n)                # needs sage.combinat sage.libs.gap
        ....:     for k in Integers(20))
        True
        sage: from sage.rings.finite_rings.integer_mod import lucas
        sage: p = randint(0,100000)
        sage: q = randint(0,100000)
        sage: n = randint(1,100)
        sage: k = randint(0,100)
        sage: lucas(k, p, q, n) == [Mod(lucas_number2(k, p, q), n),                     # needs sage.combinat sage.libs.gap
        ....:                       Mod(q^(int(k/2)), n)]
        True

    EXAMPLES::

        sage: [lucas(k,4,5,11)[0] for k in range(30)]
        [2, 4, 6, 4, 8, 1, 8, 5, 2, 5, 10, 4, 10, 9, 8, 9, 7, 5, 7, 3, 10, 3, 6, 9, 6, 1, 7, 1, 2, 3]

        sage: lucas(20,4,5,11)
        [10, 1]
    """
    cdef IntegerMod_abstract p,q

    if n is None and not is_IntegerMod(P):
        raise ValueError

    if n is None:
        n = P.modulus()

    if not is_IntegerMod(P):
        p = Mod(P,n)
    else:
        p = P

    if not is_IntegerMod(Q):
        q = Mod(Q,n)
    else:
        q = Q

    if k == 0:
        return [2, 1]
    elif k == 1:
        return [p, 1]

    cdef sage.rings.integer.Integer m
    m = <sage.rings.integer.Integer>k if isinstance(k, sage.rings.integer.Integer) else sage.rings.integer.Integer(k)
    two = p._new_c_from_long(2)

    v0 = p._new_c_from_long(2)
    v1 = p
    q0 = p._new_c_from_long(1)
    q1 = p._new_c_from_long(1)

    cdef int j
    for j from mpz_sizeinbase(m.value, 2)-1 >= j >= 0:
        sig_check()
        q0 = q0*q1
        if mpz_tstbit(m.value, j):
            q1 = q0*Q
            v0 = v0*v1 - p*q0
            v1 = v1*v1 - two*q1
        else:
            q1 = q0
            v1 = v0*v1 - p*q0
            v0 = v0*v0 - two*q0
    return [v0,q0]


############# Homomorphisms ###############

cdef class IntegerMod_hom(Morphism):
    cdef IntegerMod_abstract zero
    cdef NativeIntStruct modulus

    def __init__(self, parent):
        Morphism.__init__(self, parent)
        # we need to use element constructor so that we can register both coercions and conversions using these morphisms.
        cdef Parent C = self._codomain
        self.zero = C._element_constructor_(0)
        self.modulus = C._pyx_order

    cdef dict _extra_slots(self):
        """
        Helper for pickling and copying.

        EXAMPLES::

            sage: R5 = IntegerModRing(5)
            sage: R15 = IntegerModRing(15)
            sage: phi = R5.coerce_map_from(R15); phi
            Natural morphism:
              From: Ring of integers modulo 15
              To:   Ring of integers modulo 5

        This method helps to implement copying::

            sage: psi = copy(phi); psi
            Natural morphism:
              From: Ring of integers modulo 15
              To:   Ring of integers modulo 5
            sage: psi(R15(7))
            2
        """
        slots = Morphism._extra_slots(self)
        slots['zero'] = self.zero
        slots['modulus'] = self.modulus
        return slots

    cdef _update_slots(self, dict _slots):
        """
        Helper for pickling and copying.

        EXAMPLES::

            sage: R5 = IntegerModRing(5)
            sage: R15 = IntegerModRing(15)
            sage: phi = R5.coerce_map_from(R15); phi
            Natural morphism:
              From: Ring of integers modulo 15
              To:   Ring of integers modulo 5

        This method helps to implement copying.
        ::

            sage: psi = copy(phi); psi
            Natural morphism:
              From: Ring of integers modulo 15
              To:   Ring of integers modulo 5
            sage: psi(R15(7))
            2

        """
        Morphism._update_slots(self, _slots)
        self.zero = _slots['zero']
        self.modulus = _slots['modulus']

    cpdef Element _call_(self, x):
        return IntegerMod(self._codomain, x)

cdef class IntegerMod_to_IntegerMod(IntegerMod_hom):
    """
    Very fast IntegerMod to IntegerMod homomorphism.

    EXAMPLES::

        sage: from sage.rings.finite_rings.integer_mod import IntegerMod_to_IntegerMod
        sage: Rs = [Integers(3**k) for k in range(1,30,5)]
        sage: [type(R(0)) for R in Rs]
        [<class 'sage.rings.finite_rings.integer_mod.IntegerMod_int'>,
         <class 'sage.rings.finite_rings.integer_mod.IntegerMod_int'>,
         <class 'sage.rings.finite_rings.integer_mod.IntegerMod_int64'>,
         <class 'sage.rings.finite_rings.integer_mod.IntegerMod_int64'>,
         <class 'sage.rings.finite_rings.integer_mod.IntegerMod_gmp'>,
         <class 'sage.rings.finite_rings.integer_mod.IntegerMod_gmp'>]
        sage: fs = [IntegerMod_to_IntegerMod(S, R)
        ....:       for R in Rs for S in Rs if S is not R and S.order() > R.order()]
        sage: all(f(-1) == f.codomain()(-1) for f in fs)
        True
        sage: [f(-1) for f in fs]
        [2, 2, 2, 2, 2, 728, 728, 728, 728, 177146, 177146, 177146, 43046720, 43046720, 10460353202]
    """
    def __init__(self, R, S):
        if not S.order().divides(R.order()):
            raise TypeError("No natural coercion from %s to %s" % (R, S))
        import sage.categories.homset
        IntegerMod_hom.__init__(self, sage.categories.homset.Hom(R, S))

    cpdef Element _call_(self, x):
        cdef IntegerMod_abstract a
        zero = <IntegerMod_abstract>self.zero
        cdef unsigned long value
        if isinstance(x, IntegerMod_int):
            value = (<IntegerMod_int>x).ivalue
            value %= <unsigned long>self.modulus.int32
            return zero._new_c_fast(value)
        elif isinstance(x, IntegerMod_int64):
            value = (<IntegerMod_int64>x).ivalue
            value %= <unsigned long>self.modulus.int64
            return zero._new_c_fast(value)
        a = zero._new_c_fast(0)
        a.set_from_mpz((<IntegerMod_gmp?>x).value)
        return a

    def _repr_type(self):
        return "Natural"

    def is_surjective(self):
        r"""
        Return whether this morphism is surjective.

        EXAMPLES::

            sage: Zmod(4).hom(Zmod(2)).is_surjective()
            True

        """
        return True

    def is_injective(self):
        r"""
        Return whether this morphism is injective.

        EXAMPLES::

            sage: Zmod(4).hom(Zmod(2)).is_injective()
            False

        """
        return self.domain().order() == self.codomain().order()

cdef class Integer_to_IntegerMod(IntegerMod_hom):
    r"""
    Fast `\ZZ \rightarrow \ZZ/n\ZZ`
    morphism.

    EXAMPLES:

    We make sure it works for every type.

    ::

        sage: from sage.rings.finite_rings.integer_mod import Integer_to_IntegerMod
        sage: Rs = [Integers(10), Integers(10^5), Integers(10^10)]
        sage: [type(R(0)) for R in Rs]
        [<class 'sage.rings.finite_rings.integer_mod.IntegerMod_int'>,
         <class 'sage.rings.finite_rings.integer_mod.IntegerMod_int64'>,
         <class 'sage.rings.finite_rings.integer_mod.IntegerMod_gmp'>]
        sage: fs = [Integer_to_IntegerMod(R) for R in Rs]
        sage: [f(-1) for f in fs]
        [9, 99999, 9999999999]
    """
    def __init__(self, R):
        import sage.categories.homset
        IntegerMod_hom.__init__(self, sage.categories.homset.Hom(integer_ring.ZZ, R))

    cpdef Element _call_(self, x):
        cdef IntegerMod_abstract a
        cdef Py_ssize_t res
        if self.modulus.table is not None:
            res = x % self.modulus.int64
            if res < 0:
                res += self.modulus.int64
            a = self.modulus.table[res]
#            if a._parent is not self._codomain:
            a._parent = self._codomain
            return a
        else:
            a = self.zero._new_c_from_long(0)
            a.set_from_mpz((<Integer>x).value)
            return a

    def _repr_type(self):
        return "Natural"

    def section(self):
        return IntegerMod_to_Integer(self._codomain)

    def is_surjective(self):
        r"""
        Return whether this morphism is surjective.

        EXAMPLES::

            sage: ZZ.hom(Zmod(2)).is_surjective()
            True

        """
        return True

    def is_injective(self):
        r"""
        Return whether this morphism is injective.

        EXAMPLES::

            sage: ZZ.hom(Zmod(2)).is_injective()
            False

        """
        return False


cdef class IntegerMod_to_Integer(Map):
    """
    Map to lift elements to :class:`~sage.rings.integer.Integer`.

    EXAMPLES::

        sage: ZZ.convert_map_from(GF(2))
        Lifting map:
          From: Finite Field of size 2
          To:   Integer Ring
    """
    def __init__(self, R):
        """
        TESTS:

        Lifting maps are morphisms in the category of sets (see
        :trac:`15618`)::

            sage: ZZ.convert_map_from(GF(2)).parent()
            Set of Morphisms from Finite Field of size 2 to Integer Ring in Category of sets
        """
        import sage.categories.homset
        from sage.categories.sets_cat import Sets
        Morphism.__init__(self, sage.categories.homset.Hom(R, integer_ring.ZZ, Sets()))

    cpdef Element _call_(self, x):
        cdef Integer ans = Integer.__new__(Integer)
        if isinstance(x, IntegerMod_gmp):
            mpz_set(ans.value, (<IntegerMod_gmp>x).value)
        elif isinstance(x, IntegerMod_int):
            mpz_set_ui(ans.value, (<IntegerMod_int>x).ivalue)
        elif isinstance(x, IntegerMod_int64):
            mpz_set_ui(ans.value, (<IntegerMod_int64>x).ivalue)
        return ans

    def _repr_type(self):
        return "Lifting"


cdef class Int_to_IntegerMod(IntegerMod_hom):
    """
    EXAMPLES:

    We make sure it works for every type.

    ::

        sage: from sage.rings.finite_rings.integer_mod import Int_to_IntegerMod
        sage: Rs = [Integers(2**k) for k in range(1,50,10)]
        sage: [type(R(0)) for R in Rs]
        [<class 'sage.rings.finite_rings.integer_mod.IntegerMod_int'>,
         <class 'sage.rings.finite_rings.integer_mod.IntegerMod_int'>,
         <class 'sage.rings.finite_rings.integer_mod.IntegerMod_int64'>,
         <class 'sage.rings.finite_rings.integer_mod.IntegerMod_gmp'>,
         <class 'sage.rings.finite_rings.integer_mod.IntegerMod_gmp'>]
        sage: fs = [Int_to_IntegerMod(R) for R in Rs]
        sage: [f(-1) for f in fs]
        [1, 2047, 2097151, 2147483647, 2199023255551]
    """
    def __init__(self, R):
        import sage.categories.homset
        from sage.sets.pythonclass import Set_PythonType
        IntegerMod_hom.__init__(self, sage.categories.homset.Hom(Set_PythonType(int), R))

    cpdef Element _call_(self, x):
        cdef IntegerMod_abstract a
        zero = <IntegerMod_abstract>self.zero

        cdef long res
        cdef int err

        if not integer_check_long_py(x, &res, &err):
            raise TypeError(f"{x} is not an integer")

        if not err:
            return zero._new_c_from_long(res)

        cdef Integer z = Integer(x)
        a = zero._new_c_fast(0)
        a.set_from_mpz(z.value)
        return a

    def _repr_type(self):
        return "Native"<|MERGE_RESOLUTION|>--- conflicted
+++ resolved
@@ -1250,11 +1250,7 @@
             if all and e > 1 and not self.is_unit():
                 if self.is_zero():
                     # All multiples of p^ciel(e/2) vanish
-<<<<<<< HEAD
-                    return [self._parent(x) for x in range(0, self.__modulus.sageInteger, p**((e+1)/2))]
-=======
                     return [self._parent(x) for x in range(0, self._modulus.sageInteger, p**((e+1)/2))]
->>>>>>> 6ea1fe93
                 else:
                     z = self.lift()
                     val = z.valuation(p)/2  # square => valuation is even
@@ -1276,11 +1272,7 @@
                     p_exp = p**exp
                     w = [self._parent(a.lift() * p_val + b)
                             for a in u.sqrt(all=True)
-<<<<<<< HEAD
-                            for b in range(0, self.__modulus.sageInteger, p_exp)]
-=======
                             for b in range(0, self._modulus.sageInteger, p_exp)]
->>>>>>> 6ea1fe93
                     if p == 2:
                         w = list(set(w))
                     w.sort()
