r"""
Elements of `\ZZ/n\ZZ`

An element of the integers modulo `n`.

There are three types of integer_mod classes, depending on the
size of the modulus.


- ``IntegerMod_int`` stores its value in a
  ``int_fast32_t`` (typically an ``int``);
  this is used if the modulus is less than
  `\sqrt{2^{31}-1}`.

- ``IntegerMod_int64`` stores its value in a
  ``int_fast64_t`` (typically a ``long
  long``); this is used if the modulus is less than
  `2^{31}-1`. In many places, we assume that the values and the modulus
  actually fit inside an ``unsigned long``.

- ``IntegerMod_gmp`` stores its value in a
  ``mpz_t``; this can be used for an arbitrarily large
  modulus.


All extend ``IntegerMod_abstract``.

For efficiency reasons, it stores the modulus (in all three forms,
if possible) in a common (cdef) class
``NativeIntStruct`` rather than in the parent.

AUTHORS:

-  Robert Bradshaw: most of the work

-  Didier Deshommes: bit shifting

-  William Stein: editing and polishing; new arith architecture

-  Robert Bradshaw: implement native is_square and square_root

-  William Stein: sqrt

-  Maarten Derickx: moved the valuation code from the global
   valuation function to here


TESTS::

    sage: R = Integers(101^3)
    sage: a = R(824362); b = R(205942)
    sage: a * b
    851127

    sage: type(IntegerModRing(2^31-1).an_element())
    <class 'sage.rings.finite_rings.integer_mod.IntegerMod_int64'>
    sage: type(IntegerModRing(2^31).an_element())
    <class 'sage.rings.finite_rings.integer_mod.IntegerMod_gmp'>
"""
# ****************************************************************************
#       Copyright (C) 2006 Robert Bradshaw <robertwb@math.washington.edu>
#                     2006 William Stein <wstein@gmail.com>
#
# This program is free software: you can redistribute it and/or modify
# it under the terms of the GNU General Public License as published by
# the Free Software Foundation, either version 2 of the License, or
# (at your option) any later version.
#                  https://www.gnu.org/licenses/
# ****************************************************************************

from cysignals.signals cimport sig_on, sig_off, sig_check

from cpython.long cimport *
from cpython.list cimport *
from cpython.ref cimport *

from libc.math cimport log2, ceil

from sage.libs.gmp.all cimport *

cdef bint use_32bit_type(int_fast64_t modulus) noexcept:
    return modulus <= INTEGER_MOD_INT32_LIMIT

from sage.arith.long cimport (
    integer_check_long, integer_check_long_py, is_small_python_int)

import sage.rings.rational as rational

try:
    from sage.libs.pari.all import pari, PariError
except ImportError:
    class PariError(Exception):
        pass

import sage.rings.integer_ring as integer_ring
import sage.rings.rational_field

import sage.rings.integer
cimport sage.rings.integer
from sage.rings.integer cimport Integer

from sage.structure.coerce cimport py_scalar_to_element
from sage.structure.richcmp cimport rich_to_bool_sgn, rich_to_bool
import sage.structure.element
cimport sage.structure.element
coerce_binop = sage.structure.element.coerce_binop
from sage.structure.element cimport Element
from sage.categories.morphism cimport Morphism
from sage.categories.map cimport Map

from sage.misc.persist import register_unpickle_override

from sage.structure.parent cimport Parent

from sage.arith.misc import CRT as crt
from sage.arith.functions import lcm


cdef Integer one_Z = Integer(1)


def Mod(n, m, parent=None):
    r"""
    Return the equivalence class of `n` modulo `m` as
    an element of `\ZZ/m\ZZ`.

    EXAMPLES::

        sage: x = Mod(12345678, 32098203845329048)
        sage: x
        12345678
        sage: x^100
        1017322209155072

    You can also use the lowercase version::

        sage: mod(12,5)
        2

    Illustrates that :issue:`5971` is fixed. Consider `n` modulo `m` when
    `m = 0`. Then `\ZZ/0\ZZ` is isomorphic to `\ZZ` so `n` modulo `0`
    is equivalent to `n` for any integer value of `n`::

        sage: Mod(10, 0)
        10
        sage: a = randint(-100, 100)
        sage: Mod(a, 0) == a
        True
    """
    # when m is zero, then ZZ/0ZZ is isomorphic to ZZ
    if m == 0:
        return n

    # m is nonzero, so return n mod m
    if parent is None:
        from sage.rings.finite_rings.integer_mod_ring import IntegerModRing
        parent = IntegerModRing(m)
    return IntegerMod(parent, n)


mod = Mod

register_unpickle_override('sage.rings.integer_mod', 'Mod', Mod)
register_unpickle_override('sage.rings.integer_mod', 'mod', mod)


def IntegerMod(parent, value):
    """
    Create an integer modulo `n` with the given parent.

    This is mainly for internal use.

    EXAMPLES::

        sage: from sage.rings.finite_rings.integer_mod import IntegerMod
        sage: R = IntegerModRing(100)
        sage: type(R._pyx_order.table)
        <class 'list'>
        sage: IntegerMod(R, 42)
        42
        sage: IntegerMod(R, 142)
        42
        sage: IntegerMod(R, 10^100 + 42)
        42
        sage: IntegerMod(R, -9158)
        42
    """
    cdef NativeIntStruct modulus = parent._pyx_order

    cdef long val = 0
    cdef int err

    if modulus.table is not None:
        # Try to return an element from the precomputed table
        integer_check_long(value, &val, &err)
        if not err:
            val = (<int_fast64_t>val) % modulus.int64
            if val < 0:
                val += modulus.int64
            a = <Element>modulus.table[val]
            assert a._parent is parent
            return a
    t = modulus.element_class()
    return t(parent, value)


def is_IntegerMod(x):
    """
    Return ``True`` if and only if x is an integer modulo
    `n`.

    EXAMPLES::

        sage: from sage.rings.finite_rings.integer_mod import is_IntegerMod
        sage: is_IntegerMod(5)
        doctest:warning...
        DeprecationWarning: The function is_IntegerMod is deprecated;
        use 'isinstance(..., IntegerMod_abstract)' instead.
        See https://github.com/sagemath/sage/issues/38128 for details.
        False
        sage: is_IntegerMod(Mod(5,10))
        True
    """
    from sage.misc.superseded import deprecation_cython
    deprecation_cython(38128,
                       "The function is_IntegerMod is deprecated; "
                       "use 'isinstance(..., IntegerMod_abstract)' instead.")
    return isinstance(x, IntegerMod_abstract)


cdef inline inverse_or_None(x):
    try:
        return ~x
    except ArithmeticError:
        return None


cdef class NativeIntStruct:
    """
    We store the various forms of the modulus here rather than in the
    parent for efficiency reasons.

    We may also store a cached table of all elements of a given ring in
    this class.
    """
    def __cinit__(self):
        self.int32 = -1
        self.int64 = -1

    def __init__(self, m):
        self.sageInteger = Integer(m)
        cdef mpz_srcptr z = self.sageInteger.value
        if mpz_cmp_si(z, INTEGER_MOD_INT64_LIMIT) <= 0:
            self.int64 = mpz_get_si(z)
            if use_32bit_type(self.int64):
                self.int32 = self.int64

    def __repr__(self):
        return f"{type(self).__name__}({self.sageInteger})"

    def __reduce__(self):
        """
        TESTS::

            sage: from sage.rings.finite_rings.integer_mod import NativeIntStruct
            sage: M = NativeIntStruct(12345); M
            NativeIntStruct(12345)
            sage: loads(dumps(M))
            NativeIntStruct(12345)
        """
        return type(self), (self.sageInteger, )

    def precompute_table(self, parent):
        """
        Function to compute and cache all elements of this class.

        If ``inverses == True``, also computes and caches the inverses
        of the invertible elements.

        EXAMPLES::

            sage: from sage.rings.finite_rings.integer_mod import NativeIntStruct
            sage: R = IntegerModRing(10)
            sage: M = NativeIntStruct(R.order())
            sage: M.precompute_table(R)
            sage: M.table
            [0, 1, 2, 3, 4, 5, 6, 7, 8, 9]
            sage: M.inverses
            [None, 1, None, 7, None, None, None, 3, None, 9]

        This is used by the :class:`sage.rings.finite_rings.integer_mod_ring.IntegerModRing_generic` constructor::

            sage: from sage.rings.finite_rings.integer_mod_ring import IntegerModRing_generic
            sage: R = IntegerModRing_generic(39, cache=False)
            sage: R(5)^-1
            8
            sage: R(5)^-1 is R(8)
            False
            sage: R = IntegerModRing_generic(39, cache=True)  # indirect doctest
            sage: R(5)^-1 is R(8)
            True

        Check that the inverse of 0 modulo 1 works, see :issue:`13639`::

            sage: R = IntegerModRing_generic(1, cache=True)  # indirect doctest
            sage: R(0)^-1 is R(0)
            True

        TESTS::

            sage: R = IntegerModRing(10^50)
            sage: M = NativeIntStruct(R.order())
            sage: M.precompute_table(R)
            Traceback (most recent call last):
            ...
            OverflowError: precompute_table() is only supported for small moduli
        """
        cdef Py_ssize_t i, m = self.int64

        # Verify that the modulus m fits in a Py_ssize_t
        if m <= 0 or (<int_fast64_t>m != self.int64):
            raise OverflowError("precompute_table() is only supported for small moduli")

        t = self.element_class()
        self.table = [t(parent, i) for i in range(m)]

        if m == 1:
            # Special case for integers modulo 1
            self.inverses = self.table
        else:
            self.inverses = [inverse_or_None(x) for x in self.table]


# For unpickling
makeNativeIntStruct = NativeIntStruct
register_unpickle_override('sage.rings.integer_mod', 'makeNativeIntStruct', NativeIntStruct)


cdef class IntegerMod_abstract(FiniteRingElement):

    def __init__(self, parent, value=None):
        """
        EXAMPLES::

            sage: a = Mod(10, 30^10); a
            10
            sage: type(a)
            <class 'sage.rings.finite_rings.integer_mod.IntegerMod_gmp'>
            sage: loads(a.dumps()) == a
            True

        TESTS::

            sage: TestSuite(Zmod(1)).run()
            sage: TestSuite(Zmod(2)).run()
            sage: TestSuite(Zmod(3)).run()
            sage: TestSuite(Zmod(4)).run()
            sage: TestSuite(Zmod(5)).run()
            sage: TestSuite(Zmod(6)).run()
            sage: TestSuite(Zmod(2^10 * 3^5)).run()
            sage: TestSuite(Zmod(2^30 * 3^50 * 5^20)).run()

            sage: GF(29)(SR(1/3))                                                       # needs sage.rings.finite_rings sage.symbolic
            10
            sage: Integers(30)(QQ['x'](1/7))
            13
            sage: Integers(30)(SR(1/4))                                                 # needs sage.symbolic
            Traceback (most recent call last):
            ...
            ZeroDivisionError: inverse of Mod(4, 30) does not exist
        """
        self._parent = parent
        self._modulus = parent._pyx_order

        if value is None:
            return

        cdef long longval = 0
        cdef int err = 0
        cdef Integer z

        if isinstance(value, Integer):
            z = <Integer>value
        elif isinstance(value, rational.Rational):
            z = value % self._modulus.sageInteger
        elif integer_check_long_py(value, &longval, &err) and not err:
            self.set_from_long(longval)
            return
        else:
            try:
                z = integer_ring.Z(value)
            except (TypeError, ValueError):
                from sage.structure.element import Expression
                if isinstance(value, Expression):
                    value = value.pyobject()
                else:
                    value = py_scalar_to_element(value)
                if isinstance(value, Element) and value.parent().is_exact():
                    value = sage.rings.rational_field.QQ(value)
                    z = value % self._modulus.sageInteger
                else:
                    raise
        self.set_from_mpz(z.value)

    cdef IntegerMod_abstract _new_c_fast(self, unsigned long value):
        cdef type t = type(self)
        x = <IntegerMod_abstract>t.__new__(t)
        x._parent = self._parent
        x._modulus = self._modulus
        x.set_from_ulong_fast(value)
        return x

    cdef _new_c_from_long(self, long value):
        cdef type t = type(self)
        cdef IntegerMod_abstract x = <IntegerMod_abstract>t.__new__(t)
        x._parent = self._parent
        x._modulus = self._modulus
        x.set_from_long(value)
        return x

    cdef void set_from_mpz(self, mpz_t value) noexcept:
        raise NotImplementedError("must be defined in child class")

    cdef void set_from_long(self, long value) noexcept:
        raise NotImplementedError("must be defined in child class")

    cdef void set_from_ulong_fast(self, unsigned long value) noexcept:
        """
        Set ``self`` to the value in ``value`` where ``value`` is
        assumed to be less than the modulus
        """
        raise NotImplementedError("must be defined in child class")

    def __abs__(self):
        """
        Raise an error message, since ``abs(x)`` makes no sense
        when ``x`` is an integer modulo `n`.

        EXAMPLES::

            sage: abs(Mod(2,3))
            Traceback (most recent call last):
            ...
            ArithmeticError: absolute value not defined on integers modulo n.
        """
        raise ArithmeticError("absolute value not defined on integers modulo n.")

    def __reduce__(IntegerMod_abstract self):
        """
        EXAMPLES::

            sage: a = Mod(4,5); a
            4
            sage: loads(a.dumps()) == a
            True
            sage: a = Mod(-1,5^30)^25
            sage: loads(a.dumps()) == a
            True
        """
        return sage.rings.finite_rings.integer_mod.mod, (self.lift(), self.modulus(), self.parent())

    def _im_gens_(self, codomain, im_gens, base_map=None):
        """
        Return the image of ``self`` under the map that sends the
        generators of the parent to ``im_gens``.

        EXAMPLES::

            sage: a = Mod(7, 10)
            sage: R = ZZ.quotient(5)
            sage: a._im_gens_(R, (R(1),))
            2
        """
        # The generators are irrelevant (Zmod(n) is its own base), so we ignore base_map
        return codomain.coerce(self)

    def __mod__(self, modulus):
        """
        Coerce this element to the ring `Z/(modulus)`.

        If the new ``modulus`` does not divide the current modulus,
        an :exc:`ArithmeticError` is raised.

        EXAMPLES::

            sage: a = Mod(14, 35)
            sage: a % 5
            4
            sage: parent(a % 5)
            Ring of integers modulo 5
            sage: a % 350
            Traceback (most recent call last):
            ...
            ArithmeticError: reduction modulo 350 not defined
            sage: a % 35
            14
            sage: int(1) % a
            Traceback (most recent call last):
            ...
            TypeError: unsupported operand type(s) for %: 'int' and 'sage.rings.finite_rings.integer_mod.IntegerMod_int'
        """
        if not isinstance(self, IntegerMod_abstract):
            # something % Mod(x,y) makes no sense
            return NotImplemented
        from sage.rings.finite_rings.integer_mod_ring import IntegerModRing
        R = IntegerModRing(modulus)
        if (<Element>self)._parent._IntegerModRing_generic__order % R.order():
            raise ArithmeticError(f"reduction modulo {modulus!r} not defined")
        return R(self)

    def is_nilpotent(self):
        r"""
        Return ``True`` if ``self`` is nilpotent,
        i.e., some power of ``self`` is zero.

        EXAMPLES::

            sage: a = Integers(90384098234^3)
            sage: factor(a.order())                                                     # needs sage.libs.pari
            2^3 * 191^3 * 236607587^3
            sage: b = a(2*191)
            sage: b.is_nilpotent()
            False
            sage: b = a(2*191*236607587)
            sage: b.is_nilpotent()
            True

        ALGORITHM: Let `m \geq  \log_2(n)`, where `n` is
        the modulus. Then `x \in \ZZ/n\ZZ` is
        nilpotent if and only if `x^m = 0`.

        PROOF: This is clear if you reduce to the prime power case, which
        you can do via the Chinese Remainder Theorem.

        We could alternatively factor `n` and check to see if the
        prime divisors of `n` all divide `x`. This is
        asymptotically slower :-).
        """
        if self.is_zero():
            return True
        m = self._modulus.sageInteger.exact_log(2) + 1
        return (self**m).is_zero()

    #################################################################
    # Interfaces
    #################################################################
    def _pari_init_(self):
        return 'Mod(%s,%s)'%(str(self), self._modulus.sageInteger)

    def __pari__(self):
        return self.lift().__pari__().Mod(self._modulus.sageInteger)

    def _gap_init_(self):
        r"""
        Return string representation of corresponding GAP object.

        EXAMPLES::

            sage: # needs sage.libs.gap
            sage: a = Mod(2,19)
            sage: gap(a)
            Z(19)
            sage: gap(Mod(3, next_prime(10000)))
            Z(10007)^6190
            sage: gap(Mod(3, next_prime(100000)))
            ZmodpZObj( 3, 100003 )
            sage: gap(Mod(4, 48))
            ZmodnZObj( 4, 48 )
        """
        return '%s*One(ZmodnZ(%s))' % (self, self._modulus.sageInteger)

    def _magma_init_(self, magma):
        """
        Coercion to Magma.

        EXAMPLES::

            sage: # optional - magma
            sage: a = Integers(15)(4)
            sage: b = magma(a)
            sage: b.Type()
            RngIntResElt
            sage: b^2
            1
        """
        return '%s!%s'%(self.parent()._magma_init_(magma), self)

    def _axiom_init_(self):
        """
        Return a string representation of the corresponding to
        (Pan)Axiom object.

        EXAMPLES::

            sage: a = Integers(15)(4)
            sage: a._axiom_init_()
            '4 :: IntegerMod(15)'

            sage: aa = axiom(a); aa             # optional - axiom
            4
            sage: aa.type()                     # optional - axiom
            IntegerMod 15

            sage: aa = fricas(a); aa            # optional - fricas
            4
            sage: aa.typeOf()                   # optional - fricas
            IntegerMod(15)
        """
        return '%s :: %s'%(self, self.parent()._axiom_init_())

    _fricas_init_ = _axiom_init_

    def _sage_input_(self, sib, coerced):
        r"""
        Produce an expression which will reproduce this value when
        evaluated.

        EXAMPLES::

            sage: K = GF(7)
            sage: sage_input(K(5), verify=True)
            # Verified
            GF(7)(5)
            sage: sage_input(K(5) * polygen(K), verify=True)
            # Verified
            R.<x> = GF(7)[]
            5*x
            sage: from sage.misc.sage_input import SageInputBuilder
            sage: K(5)._sage_input_(SageInputBuilder(), False)
            {call: {call: {atomic:GF}({atomic:7})}({atomic:5})}
            sage: K(5)._sage_input_(SageInputBuilder(), True)
            {atomic:5}
        """
        v = sib.int(self.lift())
        if coerced:
            return v
        else:
            return sib(self.parent())(v)

    def log(self, b=None, order=None, check=False):
        r"""
        Compute the discrete logarithm of this element to base `b`,
        that is,
        return an integer `x` such that `b^x = a`, where
        `a` is ``self``.

        INPUT:

        - ``self`` -- unit modulo `n`

<<<<<<< HEAD
        - ``b`` -- a unit modulo `n`. If ``b`` is not given,
          ``R.multiplicative_generator()`` is used, where
          ``R`` is the parent of ``self``.
=======
        -  ``self`` -- unit modulo `n`

        -  ``b`` -- a unit modulo `n`. If ``b`` is not given,
           ``R.multiplicative_generator()`` is used, where
           ``R`` is the parent of ``self``.

        -  ``order`` -- integer (unused), the order of ``b``.
           This argument is normally unused, only there for
           coherence of apis with finite field elements.

        - ``check`` -- boolean (default: ``False``). If set,
           test whether the given ``order`` is correct.

>>>>>>> 238f042e

        OUTPUT:

        Integer `x` such that `b^x = a`, if this exists; a :exc:`ValueError`
        otherwise.

        .. NOTE::

           The algorithm first factors the modulus, then invokes Pari's :pari:`znlog`
           function for each odd prime power in the factorization of the modulus.
           This method can be quite slow for large moduli.

        EXAMPLES::

            sage: # needs sage.libs.pari sage.modules
            sage: r = Integers(125)
            sage: b = r.multiplicative_generator()^3
            sage: a = b^17
            sage: a.log(b)
            17
            sage: a.log()
            51

        A bigger example::

            sage: # needs sage.rings.finite_rings
            sage: FF = FiniteField(2^32 + 61)
            sage: c = FF(4294967356)
            sage: x = FF(2)
            sage: a = c.log(x)
            sage: a
            2147483678
            sage: x^a
            4294967356

        An example with a highly composite modulus::

            sage: m = 2^99 * 77^7 * 123456789 * 13712923537615486607^2
            sage: (Mod(5,m)^5735816763073854953388147237921).log(5)                     # needs sage.libs.pari
            5735816763073854953388147237921

        Errors are generated if the logarithm doesn't exist
        or the inputs are not units::

            sage: Mod(3, 7).log(Mod(2, 7))                                              # needs sage.libs.pari
            Traceback (most recent call last):
            ...
            ValueError: no logarithm of 3 found to base 2 modulo 7
            sage: a = Mod(16, 100); b = Mod(4, 100)
            sage: a.log(b)
            Traceback (most recent call last):
            ...
            ValueError: logarithm of 16 is not defined since it is not a unit modulo 100

        TESTS:

        We check that :issue:`9205` is fixed::

            sage: Mod(5, 9).log(Mod(2, 9))                                              # needs sage.libs.pari
            5

        We test against a bug (side effect on PARI) fixed in :issue:`9438`::

            sage: # needs sage.libs.pari
            sage: R.<a, b> = QQ[]
            sage: pari(b)
            b
            sage: GF(7)(5).log()
            5
            sage: pari(b)
            b

        We test that :issue:`23927` is fixed::

            sage: x = mod(48475563673907791151, 10^20 + 763)^2
            sage: e = 25248843418589594761
            sage: (x^e).log(x) == e                                                     # needs sage.libs.pari
            True

        Examples like this took extremely long before :issue:`32375`::

            sage: (Mod(5, 123337052926643**4) ^ (10^50-1)).log(5)                       # needs sage.libs.pari
            99999999999999999999999999999999999999999999999999

        We check that non-existence of solutions is detected:

        No local solutions::

            sage: Mod(1111, 1234567).log(1111**3)                                       # needs sage.libs.pari
            Traceback (most recent call last):
            ...
            ValueError: no logarithm of 1111 found to base 961261 modulo 1234567 (no solution modulo 9721)

        Incompatible local solutions::

            sage: Mod(230, 323).log(173)                                                # needs sage.libs.pari
            Traceback (most recent call last):
            ...
            ValueError: no logarithm of 230 found to base 173 modulo 323 (incompatible local solutions)

        We test that :issue:`12419` is fixed::

            sage: R.<x,y> = GF(2)[]
            sage: R(1).factor()
            1

        An example for ``check=True``::

            sage: F = GF(127, impl='modn')
            sage: t = F.primitive_element()
            sage: t.log(t, 57, check=True)
            Traceback (most recent call last):
            ...
            ValueError: base does not have the provided order

        AUTHORS:

        - David Joyner and William Stein (2005-11)

        - William Stein (2007-01-27): update to use PARI as requested
          by David Kohel.

        - Simon King (2010-07-07): fix a side effect on PARI

        - Lorenz Panny (2021): speedups for composite moduli
        """
        if not self.is_unit():
            raise ValueError(f"logarithm of {self} is not defined since it is not a unit modulo {self.modulus()}")

        if b is None:
            b = self._parent.multiplicative_generator()
        else:
            b = self._parent(b)
            if not b.is_unit():
                raise ValueError(f"logarithm with base {b} is not defined since it is not a unit modulo {b.modulus()}")

        if check:
            from sage.groups.generic import has_order
            if not has_order(b, order, '*'):
                raise ValueError('base does not have the provided order')

        cdef Integer n = Integer()
        cdef Integer m = one_Z
        cdef Integer q, na, nb

        for p, e in self.modulus().factor():
            q = p**e
            a_red = Mod(self.lift(), q)
            b_red = Mod(b.lift(), q)

            na = a_red.multiplicative_order()
            nb = b_red.multiplicative_order()
            if not na.divides(nb):  # cannot be a power
                raise ValueError(f"no logarithm of {self} found to base {b} modulo {self.modulus()}"
                              + (f" (no solution modulo {q})" if q != self.modulus() else ""))

            if p == 2 and e >= 3:   # (ZZ/2^e)* is not cyclic; must not give unsolvable DLPs to Pari
                try:
                    from sage.groups.generic import discrete_log
                    v = discrete_log(a_red, b_red, nb)
                except ValueError:
                    raise ValueError(f"no logarithm of {self} found to base {b} modulo {self.modulus()}"
                                  + (f" (no solution modulo {q})" if q != self.modulus() else ""))
            else:
                try:
                    v = pari(a_red).znlog(pari(b_red)).sage()
                except PariError as msg:
                    raise RuntimeError(f"{msg}\nPARI failed to compute discrete log modulo {q} (perhaps base is not a generator or is too large)")
                assert v != []  # if this happens, we've made a mistake above (or there is a Pari bug)

            try:
                n = crt(n, v, m, nb)
            except ValueError:
                raise ValueError(f"no logarithm of {self} found to base {b} modulo {self.modulus()} (incompatible local solutions)")
            m = lcm(m, nb)

#        assert b**n == self
        return n

    def generalised_log(self):
        r"""
        Return integers `[n_1, \ldots, n_d]` such that.

        .. MATH::

            \prod_{i=1}^d x_i^{n_i} = \text{self},

        where `x_1, \dots, x_d` are the generators of the unit group
        returned by ``self.parent().unit_gens()``.

        EXAMPLES::


            sage: m = Mod(3, 1568)
            sage: v = m.generalised_log(); v                                            # needs sage.libs.pari sage.modules
            [1, 3, 1]
            sage: prod([Zmod(1568).unit_gens()[i] ** v[i] for i in [0..2]])             # needs sage.libs.pari sage.modules
            3

        .. SEEALSO::

            The method :meth:`log`.

        .. warning::

            The output is given relative to the set of generators
            obtained by passing ``algorithm='sage'`` to the method
            :meth:`~sage.rings.finite_rings.integer_mod_ring.IntegerModRing_generic.unit_gens`
            of the parent (which is the default).  Specifying
            ``algorithm='pari'`` usually yields a different set of
            generators that is incompatible with this method.
        """
        if not self.is_unit():
            raise ZeroDivisionError
        N = self.modulus()
        h = []
        for (p, c) in N.factor():
            if p != 2 or (p == 2 and c == 2):
                h.append((self % p**c).log())
            elif c > 2:
                m = self % p**c
                if m % 4 == 1:
                    h.append(0)
                else:
                    h.append(1)
                    m *= -1
                h.append(m.log(5))
        return h

    def modulus(IntegerMod_abstract self):
        """
        EXAMPLES::

            sage: Mod(3,17).modulus()
            17
        """
        return self._modulus.sageInteger

    def charpoly(self, var='x'):
        """
        Return the characteristic polynomial of this element.

        EXAMPLES::

            sage: k = GF(3)
            sage: a = k.gen()
            sage: a.charpoly('x')
            x + 2
            sage: a + 2
            0

        AUTHORS:

        - Craig Citro
        """
        R = self.parent()[var]
        return R([-self,1])

    def minpoly(self, var='x'):
        """
        Return the minimal polynomial of this element.

        EXAMPLES::

            sage: GF(241, 'a')(1).minpoly()
            x + 240
        """
        return self.charpoly(var)

    def minimal_polynomial(self, var='x'):
        """
        Return the minimal polynomial of this element.

        EXAMPLES::

            sage: GF(241, 'a')(1).minimal_polynomial(var = 'z')
            z + 240
        """
        return self.minpoly(var)

    def polynomial(self, var='x'):
        """
        Return a constant polynomial representing this value.

        EXAMPLES::

            sage: k = GF(7)
            sage: a = k.gen(); a
            1
            sage: a.polynomial()
            1
            sage: type(a.polynomial())                                                  # needs sage.libs.flint
            <class 'sage.rings.polynomial.polynomial_zmod_flint.Polynomial_zmod_flint'>
        """
        R = self.parent()[var]
        return R(self)

    def norm(self):
        """
        Return the norm of this element, which is itself. (This is here
        for compatibility with higher order finite fields.)

        EXAMPLES::

            sage: k = GF(691)
            sage: a = k(389)
            sage: a.norm()
            389

        AUTHORS:

        - Craig Citro
        """
        return self

    def trace(self):
        """
        Return the trace of this element, which is itself. (This is here
        for compatibility with higher order finite fields.)

        EXAMPLES::

            sage: k = GF(691)
            sage: a = k(389)
            sage: a.trace()
            389

        AUTHORS:

        - Craig Citro
        """
        return self

    def lift_centered(self):
        r"""
        Lift ``self`` to a centered congruent integer.

        OUTPUT:

        The unique integer `i` such that `-n/2 < i \leq n/2` and `i = self \mod n`
        (where `n` denotes the modulus).

        EXAMPLES::

            sage: Mod(0,5).lift_centered()
            0
            sage: Mod(1,5).lift_centered()
            1
            sage: Mod(2,5).lift_centered()
            2
            sage: Mod(3,5).lift_centered()
            -2
            sage: Mod(4,5).lift_centered()
            -1
            sage: Mod(50,100).lift_centered()
            50
            sage: Mod(51,100).lift_centered()
            -49
            sage: Mod(-1,3^100).lift_centered()
            -1
        """
        n = self.modulus()
        x = self.lift()
        if 2*x <= n:
            return x
        else:
            return x - n

    cpdef bint is_one(self) noexcept:
        raise NotImplementedError

    cpdef bint is_unit(self) noexcept:
        raise NotImplementedError

    @coerce_binop
    def divides(self, other):
        r"""
        Test whether ``self`` divides ``other``.

        EXAMPLES::

            sage: R = Zmod(6)
            sage: R(2).divides(R(4))
            True
            sage: R(4).divides(R(2))
            True
            sage: R(2).divides(R(3))
            False
        """
        if not other:
            return True
        elif not self:
            return False
        mod = self.modulus()
        sl = self.lift().gcd(mod)
        if sl.is_one():
            return True
        return sl.divides(other.lift().gcd(mod))

    def is_square(self):
        r"""
        EXAMPLES::

            sage: Mod(3, 17).is_square()
            False

            sage: # needs sage.libs.pari
            sage: Mod(9, 17).is_square()
            True
            sage: Mod(9, 17*19^2).is_square()
            True
            sage: Mod(-1, 17^30).is_square()
            True
            sage: Mod(1/9, next_prime(2^40)).is_square()
            True
            sage: Mod(1/25, next_prime(2^90)).is_square()
            True

        TESTS::

            sage: Mod(1/25, 2^8).is_square()                                            # needs sage.libs.pari
            True
            sage: Mod(1/25, 2^40).is_square()                                           # needs sage.libs.pari
            True

            sage: for p,q,r in cartesian_product_iterator([[3,5],[11,13],[17,19]]):  # long time, needs sage.libs.pari
            ....:     for ep,eq,er in cartesian_product_iterator([[0,1,2,3],[0,1,2,3],[0,1,2,3]]):
            ....:         for e2 in [0, 1, 2, 3, 4]:
            ....:             n = p^ep * q^eq * r^er * 2^e2
            ....:             for _ in range(2):
            ....:                 a = Zmod(n).random_element()
            ....:                 if a.is_square().__xor__(a.__pari__().issquare()):
            ....:                     print(a, n)

        ALGORITHM: Calculate the Jacobi symbol
        `(\mathtt{self}/p)` at each prime `p`
        dividing `n`. It must be 1 or 0 for each prime, and if it
        is 0 mod `p`, where `p^k || n`, then
        `ord_p(\mathtt{self})` must be even or greater than
        `k`.

        The case `p = 2` is handled separately.

        AUTHORS:

        - Robert Bradshaw
        """
        return self.is_square_c()

    cdef bint is_square_c(self) except -2:
        cdef int l2, m2
        if self.is_zero() or self.is_one():
            return 1
        # We first try to rule out self being a square without
        # factoring the modulus.
        lift = self.lift()
        m2, modd = self.modulus().val_unit(2)
        if m2 == 2:
            if lift & 2 == 2:  # lift = 2 or 3 (mod 4)
                return 0
        elif m2 > 2:
            l2, lodd = lift.val_unit(2)
            if l2 < m2 and (l2 % 2 == 1 or lodd % (1 << min(3, m2 - l2)) != 1):
                return 0
        # self is a square modulo 2^m2.  We compute the Jacobi symbol
        # modulo modd.  If this is -1, then self is not a square.
        if lift.jacobi(modd) == -1:
            return 0
        # We need to factor the modulus.  We do it here instead of
        # letting PARI do it, so that we can cache the factorisation.
        return lift.__pari__().Zn_issquare(self._parent.factored_order())

    def sqrt(self, extend=True, all=False):
        r"""
        Return square root or square roots of ``self`` modulo `n`.

        INPUT:

        - ``extend`` -- boolean (default: ``True``); if ``True``, return a
          square root in an extension ring, if necessary. Otherwise, raise a
          :exc:`ValueError` if the square root is not in the base ring.

        - ``all`` -- boolean (default: ``False``); if ``True``, return {all}
          square roots of self, instead of just one

        ALGORITHM: Calculates the square roots mod `p` for each of
        the primes `p` dividing the order of the ring, then lifts
        them `p`-adically and uses the CRT to find a square root
        mod `n`.

        See also :meth:`square_root_mod_prime_power` and
        :meth:`square_root_mod_prime` for more algorithmic details.

        EXAMPLES::

            sage: mod(-1, 17).sqrt()
            4
            sage: mod(5, 389).sqrt()
            86
            sage: mod(7, 18).sqrt()
            5

            sage: # needs sage.libs.pari
            sage: a = mod(14, 5^60).sqrt()
            sage: a*a
            14
            sage: mod(15, 389).sqrt(extend=False)
            Traceback (most recent call last):
            ...
            ValueError: self must be a square
            sage: Mod(1/9, next_prime(2^40)).sqrt()^(-2)
            9
            sage: Mod(1/25, next_prime(2^90)).sqrt()^(-2)
            25

        ::

            sage: a = Mod(3, 5); a
            3
            sage: x = Mod(-1, 360)
            sage: x.sqrt(extend=False)
            Traceback (most recent call last):
            ...
            ValueError: self must be a square
            sage: y = x.sqrt(); y
            sqrt359
            sage: y.parent()
            Univariate Quotient Polynomial Ring in sqrt359 over
             Ring of integers modulo 360 with modulus x^2 + 1
            sage: y^2
            359

        We compute all square roots in several cases::

            sage: R = Integers(5*2^3*3^2); R
            Ring of integers modulo 360
            sage: R(40).sqrt(all=True)
            [20, 160, 200, 340]
            sage: [x for x in R if x^2 == 40]  # Brute force verification
            [20, 160, 200, 340]
            sage: R(1).sqrt(all=True)
            [1, 19, 71, 89, 91, 109, 161, 179, 181, 199, 251, 269, 271, 289, 341, 359]
            sage: R(0).sqrt(all=True)
            [0, 60, 120, 180, 240, 300]

        ::

            sage: # needs sage.libs.pari
            sage: R = Integers(5*13^3*37); R
            Ring of integers modulo 406445
            sage: v = R(-1).sqrt(all=True); v
            [78853, 111808, 160142, 193097, 213348, 246303, 294637, 327592]
            sage: [x^2 for x in v]
            [406444, 406444, 406444, 406444, 406444, 406444, 406444, 406444]
            sage: v = R(169).sqrt(all=True); min(v), -max(v), len(v)
            (13, 13, 104)
            sage: all(x^2 == 169 for x in v)
            True

        ::

            sage: # needs sage.rings.finite_rings
            sage: t = FiniteField(next_prime(2^100))(4)
            sage: t.sqrt(extend=False, all=True)
            [2, 1267650600228229401496703205651]
            sage: t = FiniteField(next_prime(2^100))(2)
            sage: t.sqrt(extend=False, all=True)
            []

        Modulo a power of 2::

            sage: R = Integers(2^7); R
            Ring of integers modulo 128
            sage: a = R(17)
            sage: a.sqrt()
            23
            sage: a.sqrt(all=True)
            [23, 41, 87, 105]
            sage: [x for x in R if x^2==17]
            [23, 41, 87, 105]
        """
        if self.is_one():
            if all:
                return list(self.parent().square_roots_of_one())
            else:
                return self

        if not self.is_square_c():
            if extend:
                y = 'sqrt%s' % self
                R = self.parent()['x']
                modulus = R.gen()**2 - R(self)
                if self._parent.is_field():
                    from sage.rings.finite_rings.finite_field_constructor import FiniteField
                    Q = FiniteField(self._modulus.sageInteger**2, y, modulus)
                else:
                    R = self.parent()['x']
                    Q = R.quotient(modulus, names=(y,))
                z = Q.gen()
                if all:
                    # TODO
                    raise NotImplementedError
                return z
            if all:
                return []
            raise ValueError("self must be a square")

        F = self._parent.factored_order()
        cdef long e, exp, val
        if len(F) == 1:
            p, e = F[0]

            if all and e > 1 and not self.is_unit():
                if self.is_zero():
                    # All multiples of p^ciel(e/2) vanish
                    return [self._parent(x) for x in range(0, self._modulus.sageInteger, p**((e+1)/2))]
                else:
                    z = self.lift()
                    val = z.valuation(p)/2  # square => valuation is even
                    from sage.rings.finite_rings.integer_mod_ring import IntegerModRing
                    # Find the unit part (mod the ring with appropriate precision)
                    u = IntegerModRing(p**(e-val))(z // p**(2*val))
                    # will add multiples of p^exp
                    exp = e - val
                    if p == 2:
                        exp -= 1  # note the factor of 2 below
                    if 2*exp < e:
                        exp = (e+1)/2
                    # For all a^2 = u and all integers b
                    #   (a*p^val + b*p^exp) ^ 2
                    #   = u*p^(2*val) + 2*a*b*p^(val+exp) + b^2*p^(2*exp)
                    #   = u*p^(2*val)  mod p^e
                    # whenever min(val+exp, 2*exp) > e
                    p_val = p**val
                    p_exp = p**exp
                    w = [self._parent(a.lift() * p_val + b)
                            for a in u.sqrt(all=True)
                            for b in range(0, self._modulus.sageInteger, p_exp)]
                    if p == 2:
                        w = list(set(w))
                    w.sort()
                    return w

            if e > 1:
                x = square_root_mod_prime_power(mod(self, p**e), p, e)
            else:
                x = square_root_mod_prime(self, p)
            x = x._balanced_abs()

            if not all:
                return x

            v = list(set([x*a for a in self._parent.square_roots_of_one()]))
            v.sort()
            return v

        else:
            if not all:
                # Use CRT to combine together a square root modulo each prime power
                sqrts = [square_root_mod_prime(mod(self, p), p) for p, e in F if e == 1] + \
                        [square_root_mod_prime_power(mod(self, p**e), p, e) for p, e in F if e != 1]

                x = sqrts.pop()
                for y in sqrts:
                    x = x.crt(y)
                return x._balanced_abs()
            else:
                # Use CRT to combine together all square roots modulo each prime power
                vmod = []
                moduli = []
                P = self.parent()
                from sage.rings.finite_rings.integer_mod_ring import IntegerModRing
                for p, e in F:
                    k = p**e
                    R = IntegerModRing(p**e)
                    w = [P(x) for x in R(self).sqrt(all=True)]
                    vmod.append(w)
                    moduli.append(k)
                # Now combine in all possible ways using the CRT
                from sage.arith.misc import CRT_basis
                basis = CRT_basis(moduli)
                from sage.misc.mrange import cartesian_product_iterator
                v = []
                for x in cartesian_product_iterator(vmod):
                    # x is a specific choice of roots modulo each prime power divisor
                    a = sum([basis[i]*x[i] for i in range(len(x))])
                    v.append(a)
                v.sort()
                return v

    square_root = sqrt

    def nth_root(self, n, extend = False, all = False, algorithm = None, cunningham = False):
        r"""
        Return an `n`-th root of ``self``.

        INPUT:

        - ``n`` -- integer `\geq 1`

        - ``extend`` -- boolean (default: ``True``); if ``True``, return an
          `n`-th root in an extension ring, if necessary. Otherwise, raise a
          :exc:`ValueError` if the root is not in the base ring.  Warning:
          this option is not implemented!

        - ``all`` -- boolean (default: ``False``); if ``True``, return all
          `n`-th roots of ``self``, instead of just one

        - ``algorithm`` -- string (default: ``None``); the algorithm for the
          prime modulus case. CRT and `p`-adic log techniques are used to reduce
          to this case. ``'Johnston'`` is the only currently supported option.

        - ``cunningham`` -- boolean (default: ``False``); in some cases,
          factorization of `n` is computed. If cunningham is set to ``True``,
          the factorization of `n` is computed using trial division for all
          primes in the so called Cunningham table. Refer to
          ``sage.rings.factorint.factor_cunningham`` for more information. You
          need to install an optional package to use this method, this can be
          done with the following command line: ``sage -i cunningham_tables``.

        OUTPUT:

        If ``self`` has an `n`-th root, returns one (if ``all`` is ``False``) or a
        list of all of them (if ``all`` is ``True``).  Otherwise, raises a
        :exc:`ValueError` (if ``extend`` is ``False``) or a
        :exc:`NotImplementedError` (if ``extend`` is ``True``).

        .. warning::

           The 'extend' option is not implemented (yet).

        NOTE:

        - If `n = 0`:

          - if ``all=True``:

            - if ``self=1``: all nonzero elements of the parent are returned in
              a list.  Note that this could be very expensive for large
              parents.

            - otherwise: an empty list is returned

          - if ``all=False``:

            - if ``self=1``: ``self`` is returned

            - otherwise; a :exc:`ValueError` is raised

        - If `n < 0`:

          - if ``self`` is invertible, the `(-n)`\th root of the inverse of ``self`` is returned

          - otherwise a :exc:`ValueError` is raised or empty list returned.

        EXAMPLES::


            sage: K = GF(31)
            sage: a = K(22)
            sage: K(22).nth_root(7)
            13
            sage: K(25).nth_root(5)
            5
            sage: K(23).nth_root(3)
            29

            sage: # needs sage.rings.padics
            sage: mod(225, 2^5*3^2).nth_root(4, all=True)
            [225, 129, 33, 63, 255, 159, 9, 201, 105, 279, 183, 87, 81,
             273, 177, 207, 111, 15, 153, 57, 249, 135, 39, 231]
            sage: mod(275, 2^5*7^4).nth_root(7, all=True)
            [58235, 25307, 69211, 36283, 3355, 47259, 14331]
            sage: mod(1,8).nth_root(2, all=True)
            [1, 7, 5, 3]
            sage: mod(4,8).nth_root(2, all=True)
            [2, 6]
            sage: mod(1,16).nth_root(4, all=True)
            [1, 15, 13, 3, 9, 7, 5, 11]

            sage: (mod(22,31)^200).nth_root(200)
            5
            sage: mod(3,6).nth_root(0, all=True)
            []
            sage: mod(3,6).nth_root(0)
            Traceback (most recent call last):
            ...
            ValueError
            sage: mod(1,6).nth_root(0, all=True)
            [1, 2, 3, 4, 5]

        TESTS::

            sage: for p in [1009,2003,10007,100003]:                                    # needs sage.rings.finite_rings
            ....:     K = GF(p)
            ....:     for r in (p-1).divisors():
            ....:         if r == 1: continue
            ....:         x = K.random_element()
            ....:         y = x^r
            ....:         if y.nth_root(r)**r != y: raise RuntimeError
            ....:         if (y^41).nth_root(41*r)**(41*r) != y^41: raise RuntimeError
            ....:         if (y^307).nth_root(307*r)**(307*r) != y^307: raise RuntimeError

            sage: for t in range(200):                                                  # needs sage.libs.pari sage.rings.padics
            ....:     n = randint(1,2^63)
            ....:     K = Integers(n)
            ....:     b = K.random_element()
            ....:     e = randint(-2^62, 2^63)
            ....:     try:
            ....:         a = b.nth_root(e)
            ....:         if a^e != b:
            ....:             print(n, b, e, a)
            ....:             raise NotImplementedError
            ....:     except ValueError:
            ....:         pass

        We check that :issue:`13172` is resolved::

            sage: mod(-1, 4489).nth_root(2, all=True)                                   # needs sage.rings.padics
            []

        We check that :issue:`32084` is fixed::

            sage: mod(24, 25).nth_root(50)^50                                           # needs sage.rings.padics
            24

        Check that the code path cunningham might be used::

            sage: a = Mod(9,11)
            sage: a.nth_root(2, False, True, 'Johnston', cunningham=True)   # optional - cunningham_tables
            [3, 8]

        ALGORITHM:

        The default for prime modulus is currently an algorithm
        described in [Joh1999]_.

        AUTHORS:

        - David Roe (2010-02-13)
        """
        if extend:
            raise NotImplementedError
        K = self.parent()
        n = Integer(n)
        if n == 0:
            if self == 1:
                if all: return [K(a) for a in range(1,K.order())]
                else: return self
            else:
                if all: return []
                else: raise ValueError
        F = K.factored_order()
        if len(F) == 0:
            if all:
                return [self]
            else:
                return self
        if len(F) != 1:
            if all:
                # we should probably do a first pass to see if there are any solutions so that we don't get giant intermediate lists and waste time...
                L = []
                for p, k in F:
                    L.append(mod(self, p**k).nth_root(n, all=True, algorithm=algorithm))
                ans = L[0]
                for i in range(1, len(L)):
                    ans = [a.crt(b) for a in ans for b in L[i]]
            else:
                ans = mod(0,1)
                for p, k in F:
                    ans = ans.crt(mod(self, p**k).nth_root(n, algorithm=algorithm))
            return ans
        p, k = F[0]
        if self.is_zero():
            if n < 0:
                if all: return []
                else: raise ValueError
            if all:
                if k == 1:
                    return [self]
                else:
                    minval = max(1, (k/n).ceil())
                    return [K(a*p**minval) for a in range(p**(k-minval))]
            else:
                return self
        if n < 0:
            try:
                self = ~self
            except ZeroDivisionError:
                if all: return []
                else: raise ValueError
            n = -n
        if p == 2 and k == 1:
            if all: return [self]
            else: return self
        if k > 1:
            pval, upart = self.lift().val_unit(p)
            if not n.divides(pval):
                if all:
                    return []
                else:
                    raise ValueError("no nth root")
            if pval > 0:
                if all:
                    return [K(a.lift()*p**(pval // n) + p**(k - (pval - pval//n)) * b) for a in mod(upart, p**(k-pval)).nth_root(n, all=True, algorithm=algorithm) for b in range(p**(pval - pval//n))]
                else:
                    return K(p**(pval // n) * mod(upart, p**(k-pval)).nth_root(n, algorithm=algorithm).lift())
            from sage.rings.padics.factory import ZpFM
            R = ZpFM(p,k)
            if p == 2:
                sign = [1]
                if self % 4 == 3:
                    if n % 2 == 0:
                        if all: return []
                        else: raise ValueError("no nth root")
                    else:
                        sign = [-1]
                        self = -self
                elif n % 2 == 0:
                    if k > 2 and self % 8 == 5:
                        if all: return []
                        else: raise ValueError("no nth root")
                    sign = [1, -1]
                if k == 2:
                    if all: return [K(s) for s in sign[:2]]
                    else: return K(sign[0])
                if all: modp = [mod(self,8)]
                else: modp = mod(self,8)
            else:
                sign = [1]
                modp = self % p
                self = self / K(R.teichmuller(modp))
                modp = modp.nth_root(n, all=all, algorithm=algorithm)
            # now self is congruent to 1 mod 4 or 1 mod p (for odd p), so the power series for p-adic log converges.
            # Hensel lifting is probably better, but this is easier at the moment.
            plog = R(self).log()
            nval = n.valuation(p)
            if nval >= plog.valuation() + (-1 if p == 2 else 0):
                if self == 1:
                    if all:
                        return [s*K(p*a+m.lift()) for a in range(p**(k-(2 if p==2 else 1))) for m in modp for s in sign]
                    else:
                        return K(modp.lift())
                else:
                    if all: return []
                    else: raise ValueError("no nth root")
            if all:
                ans = [plog // n + p**(k - nval) * i for i in range(p**nval)]
                ans = [s*K(R.teichmuller(m) * a.exp()) for a in ans for m in modp for s in sign]
                return ans
            else:
                return sign[0] * K(R.teichmuller(modp) * (plog // n).exp())
        return self._nth_root_common(n, all, algorithm, cunningham)

    def _nth_root_naive(self, n):
        """
        Compute all `n`-th roots using brute force, for doc-testing.

        TESTS::

            sage: for n in range(2,100):  # long time
            ....:     K = Integers(n)
            ....:     elist = list(range(1,min(2*n+2,100)))
            ....:     for e in random_sublist(elist, 5/len(elist)):
            ....:         for a in random_sublist(range(1,n), min((n+2)//2,10)/(n-1)):
            ....:             b = K(a)
            ....:             try:
            ....:                 L = b.nth_root(e, all=True)
            ....:                 if L:
            ....:                     c = b.nth_root(e)
            ....:             except Exception:
            ....:                 L = [-1]
            ....:             M = b._nth_root_naive(e)
            ....:             if sorted(L) != M:
            ....:                 print("mod(%s, %s).nth_root(%s,all=True), mod(%s, %s)._nth_root_naive(%s)" % (a,n,e,a,n,e))
            ....:             if L and (c not in L):
            ....:                 print("mod(%s, %s).nth_root(%s), mod(%s, %s).nth_root(%s,all=True)" % (a,n,e,a,n,e))
        """
        return [a for a in self.parent() if a**n == self]

    def _balanced_abs(self):
        r"""
        This function returns `x` or `-x`, whichever has a
        positive representative in `-n/2 < x \leq n/2`.

        This is used so that the same square root is always returned,
        despite the possibly probabilistic nature of the underlying
        algorithm.
        """
        if self.lift() > self._modulus.sageInteger >> 1:
            return -self
        return self

    def rational_reconstruction(self):
        """
        Use rational reconstruction to try to find a lift of this element to
        the rational numbers.

        EXAMPLES::

            sage: R = IntegerModRing(97)
            sage: a = R(2) / R(3)
            sage: a
            33
            sage: a.rational_reconstruction()
            2/3

        This method is also inherited by prime finite fields elements::

            sage: k = GF(97)
            sage: a = k(RationalField()('2/3'))
            sage: a
            33
            sage: a.rational_reconstruction()
            2/3
        """
        return self.lift().rational_reconstruction(self.modulus())

    def crt(IntegerMod_abstract self, IntegerMod_abstract other):
        r"""
        Use the Chinese Remainder Theorem to find an element of the
        integers modulo the product of the moduli that reduces to
        ``self`` and to ``other``. The modulus of
        ``other`` must be coprime to the modulus of
        ``self``.

        EXAMPLES::

            sage: a = mod(3, 5)
            sage: b = mod(2, 7)
            sage: a.crt(b)
            23

        ::

            sage: a = mod(37, 10^8)
            sage: b = mod(9, 3^8)
            sage: a.crt(b)
            125900000037

        ::

            sage: b = mod(0, 1)
            sage: a.crt(b) == a
            True
            sage: a.crt(b).modulus()
            100000000

        TESTS::

            sage: mod(0, 1).crt(mod(4, 2^127))
            4
            sage: mod(4, 2^127).crt(mod(0, 1))
            4
            sage: mod(4, 2^30).crt(mod(0, 1))
            4
            sage: mod(0, 1).crt(mod(4, 2^30))
            4
            sage: mod(0, 1).crt(mod(4, 2^15))
            4
            sage: mod(4, 2^15).crt(mod(0, 1))
            4

        AUTHORS:

        - Robert Bradshaw
        """
        cdef int_fast64_t new_modulus
        if not isinstance(self, IntegerMod_gmp) and not isinstance(other, IntegerMod_gmp):

            if other._modulus.int64 == 1: return self
            new_modulus = self._modulus.int64 * other._modulus.int64
            if new_modulus < INTEGER_MOD_INT32_LIMIT:
                return self._crt(other)

            elif new_modulus < INTEGER_MOD_INT64_LIMIT:
                if not isinstance(self, IntegerMod_int64):
                    self = IntegerMod_int64(self._parent, self.lift())
                if not isinstance(other, IntegerMod_int64):
                    other = IntegerMod_int64(other._parent, other.lift())
                return self._crt(other)

        if not isinstance(self, IntegerMod_gmp):
            if self._modulus.int64 == 1: return other
            self = IntegerMod_gmp(self._parent, self.lift())

        if not isinstance(other, IntegerMod_gmp):
            if other._modulus.int64 == 1: return self
            other = IntegerMod_gmp(other._parent, other.lift())

        return self._crt(other)

    def additive_order(self):
        r"""
        Return the additive order of ``self``.

        This is the same as ``self.order()``.

        EXAMPLES::

            sage: Integers(20)(2).additive_order()
            10
            sage: Integers(20)(7).additive_order()
            20
            sage: Integers(90308402384902)(2).additive_order()
            45154201192451
        """
        n = self._modulus.sageInteger
        return sage.rings.integer.Integer(n // self.lift().gcd(n))

    def is_primitive_root(self):
        """
        Determines whether this element generates the group of units modulo n.

        This is only possible if the group of units is cyclic, which occurs if
        n is 2, 4, a power of an odd prime or twice a power of an odd prime.

        EXAMPLES::

            sage: mod(1, 2).is_primitive_root()
            True
            sage: mod(3, 4).is_primitive_root()
            True
            sage: mod(2, 7).is_primitive_root()
            False
            sage: mod(3, 98).is_primitive_root()                                        # needs sage.libs.pari
            True
            sage: mod(11, 1009^2).is_primitive_root()                                   # needs sage.libs.pari
            True

        TESTS::

            sage: for p in prime_range(3,12):                                           # needs sage.libs.pari
            ....:     for k in range(1,4):
            ....:         for even in [1,2]:
            ....:             n = even*p^k
            ....:             phin = euler_phi(n)
            ....:             for _ in range(6):
            ....:                 a = Zmod(n).random_element()
            ....:                 if not a.is_unit(): continue
            ....:                 if a.is_primitive_root().__xor__(a.multiplicative_order()==phin):
            ....:                     print("mod(%s,%s) incorrect" % (a, n))

        `0` is not a primitive root mod `n` (:issue:`23624`) except for `n=0`::

            sage: mod(0, 17).is_primitive_root()
            False
            sage: all(not mod(0, n).is_primitive_root() for n in srange(2, 20))         # needs sage.libs.pari
            True
            sage: mod(0, 1).is_primitive_root()
            True

            sage: all(not mod(p^j, p^k).is_primitive_root()                             # needs sage.libs.pari
            ....:     for p in prime_range(3, 12)
            ....:     for k in srange(1, 4)
            ....:     for j in srange(0, k))
            True
        """
        cdef Integer p1, q = Integer(2)
        m = self.modulus()
        if m == 1:
            return True
        if m == 2:
            return self == 1
        if m == 4:
            return self == 3
        pow2, odd = m.val_unit(2)
        if pow2 > 1:
            return False
        if pow2 == 1:
            if self % 2 == 0:
                return False
            self = self % odd
        p, k = odd.perfect_power()
        if not p.is_prime():
            return False
        if k > 1:
            if self**((p-1)*p**(k-2)) == 1:
                return False
            # self**(p**(k-1)*(p-1)//q) = 1 for some q
            # iff mod(self,p)**((p-1)//q) = 1 for some q
            self = self % p
        if self == 0:
            return False
        # Now self is modulo a prime and need the factorization of p-1.
        p1 = p - 1
        while mpz_cmpabs_ui(p1.value, 1):
            q = p1.trial_division(bound=1000, start=mpz_get_ui(q.value))
            if q == p1:
                break
            if self**((p-1)//q) == 1:
                return False
            mpz_remove(p1.value, p1.value, q.value)
        if q.is_prime():
            return self**((p-1)//q) != 1
        # No small factors remain: we need to do some real work.
        for qq, e in q.factor():
            if self**((p-1)//qq) == 1:
                return False
        return True

    def multiplicative_order(self):
        """
        Return the multiplicative order of ``self``.

        EXAMPLES::

            sage: Mod(-1, 5).multiplicative_order()                                     # needs sage.libs.pari
            2
            sage: Mod(1, 5).multiplicative_order()                                      # needs sage.libs.pari
            1
            sage: Mod(0, 5).multiplicative_order()                                      # needs sage.libs.pari
            Traceback (most recent call last):
            ...
            ArithmeticError: multiplicative order of 0 not defined
            since it is not a unit modulo 5
        """
        try:
            return sage.rings.integer.Integer(self.__pari__().znorder())
        except PariError:
            raise ArithmeticError("multiplicative order of %s not defined since it is not a unit modulo %s"%(
                self, self._modulus.sageInteger))

    def valuation(self, p):
        """
        The largest power `r` such that `m` is in the ideal generated by `p^r` or infinity if there is not a largest such power.
        However it is an error to take the valuation with respect to a unit.

        .. NOTE::

            This is not a valuation in the mathematical sense. As shown with the examples below.

        EXAMPLES:

        This example shows that ``(a*b).valuation(n)`` is not always the same as ``a.valuation(n) + b.valuation(n)``

        ::

            sage: R = ZZ.quo(9)
            sage: a = R(3)
            sage: b = R(6)
            sage: a.valuation(3)
            1
            sage: a.valuation(3) + b.valuation(3)
            2
            sage: (a*b).valuation(3)
            +Infinity

        The valuation with respect to a unit is an error

        ::

            sage: a.valuation(4)
            Traceback (most recent call last):
            ...
            ValueError: Valuation with respect to a unit is not defined.

        TESTS::

            sage: R = ZZ.quo(12)
            sage: a = R(2)
            sage: b = R(4)
            sage: a.valuation(2)
            1
            sage: b.valuation(2)
            +Infinity
            sage: ZZ.quo(1024)(16).valuation(4)
            2
        """
        p=self._modulus.sageInteger.gcd(p)
        if p==1:
            raise ValueError("Valuation with respect to a unit is not defined.")
        r = 0
        power = p
        while not (self % power): # self % power == 0
            r += 1
            power *= p
            if not power.divides(self._modulus.sageInteger):
                from sage.rings.infinity import infinity
                return infinity
        return r

    cpdef _floordiv_(self, right):
        """
        Exact division for prime moduli, for compatibility with other fields.

        EXAMPLES::

            sage: GF(7)(3) // 5
            2
        """
        return self._mul_(~right)

    def _repr_(self):
        return str(self.lift())

    def _latex_(self):
        return str(self)

    def _integer_(self, ZZ=None):
        return self.lift()

    def _rational_(self):
        return rational.Rational(self.lift())

    def _vector_(self):
        """
        Return ``self`` as a vector of its parent viewed as a one-dimensional
        vector space.

        This is to support prime finite fields, which are implemented as
        `IntegerMod` ring.

        EXAMPLES::

            sage: F.<a> = GF(13)
            sage: V = F.vector_space(map=False)                                         # needs sage.modules
            sage: V(a)                                                                  # needs sage.modules
            (1)
        """
        return self.parent().vector_space(map=False)([self])


######################################################################
#      class IntegerMod_gmp
######################################################################


cdef class IntegerMod_gmp(IntegerMod_abstract):
    r"""
    Elements of `\ZZ/n\ZZ` for n not small enough
    to be operated on in word size.

    AUTHORS:

    - Robert Bradshaw (2006-08-24)
    """

    def __cinit__(self):
        mpz_init(self.value)

    cdef IntegerMod_gmp _new_c(self):
        cdef IntegerMod_gmp x
        x = IntegerMod_gmp.__new__(IntegerMod_gmp)
        x._modulus = self._modulus
        x._parent = self._parent
        return x

    def __dealloc__(self):
        mpz_clear(self.value)

    cdef void set_from_mpz(self, mpz_t value) noexcept:
        cdef sage.rings.integer.Integer modulus
        modulus = self._modulus.sageInteger
        mpz_mod(self.value, value, modulus.value)

    cdef void set_from_long(self, long value) noexcept:
        r"""
        EXAMPLES::

            sage: p = next_prime(2^32)                                                  # needs sage.libs.pari
            sage: GF(p)(int(p + 1))                                                     # needs sage.libs.pari sage.rings.finite_rings
            1
        """
        mpz_set_si(self.value, value)
        mpz_mod(self.value, self.value, self._modulus.sageInteger.value)

    cdef void set_from_ulong_fast(self, unsigned long value) noexcept:
        mpz_set_ui(self.value, value)

    def __lshift__(IntegerMod_gmp self, k):
        r"""
        Perform a left shift by ``k`` bits.

        For details, see :meth:`shift`.

        EXAMPLES::

            sage: e = Mod(19, 10^10)
            sage: e << 102
            9443608576
        """
        return self.shift(long(k))

    def __rshift__(IntegerMod_gmp self, k):
        r"""
        Perform a right shift by ``k`` bits.

        For details, see :meth:`shift`.

        EXAMPLES::

            sage: e = Mod(19, 10^10)
            sage: e >> 1
            9
        """
        return self.shift(-long(k))

    cdef shift(IntegerMod_gmp self, long k):
        r"""
        Perform a bit-shift specified by ``k`` on ``self``.

        Suppose that ``self`` represents an integer `x` modulo `n`.  If `k` is
        `k = 0`, returns `x`.  If `k > 0`, shifts `x` to the left, that is,
        multiplies `x` by `2^k` and then returns the representative in the
        range `[0,n)`.  If `k < 0`, shifts `x` to the right, that is, returns
        the integral part of `x` divided by `2^k`.

        Note that, in any case, ``self`` remains unchanged.

        INPUT:

        - ``k`` -- integer of type ``long``

        OUTPUT: result of type ``IntegerMod_gmp``

        EXAMPLES::

            sage: e = Mod(19, 10^10)
            sage: e << 102
            9443608576
            sage: e >> 1
            9
            sage: e >> 4
            1
        """
        cdef IntegerMod_gmp x
        if k == 0:
            return self
        else:
            x = self._new_c()
            if k > 0:
                mpz_mul_2exp(x.value, self.value, k)
                mpz_fdiv_r(x.value, x.value, self._modulus.sageInteger.value)
            else:
                mpz_fdiv_q_2exp(x.value, self.value, -k)
            return x

    cpdef _richcmp_(left, right, int op):
        """
        EXAMPLES::

            sage: mod(5,13^20) == mod(5,13^20)
            True
            sage: mod(5,13^20) == mod(-5,13^20)
            False
            sage: mod(5,13^20) == mod(-5,13)
            False
        """
        cdef int i
        i = mpz_cmp((<IntegerMod_gmp>left).value, (<IntegerMod_gmp>right).value)
        return rich_to_bool_sgn(op, i)

    cpdef bint is_one(IntegerMod_gmp self) noexcept:
        """
        Return ``True`` if this is `1`, otherwise ``False``.

        EXAMPLES::

            sage: mod(1,5^23).is_one()
            True
            sage: mod(0,5^23).is_one()
            False
        """
        return mpz_cmp_si(self.value, 1) == 0

    def __bool__(IntegerMod_gmp self):
        """
        Return ``True`` if this is not `0`, otherwise ``False``.

        EXAMPLES::

            sage: mod(13,5^23).is_zero()
            False
            sage: (mod(25,5^23)^23).is_zero()
            True
        """
        return mpz_cmp_si(self.value, 0) != 0

    cpdef bint is_unit(self) noexcept:
        """
        Return ``True`` iff this element is a unit.

        EXAMPLES::

            sage: mod(13, 5^23).is_unit()
            True
            sage: mod(25, 5^23).is_unit()
            False
        """
        return self.lift().gcd(self.modulus()) == 1

    def _crt(IntegerMod_gmp self, IntegerMod_gmp other):
        cdef IntegerMod_gmp lift, x
        cdef sage.rings.integer.Integer modulus, other_modulus

        modulus = self._modulus.sageInteger
        other_modulus = other._modulus.sageInteger
        from sage.rings.finite_rings.integer_mod_ring import IntegerModRing
        lift = IntegerMod_gmp(IntegerModRing(modulus*other_modulus))
        try:
            if mpz_cmp(self.value, other.value) > 0:
                x = (other - IntegerMod_gmp(other._parent, self.lift())) / IntegerMod_gmp(other._parent, modulus)
                mpz_mul(lift.value, x.value, modulus.value)
                mpz_add(lift.value, lift.value, self.value)
            else:
                x = (self - IntegerMod_gmp(self._parent, other.lift())) / IntegerMod_gmp(self._parent, other_modulus)
                mpz_mul(lift.value, x.value, other_modulus.value)
                mpz_add(lift.value, lift.value, other.value)
            return lift
        except ZeroDivisionError:
            raise ZeroDivisionError("moduli must be coprime")

    def __copy__(IntegerMod_gmp self):
        """
        EXAMPLES::

            sage: R = Integers(10^10)
            sage: R7 = R(7)
            sage: copy(R7) is R7
            True
        """
        # immutable
        return self

    def __deepcopy__(IntegerMod_gmp self, memo):
        """
        EXAMPLES::

            sage: R = Integers(10^10)
            sage: R7 = R(7)
            sage: deepcopy(R7) is R7
            True
        """
        # immutable
        return self

    cpdef _add_(self, right):
        """
        EXAMPLES::

            sage: R = Integers(10^10)
            sage: R(7) + R(8)
            15
        """
        cdef IntegerMod_gmp x
        x = self._new_c()
        mpz_add(x.value, self.value, (<IntegerMod_gmp>right).value)
        if mpz_cmp(x.value, self._modulus.sageInteger.value)  >= 0:
            mpz_sub(x.value, x.value, self._modulus.sageInteger.value)
        return x

    cpdef _sub_(self, right):
        """
        EXAMPLES::

            sage: R = Integers(10^10)
            sage: R(7) - R(8)
            9999999999
        """
        cdef IntegerMod_gmp x
        x = self._new_c()
        mpz_sub(x.value, self.value, (<IntegerMod_gmp>right).value)
        if mpz_sgn(x.value) == -1:
            mpz_add(x.value, x.value, self._modulus.sageInteger.value)
        return x

    cpdef _neg_(self):
        """
        EXAMPLES::

            sage: -mod(5,10^10)
            9999999995
            sage: -mod(0,10^10)
            0
        """
        if mpz_cmp_si(self.value, 0) == 0:
            return self
        cdef IntegerMod_gmp x
        x = self._new_c()
        mpz_sub(x.value, self._modulus.sageInteger.value, self.value)
        return x

    cpdef _mul_(self, right):
        """
        EXAMPLES::

            sage: R = Integers(10^11)
            sage: R(700000) * R(800000)
            60000000000
        """
        cdef IntegerMod_gmp x
        x = self._new_c()
        mpz_mul(x.value, self.value,  (<IntegerMod_gmp>right).value)
        mpz_fdiv_r(x.value, x.value, self._modulus.sageInteger.value)
        return x

    cpdef _div_(self, right):
        """
        EXAMPLES::

            sage: R = Integers(10^11)
            sage: R(3) / R(7)
            71428571429
        """
        return self._mul_(~right)

    def __int__(self):
        return int(self.lift())

    def __index__(self):
        """
        Needed so integers modulo `n` can be used as list indices.

        EXAMPLES::

            sage: v = [1,2,3,4,5]
            sage: v[Mod(3,10^20)]
            4
        """
        return int(self.lift())

    def __pow__(IntegerMod_gmp self, exp, m): # NOTE: m ignored, always use modulus of parent ring
        """
        EXAMPLES::

            sage: R = Integers(10^10)
            sage: R(2)^1000
            5668069376
            sage: p = next_prime(11^10)                                                 # needs sage.libs.pari
            sage: R = Integers(p)                                                       # needs sage.libs.pari
            sage: R(9876)^(p-1)                                                         # needs sage.libs.pari
            1
            sage: mod(3, 10^100)^-2
            8888888888888888888888888888888888888888888888888888888888888888888888888888888888888888888888888889
            sage: mod(2, 10^100)^-2
            Traceback (most recent call last):
            ...
            ZeroDivisionError: Inverse does not exist.

        TESTS:

        We define ``0^0`` to be unity, :issue:`13894`::

            sage: p = next_prime(11^10)                                                 # needs sage.libs.pari
            sage: R = Integers(p)                                                       # needs sage.libs.pari
            sage: R(0)^0
            1

        The value returned from ``0^0`` should belong to our ring::

            sage: type(R(0)^0) == type(R(0))
            True

        When the modulus is ``1``, the only element in the ring is
        ``0`` (and it is equivalent to ``1``), so we return that
        instead::

            sage: from sage.rings.finite_rings.integer_mod \
            ....:     import IntegerMod_gmp
            sage: zero = IntegerMod_gmp(Integers(1),0)
            sage: type(zero)
            <class 'sage.rings.finite_rings.integer_mod.IntegerMod_gmp'>
            sage: zero^0
            0
        """
        cdef IntegerMod_gmp x = self._new_c()
        sig_on()
        try:
            mpz_pow_helper(x.value, self.value, exp, self._modulus.sageInteger.value)
        finally:
            sig_off()
        return x

    def __invert__(IntegerMod_gmp self):
        """
        Return the multiplicative inverse of ``self``.

        EXAMPLES::

            sage: a = mod(3,10^100); type(a)
            <class 'sage.rings.finite_rings.integer_mod.IntegerMod_gmp'>
            sage: ~a
            6666666666666666666666666666666666666666666666666666666666666666666666666666666666666666666666666667
            sage: ~mod(2,10^100)
            Traceback (most recent call last):
            ...
            ZeroDivisionError: inverse of Mod(2, 10000000000000000000000000000000000000000000000000000000000000000000000000000000000000000000000000000) does not exist
        """
        if self.is_zero():
            raise ZeroDivisionError(f"inverse of Mod(0, {self._modulus.sageInteger}) does not exist")

        cdef IntegerMod_gmp x
        x = self._new_c()
        if not mpz_invert(x.value, self.value, self._modulus.sageInteger.value):
            raise ZeroDivisionError(f"inverse of Mod({self}, {self._modulus.sageInteger}) does not exist")
        return x

    def lift(IntegerMod_gmp self):
        """
        Lift an integer modulo `n` to the integers.

        EXAMPLES::

            sage: a = Mod(8943, 2^70); type(a)
            <class 'sage.rings.finite_rings.integer_mod.IntegerMod_gmp'>
            sage: lift(a)
            8943
            sage: a.lift()
            8943
        """
        cdef sage.rings.integer.Integer z
        z = sage.rings.integer.Integer()
        z.set_from_mpz(self.value)
        return z

    def __float__(self):
        return float(self.lift())

    def __hash__(self):
        """
        EXAMPLES::

            sage: a = Mod(8943, 2^100)
            sage: hash(a)
            8943
        """
        return mpz_pythonhash(self.value)

    @coerce_binop
    def gcd(self, IntegerMod_gmp other):
        r"""
        Greatest common divisor.

        Returns the "smallest" generator in `\ZZ / N\ZZ` of the ideal
        generated by ``self`` and ``other``.

        INPUT:

        - ``other`` -- an element of the same ring as this one

        EXAMPLES::

            sage: mod(2^3*3^2*5, 3^3*2^2*17^8).gcd(mod(2^4*3*17, 3^3*2^2*17^8))
            12
            sage: mod(0,17^8).gcd(mod(0,17^8))
            0
        """
        cdef IntegerMod_gmp ans = self._new_c()
        sig_on()
        mpz_gcd(ans.value, self.value, self._modulus.sageInteger.value)
        mpz_gcd(ans.value, ans.value, other.value)
        sig_off()
        if mpz_cmp(ans.value, self._modulus.sageInteger.value) == 0:
            # self = other = 0
            mpz_set_ui(ans.value, 0)
        return ans

######################################################################
#      class IntegerMod_int
######################################################################


cdef class IntegerMod_int(IntegerMod_abstract):
    r"""
    Elements of `\ZZ/n\ZZ` for n small enough to
    be operated on in 32 bits

    AUTHORS:

    - Robert Bradshaw (2006-08-24)

    EXAMPLES::

        sage: a = Mod(10,30); a
        10
        sage: loads(a.dumps()) == a
        True
    """

    cdef IntegerMod_int _new_c(self, int_fast32_t value):
        if self._modulus.table is not None:
            return self._modulus.table[value]
        cdef IntegerMod_int x = IntegerMod_int.__new__(IntegerMod_int)
        x._parent = self._parent
        x._modulus = self._modulus
        x.ivalue = value
        return x

    cdef void set_from_mpz(self, mpz_t value) noexcept:
        self.ivalue = mpz_fdiv_ui(value, self._modulus.int32)

    cdef void set_from_long(self, long value) noexcept:
        self.ivalue = value % self._modulus.int32
        if self.ivalue < 0:
            self.ivalue += self._modulus.int32

    cdef void set_from_ulong_fast(self, unsigned long value) noexcept:
        self.ivalue = value

    cdef void set_from_int(IntegerMod_int self, int_fast32_t ivalue) noexcept:
        if ivalue < 0:
            self.ivalue = self._modulus.int32 + (ivalue % self._modulus.int32)
        elif ivalue >= self._modulus.int32:
            self.ivalue = ivalue % self._modulus.int32
        else:
            self.ivalue = ivalue

    cdef int_fast32_t get_int_value(IntegerMod_int self) noexcept:
        return self.ivalue

    cpdef _richcmp_(self, right, int op):
        """
        EXAMPLES::

            sage: mod(5,13) == mod(-8,13)
            True
            sage: mod(5,13) == mod(8,13)
            False
            sage: mod(5,13) == mod(5,24)
            False
            sage: mod(0, 13) == 0
            True
            sage: mod(0, 13) == int(0)
            True
        """
        if self.ivalue == (<IntegerMod_int>right).ivalue:
            return rich_to_bool(op, 0)
        elif self.ivalue < (<IntegerMod_int>right).ivalue:
            return rich_to_bool(op, -1)
        else:
            return rich_to_bool(op, 1)

    cpdef bint is_one(IntegerMod_int self) noexcept:
        """
        Return ``True`` if this is `1`, otherwise ``False``.

        EXAMPLES::

            sage: mod(6,5).is_one()
            True
            sage: mod(0,5).is_one()
            False
            sage: mod(1, 1).is_one()
            True
            sage: Zmod(1).one().is_one()
            True
        """
        return self.ivalue == 1 or self._modulus.int32 == 1

    def __bool__(IntegerMod_int self):
        """
        Return ``True`` if this is not `0`, otherwise ``False``.

        EXAMPLES::

            sage: mod(13,5).is_zero()
            False
            sage: mod(25,5).is_zero()
            True
        """
        return self.ivalue != 0

    cpdef bint is_unit(IntegerMod_int self) noexcept:
        """
        Return ``True`` iff this element is a unit

        EXAMPLES::

            sage: a=Mod(23,100)
            sage: a.is_unit()
            True
            sage: a=Mod(24,100)
            sage: a.is_unit()
            False
        """
        return gcd_int(self.ivalue, self._modulus.int32) == 1

    def _crt(IntegerMod_int self, IntegerMod_int other):
        """
        Use the Chinese Remainder Theorem to find an element of the
        integers modulo the product of the moduli that reduces to ``self`` and
        to ``other``. The modulus of ``other`` must be coprime to the modulus
        of ``self``.

        EXAMPLES::

            sage: a = mod(3,5)
            sage: b = mod(2,7)
            sage: a.crt(b)
            23

        AUTHORS:

        - Robert Bradshaw
        """
        cdef IntegerMod_int lift
        cdef int_fast32_t x

        from sage.rings.finite_rings.integer_mod_ring import IntegerModRing
        lift = IntegerMod_int(IntegerModRing(self._modulus.int32 * other._modulus.int32))

        try:
            x = (other.ivalue - self.ivalue % other._modulus.int32) * mod_inverse_int(self._modulus.int32, other._modulus.int32)
            lift.set_from_int( x * self._modulus.int32 + self.ivalue )
            return lift
        except ZeroDivisionError:
            raise ZeroDivisionError("moduli must be coprime")

    def __copy__(IntegerMod_int self):
        """
        EXAMPLES::

            sage: R = Integers(10)
            sage: R7 = R(7)
            sage: copy(R7) is R7
            True
        """
        # immutable
        return self

    def __deepcopy__(IntegerMod_int self, memo):
        """
        EXAMPLES::

            sage: R = Integers(10)
            sage: R7 = R(7)
            sage: deepcopy(R7) is R7
            True
        """
        # immutable
        return self

    cpdef _add_(self, right):
        """
        EXAMPLES::

            sage: R = Integers(10)
            sage: R(7) + R(8)
            5
        """
        cdef int_fast32_t x
        x = self.ivalue + (<IntegerMod_int>right).ivalue
        if x >= self._modulus.int32:
            x = x - self._modulus.int32
        return self._new_c(x)

    cpdef _sub_(self, right):
        """
        EXAMPLES::

            sage: R = Integers(10)
            sage: R(7) - R(8)
            9
        """
        cdef int_fast32_t x
        x = self.ivalue - (<IntegerMod_int>right).ivalue
        if x < 0:
            x = x + self._modulus.int32
        return self._new_c(x)

    cpdef _neg_(self):
        """
        EXAMPLES::

            sage: -mod(7,10)
            3
            sage: -mod(0,10)
            0
        """
        if self.ivalue == 0:
            return self
        return self._new_c(self._modulus.int32 - self.ivalue)

    cpdef _mul_(self, right):
        """
        EXAMPLES::

            sage: R = Integers(10)
            sage: R(7) * R(8)
            6
        """
        return self._new_c((self.ivalue * (<IntegerMod_int>right).ivalue) % self._modulus.int32)

    cpdef _div_(self, right):
        """
        EXAMPLES::

            sage: R = Integers(10)
            sage: R(2)/3
            4
        """
        if self._modulus.inverses is not None:
            right_inverse = self._modulus.inverses[(<IntegerMod_int>right).ivalue]
            if right_inverse is None:
                raise ZeroDivisionError(f"inverse of Mod({right}, {self._modulus.sageInteger}) does not exist")
            else:
                return self._new_c((self.ivalue * (<IntegerMod_int>right_inverse).ivalue) % self._modulus.int32)

        cdef int_fast32_t x
        x = self.ivalue * mod_inverse_int((<IntegerMod_int>right).ivalue, self._modulus.int32)
        return self._new_c(x% self._modulus.int32)

    def __int__(IntegerMod_int self):
        """
        TESTS::

            sage: e = Mod(8, 31)
            sage: int(e)
            8
        """
        return self.ivalue

    def __index__(self):
        """
        Needed so integers modulo `n` can be used as list indices.

        EXAMPLES::

            sage: v = [1,2,3,4,5]
            sage: v[Mod(10,7)]
            4
        """
        return self.ivalue

    def __lshift__(IntegerMod_int self, k):
        r"""
        Perform a left shift by ``k`` bits.

        For details, see :meth:`shift`.

        EXAMPLES::

            sage: e = Mod(5, 2^10 - 1)
            sage: e << 5
            160
            sage: e * 2^5
            160
        """
        return self.shift(int(k))

    def __rshift__(IntegerMod_int self, k):
        r"""
        Perform a right shift by ``k`` bits.

        For details, see :meth:`shift`.

        EXAMPLES::

            sage: e = Mod(5, 2^10 - 1)
            sage: e << 5
            160
            sage: e * 2^5
            160
        """
        return self.shift(-int(k))

    cdef shift(IntegerMod_int self, int k):
        """
        Perform a bit-shift specified by ``k`` on ``self``.

        Suppose that ``self`` represents an integer `x` modulo `n`.  If `k` is
        `k = 0`, returns `x`.  If `k > 0`, shifts `x` to the left, that is,
        multiplies `x` by `2^k` and then returns the representative in the
        range `[0,n)`.  If `k < 0`, shifts `x` to the right, that is, returns
        the integral part of `x` divided by `2^k`.

        Note that, in any case, ``self`` remains unchanged.

        INPUT:

        - ``k`` -- integer of type ``int``

        OUTPUT: result of type ``IntegerMod_int``

        WARNING:

        For positive ``k``, if ``x << k`` overflows as a 32-bit integer, the
        result is meaningless.

        EXAMPLES::

            sage: e = Mod(5, 2^10 - 1)
            sage: e << 5
            160
            sage: e * 2^5
            160
            sage: e = Mod(8, 2^5 - 1)
            sage: e >> 3
            1
        """
        if k == 0:
            return self
        elif k > 0:
            return self._new_c((self.ivalue << k) % self._modulus.int32)
        else:
            return self._new_c(self.ivalue >> (-k))

    def __pow__(IntegerMod_int self, exp, m): # NOTE: m ignored, always use modulus of parent ring
        """
        EXAMPLES::

            sage: R = Integers(10)
            sage: R(2)^10
            4
            sage: R = Integers(389)
            sage: R(7)^388
            1

            sage: mod(3, 100)^-1
            67
            sage: mod(3, 100)^-100000000
            1

            sage: mod(2, 100)^-1
            Traceback (most recent call last):
            ...
            ZeroDivisionError: inverse of Mod(2, 100) does not exist
            sage: mod(2, 100)^-100000000
            Traceback (most recent call last):
            ...
            ZeroDivisionError: Inverse does not exist.

        TESTS:

        We define ``0^0`` to be unity, :issue:`13894`::

            sage: R = Integers(100)
            sage: R(0)^0
            1

        The value returned from ``0^0`` should belong to our ring::

            sage: type(R(0)^0) == type(R(0))
            True

        When the modulus is ``1``, the only element in the ring is
        ``0`` (and it is equivalent to ``1``), so we return that
        instead::

            sage: R = Integers(1)
            sage: R(0)^0
            0
        """
        cdef long long_exp
        cdef int_fast32_t res
        cdef mpz_t res_mpz
        if type(exp) is int and -100000 < PyLong_AsLong(exp) < 100000:
            long_exp = PyLong_AsLong(exp)
        elif type(exp) is Integer and mpz_cmpabs_ui((<Integer>exp).value, 100000) == -1:
            long_exp = mpz_get_si((<Integer>exp).value)
        else:
            base = self.lift()
            sig_on()
            try:
                mpz_init(res_mpz)
                mpz_pow_helper(res_mpz, (<Integer>base).value, exp, self._modulus.sageInteger.value)
                res = mpz_get_ui(res_mpz)
                mpz_clear(res_mpz)
            finally:
                sig_off()
            return self._new_c(res)

        if long_exp == 0 and self.ivalue == 0:
            # Return 0 if the modulus is 1, otherwise return 1.
            return self._new_c(self._modulus.int32 != 1)
        cdef bint invert = False
        if long_exp < 0:
            invert = True
            long_exp = -long_exp
        res = mod_pow_int(self.ivalue, long_exp, self._modulus.int32)
        if invert:
            return ~self._new_c(res)
        else:
            return self._new_c(res)

    def __invert__(IntegerMod_int self):
        """
        Return the multiplicative inverse of ``self``.

        EXAMPLES::

            sage: ~mod(7,100)
            43
            sage: Mod(0,1)^-1
            0
        """
        if self._modulus.inverses is not None:
            x = self._modulus.inverses[self.ivalue]
            if x is None:
                raise ZeroDivisionError(f"inverse of Mod({self}, {self._modulus.sageInteger}) does not exist")
            else:
                return x
        else:
            return self._new_c(mod_inverse_int(self.ivalue, self._modulus.int32))

    def lift(IntegerMod_int self):
        """
        Lift an integer modulo `n` to the integers.

        EXAMPLES::

            sage: a = Mod(8943, 2^10); type(a)
            <class 'sage.rings.finite_rings.integer_mod.IntegerMod_int'>
            sage: lift(a)
            751
            sage: a.lift()
            751
        """
        cdef sage.rings.integer.Integer z
        z = sage.rings.integer.Integer()
        mpz_set_si(z.value, self.ivalue)
        return z

    def __float__(IntegerMod_int self):
        return <double>self.ivalue

    def __hash__(self):
        """
        EXAMPLES::

            sage: a = Mod(89, 2^10)
            sage: hash(a)
            89
        """
        return hash(self.ivalue)

    cdef bint is_square_c(self) except -2:
        cdef int_fast32_t l2, lodd, m2, modd
        if self.ivalue <= 1:
            return 1
        # We first try to rule out self being a square without
        # factoring the modulus.
        lift = self.lift()
        m2, modd = self.modulus().val_unit(2)
        if m2 == 2:
            if self.ivalue & 2 == 2:  # self.ivalue = 2 or 3 (mod 4)
                return 0
        elif m2 > 2:
            l2, lodd = lift.val_unit(2)
            if l2 < m2 and (l2 % 2 == 1 or lodd % (1 << min(3, m2 - l2)) != 1):
                return 0
        # self is a square modulo 2^m2.  We compute the Jacobi symbol
        # modulo modd.  If this is -1, then self is not a square.
        if jacobi_int(self.ivalue, modd) == -1:
            return 0
        # We need to factor the modulus.  We do it here instead of
        # letting PARI do it, so that we can cache the factorisation.
        return lift.__pari__().Zn_issquare(self._parent.factored_order())

    def sqrt(self, extend=True, all=False):
        r"""
        Return square root or square roots of ``self`` modulo `n`.

        INPUT:

        - ``extend`` -- boolean (default: ``True``);
          if ``True``, return a square root in an extension ring,
          if necessary. Otherwise, raise a :exc:`ValueError` if the
          square root is not in the base ring.

        - ``all`` -- boolean (default: ``False``); if
          ``True``, return {all} square roots of self, instead of
          just one.

        ALGORITHM: Calculates the square roots mod `p` for each of
        the primes `p` dividing the order of the ring, then lifts
        them `p`-adically and uses the CRT to find a square root
        mod `n`.

        See also :meth:`square_root_mod_prime_power` and
        :meth:`square_root_mod_prime` for more algorithmic details.

        EXAMPLES::

            sage: mod(-1, 17).sqrt()
            4
            sage: mod(5, 389).sqrt()
            86
            sage: mod(7, 18).sqrt()
            5

            sage: # needs sage.libs.pari
            sage: a = mod(14, 5^60).sqrt()
            sage: a*a
            14
            sage: mod(15, 389).sqrt(extend=False)
            Traceback (most recent call last):
            ...
            ValueError: self must be a square
            sage: Mod(1/9, next_prime(2^40)).sqrt()^(-2)
            9
            sage: Mod(1/25, next_prime(2^90)).sqrt()^(-2)
            25

        ::

            sage: a = Mod(3,5); a
            3
            sage: x = Mod(-1, 360)
            sage: x.sqrt(extend=False)
            Traceback (most recent call last):
            ...
            ValueError: self must be a square
            sage: y = x.sqrt(); y
            sqrt359
            sage: y.parent()
            Univariate Quotient Polynomial Ring in sqrt359
             over Ring of integers modulo 360 with modulus x^2 + 1
            sage: y^2
            359

        We compute all square roots in several cases::

            sage: R = Integers(5*2^3*3^2); R
            Ring of integers modulo 360
            sage: R(40).sqrt(all=True)
            [20, 160, 200, 340]
            sage: [x for x in R if x^2 == 40]  # Brute force verification
            [20, 160, 200, 340]
            sage: R(1).sqrt(all=True)
            [1, 19, 71, 89, 91, 109, 161, 179, 181, 199, 251, 269, 271, 289, 341, 359]
            sage: R(0).sqrt(all=True)
            [0, 60, 120, 180, 240, 300]
            sage: GF(107)(0).sqrt(all=True)
            [0]

        ::

            sage: # needs sage.libs.pari
            sage: R = Integers(5*13^3*37); R
            Ring of integers modulo 406445
            sage: v = R(-1).sqrt(all=True); v
            [78853, 111808, 160142, 193097, 213348, 246303, 294637, 327592]
            sage: [x^2 for x in v]
            [406444, 406444, 406444, 406444, 406444, 406444, 406444, 406444]
            sage: v = R(169).sqrt(all=True); min(v), -max(v), len(v)
            (13, 13, 104)
            sage: all(x^2 == 169 for x in v)
            True

        Modulo a power of 2::

            sage: R = Integers(2^7); R
            Ring of integers modulo 128
            sage: a = R(17)
            sage: a.sqrt()
            23
            sage: a.sqrt(all=True)
            [23, 41, 87, 105]
            sage: [x for x in R if x^2==17]
            [23, 41, 87, 105]

        TESTS:

        Check for :issue:`30797`::

            sage: GF(103)(-1).sqrt(extend=False, all=True)
            []
        """
        cdef int_fast32_t i, n = self._modulus.int32
        if n > 100:
            moduli = self._parent.factored_order()
        # Unless the modulus is tiny, test to see if we're in the really
        # easy case of n prime, n = 3 mod 4.
        if n > 100 and n % 4 == 3 and len(moduli) == 1 and moduli[0][1] == 1:
            if jacobi_int(self.ivalue, self._modulus.int32) == 1:
                # it's a nonzero square, sqrt(a) = a^(p+1)/4
                i = mod_pow_int(self.ivalue, (self._modulus.int32+1)/4, n)
                if i > n / 2:
                    i = n - i
                if all:
                    return [self._new_c(i), self._new_c(n-i)]
                else:
                    return self._new_c(i)
            elif self.ivalue == 0:
                return [self] if all else self
            elif not extend:
                if all:
                    return []
                raise ValueError("self must be a square")
        # Now we use a heuristic to guess whether or not it will
        # be faster to just brute-force search for squares in a c loop...
        # TODO: more tuning?
        elif n <= 100 or n / (1 << len(moduli)) < 5000:
            if all:
                return [self._new_c(i) for i from 0 <= i < n if (i*i) % n == self.ivalue]
            else:
                for i from 0 <= i <= n/2:
                    if (i*i) % n == self.ivalue:
                        return self._new_c(i)
                if not extend:
                    if all:
                        return []
                    raise ValueError("self must be a square")
        # Either it failed but extend was True, or the generic algorithm is better
        return IntegerMod_abstract.sqrt(self, extend=extend, all=all)

    def _balanced_abs(self):
        r"""
        This function returns `x` or `-x`, whichever has a
        positive representative in `-n/2 < x \leq n/2`.
        """
        if self.ivalue > self._modulus.int32 / 2:
            return -self
        return self

    @coerce_binop
    def gcd(self, IntegerMod_int other):
        r"""
        Greatest common divisor.

        Returns the "smallest" generator in `\ZZ / N\ZZ` of the ideal
        generated by ``self`` and ``other``.

        INPUT:

        - ``other`` -- an element of the same ring as this one

        EXAMPLES::

            sage: R = Zmod(60); S = Zmod(72)
            sage: a = R(40).gcd(S(30)); a
            2
            sage: a.parent()
            Ring of integers modulo 12
            sage: b = R(17).gcd(60); b
            1
            sage: b.parent()
            Ring of integers modulo 60

            sage: mod(72*5, 3^3*2^2*17^2).gcd(mod(48*17, 3^3*2^2*17^2))
            12
            sage: mod(0,1).gcd(mod(0,1))
            0
        """
        cdef int_fast32_t g = gcd_int(self.ivalue, self._modulus.int32)
        g = gcd_int(g, other.ivalue)
        if g == self._modulus.int32: # self = other = 0
            g = 0
        return self._new_c(g)

### End of class


cdef int_fast32_t gcd_int(int_fast32_t a, int_fast32_t b) noexcept:
    """
    Return the gcd of ``a`` and ``b``.

    For use with ``IntegerMod_int``.

    AUTHORS:

    - Robert Bradshaw
    """
    cdef int_fast32_t tmp
    if a < b:
        tmp = b
        b = a
        a = tmp
    while b:
        tmp = b
        b = a % b
        a = tmp
    return a


cdef int_fast32_t mod_inverse_int(int_fast32_t x, int_fast32_t n) except 0:
    """
    Return y such that xy=1 mod n.

    For use in ``IntegerMod_int``.

    AUTHORS:

    - Robert Bradshaw
    """
    cdef int_fast32_t tmp, a, b, last_t, t, next_t, q
    if n == 1:
        return 0
    a = n
    b = x
    t = 0
    next_t = 1
    while b:
        # a = s * n + t * x
        if b == 1:
            next_t = next_t % n
            if next_t < 0:
                next_t = next_t + n
            return next_t
        q = a / b
        tmp = b
        b = a % b
        a = tmp
        last_t = t
        t = next_t
        next_t = last_t - q * t
    raise ZeroDivisionError(f"inverse of Mod({x}, {n}) does not exist")


cdef int_fast32_t mod_pow_int(int_fast32_t base, int_fast32_t exp, int_fast32_t n) noexcept:
    """
    Return base^exp mod n.

    For use in ``IntegerMod_int``.

    EXAMPLES::

        sage: z = Mod(2, 256)
        sage: z^8
        0

    AUTHORS:

    - Robert Bradshaw
    """
    cdef int_fast32_t prod, pow2
    if exp <= 5:
        if exp == 0: return 1
        if exp == 1: return base
        prod = base * base % n
        if exp == 2: return prod
        if exp == 3: return (prod * base) % n
        if exp == 4: return (prod * prod) % n

    pow2 = base
    if exp % 2: prod = base
    else: prod = 1
    exp = exp >> 1
    while(exp != 0):
        pow2 = pow2 * pow2
        if pow2 >= INTEGER_MOD_INT32_LIMIT: pow2 = pow2 % n
        if exp % 2:
            prod = prod * pow2
            if prod >= INTEGER_MOD_INT32_LIMIT: prod = prod % n
        exp = exp >> 1

    if prod >= n:
        prod = prod % n
    return prod


cdef int jacobi_int(int_fast32_t a, int_fast32_t m) except -2:
    """
    Calculate the jacobi symbol (a/n).

    For use in ``IntegerMod_int``.

    AUTHORS:

    - Robert Bradshaw
    """
    cdef int s, jacobi = 1
    cdef int_fast32_t b

    a = a % m

    while True:
        if a == 0:
            return 0 # gcd was nontrivial
        elif a == 1:
            return jacobi
        s = 0
        while (1 << s) & a == 0:
            s += 1
        b = a >> s
        # Now a = 2^s * b

        # factor out (2/m)^s term
        if s % 2 == 1 and (m % 8 == 3 or m % 8 == 5):
            jacobi = -jacobi

        if b == 1:
            return jacobi

        # quadratic reciprocity
        if b % 4 == 3 and m % 4 == 3:
            jacobi = -jacobi
        a = m % b
        m = b

######################################################################
#      class IntegerMod_int64
######################################################################

cdef class IntegerMod_int64(IntegerMod_abstract):
    r"""
    Elements of `\ZZ/n\ZZ` for n small enough to
    be operated on in 64 bits

    EXAMPLES::

        sage: a = Mod(10,3^10); a
        10
        sage: type(a)
        <class 'sage.rings.finite_rings.integer_mod.IntegerMod_int64'>
        sage: loads(a.dumps()) == a
        True
        sage: Mod(5, 2^31)
        5

    AUTHORS:

    - Robert Bradshaw (2006-09-14)
    """

    cdef IntegerMod_int64 _new_c(self, int_fast64_t value):
        cdef IntegerMod_int64 x
        x = IntegerMod_int64.__new__(IntegerMod_int64)
        x._modulus = self._modulus
        x._parent = self._parent
        x.ivalue = value
        return x

    cdef void set_from_mpz(self, mpz_t value) noexcept:
        self.ivalue = mpz_fdiv_ui(value, self._modulus.int64)

    cdef void set_from_long(self, long value) noexcept:
        self.ivalue = value % self._modulus.int64
        if self.ivalue < 0:
            self.ivalue += self._modulus.int64

    cdef void set_from_ulong_fast(self, unsigned long value) noexcept:
        self.ivalue = value

    cdef void set_from_int(IntegerMod_int64 self, int_fast64_t ivalue) noexcept:
        if ivalue < 0:
            self.ivalue = self._modulus.int64 + (ivalue % self._modulus.int64) # Is ivalue % self._modulus.int64 actually negative?
        elif ivalue >= self._modulus.int64:
            self.ivalue = ivalue % self._modulus.int64
        else:
            self.ivalue = ivalue

    cdef int_fast64_t get_int_value(IntegerMod_int64 self) noexcept:
        return self.ivalue

    cpdef _richcmp_(self, right, int op):
        """
        EXAMPLES::

            sage: mod(5,13^5) == mod(13^5+5,13^5)
            True
            sage: mod(5,13^5) == mod(8,13^5)
            False
            sage: mod(5,13^5) == mod(5,13)
            True
            sage: mod(0, 13^5) == 0
            True
            sage: mod(0, 13^5) == int(0)
            True
        """
        if self.ivalue == (<IntegerMod_int64>right).ivalue:
            return rich_to_bool(op, 0)
        elif self.ivalue < (<IntegerMod_int64>right).ivalue:
            return rich_to_bool(op, -1)
        else:
            return rich_to_bool(op, 1)

    cpdef bint is_one(IntegerMod_int64 self) noexcept:
        """
        Return ``True`` if this is `1`, otherwise ``False``.

        EXAMPLES::

            sage: (mod(-1,5^10)^2).is_one()
            True
            sage: mod(0,5^10).is_one()
            False
        """
        return self.ivalue == 1

    def __bool__(IntegerMod_int64 self):
        """
        Return ``True`` if this is not `0`, otherwise ``False``.

        EXAMPLES::

            sage: mod(13,5^10).is_zero()
            False
            sage: mod(5^12,5^10).is_zero()
            True
        """
        return self.ivalue != 0

    cpdef bint is_unit(IntegerMod_int64 self) noexcept:
        """
        Return ``True`` iff this element is a unit.

        EXAMPLES::

            sage: mod(13, 5^10).is_unit()
            True
            sage: mod(25, 5^10).is_unit()
            False
        """
        return gcd_int64(self.ivalue, self._modulus.int64) == 1

    def _crt(IntegerMod_int64 self, IntegerMod_int64 other):
        """
        Use the Chinese Remainder Theorem to find an element of the
        integers modulo the product of the moduli that reduces to ``self`` and
        to ``other``. The modulus of ``other`` must be coprime to the modulus
        of ``self``.

        EXAMPLES::

            sage: a = mod(3,5^10)
            sage: b = mod(2,7)
            sage: a.crt(b)
            29296878
            sage: type(a.crt(b)) == type(b.crt(a)) and type(a.crt(b)) == type(mod(1, 7 * 5^10))
            True

        ::

            sage: a = mod(3,10^10)
            sage: b = mod(2,9)
            sage: a.crt(b)
            80000000003
            sage: type(a.crt(b)) == type(b.crt(a)) and type(a.crt(b)) == type(mod(1, 9 * 10^10))
            True

        AUTHORS:

        - Robert Bradshaw
        """
        cdef IntegerMod_int64 lift
        cdef int_fast64_t x

        from sage.rings.finite_rings.integer_mod_ring import IntegerModRing
        lift = IntegerMod_int64(IntegerModRing(self._modulus.int64 * other._modulus.int64))

        try:
            x = (other.ivalue - self.ivalue % other._modulus.int64) * mod_inverse_int64(self._modulus.int64, other._modulus.int64)
            lift.set_from_int( x * self._modulus.int64 + self.ivalue )
            return lift
        except ZeroDivisionError:
            raise ZeroDivisionError("moduli must be coprime")

    def __copy__(IntegerMod_int64 self):
        """
        EXAMPLES::

            sage: R = Integers(10^5)
            sage: R7 = R(7)
            sage: copy(R7) is R7
            True
        """
        # immutable
        return self

    def __deepcopy__(IntegerMod_int64 self, memo):
        """
        EXAMPLES::

            sage: R = Integers(10^5)
            sage: R7 = R(7)
            sage: deepcopy(R7) is R7
            True
        """
        # immutable
        return self

    cpdef _add_(self, right):
        """
        EXAMPLES::

            sage: R = Integers(10^5)
            sage: R(7) + R(8)
            15
        """
        cdef int_fast64_t x
        x = self.ivalue + (<IntegerMod_int64>right).ivalue
        if x >= self._modulus.int64:
            x = x - self._modulus.int64
        return self._new_c(x)

    cpdef _sub_(self, right):
        """
        EXAMPLES::

            sage: R = Integers(10^5)
            sage: R(7) - R(8)
            99999
        """
        cdef int_fast64_t x
        x = self.ivalue - (<IntegerMod_int64>right).ivalue
        if x < 0:
            x = x + self._modulus.int64
        return self._new_c(x)

    cpdef _neg_(self):
        """
        EXAMPLES::

            sage: -mod(7,10^5)
            99993
            sage: -mod(0,10^6)
            0
        """
        if self.ivalue == 0:
            return self
        return self._new_c(self._modulus.int64 - self.ivalue)

    cpdef _mul_(self, right):
        """
        EXAMPLES::

            sage: R = Integers(10^5)
            sage: R(700) * R(800)
            60000
        """
        return self._new_c((self.ivalue * (<IntegerMod_int64>right).ivalue) % self._modulus.int64)

    cpdef _div_(self, right):
        """
        EXAMPLES::

            sage: R = Integers(10^5)
            sage: R(2)/3
            33334
        """
        return self._new_c((self.ivalue * mod_inverse_int64((<IntegerMod_int64>right).ivalue,
                                   self._modulus.int64) ) % self._modulus.int64)

    def __int__(IntegerMod_int64 self):
        return self.ivalue

    def __index__(self):
        """
        Needed so integers modulo `n` can be used as list indices.

        EXAMPLES::

            sage: v = [1,2,3,4,5]
            sage: v[Mod(3, 2^20)]
            4
        """
        return self.ivalue

    def __lshift__(IntegerMod_int64 self, k):
        r"""
        Perform a left shift by ``k`` bits.

        For details, see :meth:`shift`.

        EXAMPLES::

            sage: e = Mod(5, 2^31 - 1)
            sage: e << 32
            10
            sage: e * 2^32
            10
        """
        return self.shift(int(k))

    def __rshift__(IntegerMod_int64 self, k):
        r"""
        Perform a right shift by ``k`` bits.

        For details, see :meth:`shift`.

        EXAMPLES::

            sage: e = Mod(5, 2^31 - 1)
            sage: e >> 1
            2
        """
        return self.shift(-int(k))

    cdef shift(IntegerMod_int64 self, int k):
        """
        Perform a bit-shift specified by ``k`` on ``self``.

        Suppose that ``self`` represents an integer `x` modulo `n`.  If `k` is
        `k = 0`, returns `x`.  If `k > 0`, shifts `x` to the left, that is,
        multiplies `x` by `2^k` and then returns the representative in the
        range `[0,n)`.  If `k < 0`, shifts `x` to the right, that is, returns
        the integral part of `x` divided by `2^k`.

        Note that, in any case, ``self`` remains unchanged.

        INPUT:

        - ``k`` -- integer of type ``int``

        OUTPUT: result of type ``IntegerMod_int64``

        WARNING:

        For positive ``k``, if ``x << k`` overflows as a 64-bit integer, the
        result is meaningless.

        EXAMPLES::

            sage: e = Mod(5, 2^31 - 1)
            sage: e << 32
            10
            sage: e * 2^32
            10
            sage: e = Mod(5, 2^31 - 1)
            sage: e >> 1
            2
        """
        if k == 0:
            return self
        elif k > 0:
            return self._new_c((self.ivalue << k) % self._modulus.int64)
        else:
            return self._new_c(self.ivalue >> (-k))

    def __pow__(IntegerMod_int64 self, exp, m): # NOTE: m ignored, always use modulus of parent ring
        """
        EXAMPLES::

            sage: R = Integers(10)
            sage: R(2)^10
            4
            sage: p = next_prime(10^5)                                                  # needs sage.libs.pari
            sage: R = Integers(p)                                                       # needs sage.libs.pari
            sage: R(1234)^(p - 1)                                                       # needs sage.libs.pari
            1
            sage: R = Integers(17^5)
            sage: R(17)^5
            0

            sage: R(2)^-1 * 2
            1
            sage: R(2)^-1000000 * 2^1000000
            1
            sage: R(17)^-1
            Traceback (most recent call last):
            ...
            ZeroDivisionError: inverse of Mod(17, 1419857) does not exist
            sage: R(17)^-100000000
            Traceback (most recent call last):
            ...
            ZeroDivisionError: Inverse does not exist.

        TESTS::

            sage: type(R(0))
            <class 'sage.rings.finite_rings.integer_mod.IntegerMod_int64'>

        We define ``0^0`` to be unity, :issue:`13894`::

            sage: p = next_prime(10^5)                                                  # needs sage.libs.pari
            sage: R = Integers(p)                                                       # needs sage.libs.pari
            sage: R(0)^0
            1

        The value returned from ``0^0`` should belong to our ring::

            sage: type(R(0)^0) == type(R(0))
            True

        When the modulus is ``1``, the only element in the ring is
        ``0`` (and it is equivalent to ``1``), so we return that
        instead::

            sage: from sage.rings.finite_rings.integer_mod \
            ....:     import IntegerMod_int64
            sage: zero = IntegerMod_int64(Integers(1),0)
            sage: type(zero)
            <class 'sage.rings.finite_rings.integer_mod.IntegerMod_int64'>
            sage: zero^0
            0
        """
        cdef long long_exp
        cdef int_fast64_t res
        cdef mpz_t res_mpz
        if type(exp) is int and -100000 < PyLong_AsLong(exp) < 100000:
            long_exp = PyLong_AsLong(exp)
        elif type(exp) is Integer and mpz_cmpabs_ui((<Integer>exp).value, 100000) == -1:
            long_exp = mpz_get_si((<Integer>exp).value)
        else:
            base = self.lift()
            sig_on()
            try:
                mpz_init(res_mpz)
                mpz_pow_helper(res_mpz, (<Integer>base).value, exp, self._modulus.sageInteger.value)
                res = mpz_get_ui(res_mpz)
                mpz_clear(res_mpz)
            finally:
                sig_off()
            return self._new_c(res)

        if long_exp == 0 and self.ivalue == 0:
            # Return 0 if the modulus is 1, otherwise return 1.
            return self._new_c(self._modulus.int64 != 1)
        cdef bint invert = False
        if long_exp < 0:
            invert = True
            long_exp = -long_exp
        res = mod_pow_int64(self.ivalue, long_exp, self._modulus.int64)
        if invert:
            return self._new_c(mod_inverse_int64(res, self._modulus.int64))
        else:
            return self._new_c(res)

    def __invert__(IntegerMod_int64 self):
        """
        Return the multiplicative inverse of ``self``.

        EXAMPLES::

            sage: a = mod(7,2^40); type(a)
            <class 'sage.rings.finite_rings.integer_mod.IntegerMod_gmp'>
            sage: ~a
            471219269047
            sage: a
            7
        """
        return self._new_c(mod_inverse_int64(self.ivalue, self._modulus.int64))

    def lift(IntegerMod_int64 self):
        """
        Lift an integer modulo `n` to the integers.

        EXAMPLES::

            sage: a = Mod(8943, 2^25); type(a)
            <class 'sage.rings.finite_rings.integer_mod.IntegerMod_int64'>
            sage: lift(a)
            8943
            sage: a.lift()
            8943
        """
        cdef sage.rings.integer.Integer z
        z = sage.rings.integer.Integer()
        mpz_set_si(z.value, self.ivalue)
        return z

    def __float__(IntegerMod_int64 self):
        """
        Coerce ``self`` to a float.

        EXAMPLES::

            sage: a = Mod(8943, 2^35)
            sage: float(a)
            8943.0
        """
        return <double>self.ivalue

    def __hash__(self):
        """
        Compute hash of ``self``.

        EXAMPLES::

            sage: a = Mod(8943, 2^35)
            sage: hash(a)
            8943
        """
        return hash(self.ivalue)

    def _balanced_abs(self):
        r"""
        This function returns `x` or `-x`, whichever has a
        positive representative in `-n/2 < x \leq n/2`.
        """
        if self.ivalue > self._modulus.int64 / 2:
            return -self
        return self

    @coerce_binop
    def gcd(self, IntegerMod_int64 other):
        r"""
        Greatest common divisor.

        Returns the "smallest" generator in `\ZZ / N\ZZ` of the ideal
        generated by ``self`` and ``other``.

        INPUT:

        - ``other`` -- an element of the same ring as this one

        EXAMPLES::

            sage: mod(2^3*3^2*5, 3^3*2^2*17^5).gcd(mod(2^4*3*17, 3^3*2^2*17^5))
            12
            sage: mod(0,17^5).gcd(mod(0,17^5))
            0
        """
        cdef int_fast64_t g = gcd_int64(self.ivalue, self._modulus.int64)
        g = gcd_int64(g, other.ivalue)
        if g == self._modulus.int64: # self = other = 0
            g = 0
        return self._new_c(g)


### Helper functions

cdef int mpz_pow_helper(mpz_t res, mpz_t base, object exp, mpz_t modulus) except -1:
    cdef bint invert = False
    cdef long long_exp
    if is_small_python_int(exp):
        long_exp = exp
        if long_exp < 0:
            long_exp = -long_exp
            invert = True
        mpz_powm_ui(res, base, long_exp, modulus)
    else:
        if type(exp) is not Integer:
            exp = Integer(exp)
        if mpz_sgn((<Integer>exp).value) < 0:
            exp = -exp
            invert = True
        mpz_powm(res, base, (<Integer>exp).value, modulus)
    if invert:
        if not mpz_invert(res, res, modulus):
            raise ZeroDivisionError("Inverse does not exist.")

cdef int_fast64_t gcd_int64(int_fast64_t a, int_fast64_t b) noexcept:
    """
    Return the gcd of ``a`` and ``b``.

    For use with IntegerMod_int64.

    AUTHORS:

    - Robert Bradshaw
    """
    cdef int_fast64_t tmp
    if a < b:
        tmp = b
        b = a
        a = tmp
    while b:
        tmp = b
        b = a % b
        a = tmp
    return a


cdef int_fast64_t mod_inverse_int64(int_fast64_t x, int_fast64_t n) except 0:
    """
    Return y such that xy=1 mod n.

    For use in ``IntegerMod_int64``.

    AUTHORS:

    - Robert Bradshaw
    """
    cdef int_fast64_t tmp, a, b, last_t, t, next_t, q
    a = n
    b = x
    t = 0
    next_t = 1
    while b:
        # a = s * n + t * x
        if b == 1:
            next_t = next_t % n
            if next_t < 0:
                next_t = next_t + n
            return next_t
        q = a / b
        tmp = b
        b = a % b
        a = tmp
        last_t = t
        t = next_t
        next_t = last_t - q * t
    raise ZeroDivisionError(f"inverse of Mod({x}, {n}) does not exist")


cdef int_fast64_t mod_pow_int64(int_fast64_t base, int_fast64_t exp, int_fast64_t n) noexcept:
    """
    Return base^exp mod n.

    For use in ``IntegerMod_int64``.

    AUTHORS:

    - Robert Bradshaw
    """
    cdef int_fast64_t prod, pow2
    if exp <= 5:
        if exp == 0: return 1
        if exp == 1: return base
        prod = base * base % n
        if exp == 2: return prod
        if exp == 3: return (prod * base) % n
        if exp == 4: return (prod * prod) % n

    pow2 = base
    if exp % 2: prod = base
    else: prod = 1
    exp = exp >> 1
    while(exp != 0):
        pow2 = pow2 * pow2
        if pow2 >= INTEGER_MOD_INT64_LIMIT: pow2 = pow2 % n
        if exp % 2:
            prod = prod * pow2
            if prod >= INTEGER_MOD_INT64_LIMIT: prod = prod % n
        exp = exp >> 1

    if prod >= n:
        prod = prod % n
    return prod


cdef int jacobi_int64(int_fast64_t a, int_fast64_t m) except -2:
    """
    Calculate the jacobi symbol (a/n).

    For use in ``IntegerMod_int64``.

    AUTHORS:

    - Robert Bradshaw
    """
    cdef int s, jacobi = 1
    cdef int_fast64_t b

    a = a % m

    while True:
        if a == 0:
            return 0 # gcd was nontrivial
        elif a == 1:
            return jacobi
        s = 0
        while (1 << s) & a == 0:
            s += 1
        b = a >> s
        # Now a = 2^s * b

        # factor out (2/m)^s term
        if s % 2 == 1 and (m % 8 == 3 or m % 8 == 5):
            jacobi = -jacobi

        if b == 1:
            return jacobi

        # quadratic reciprocity
        if b % 4 == 3 and m % 4 == 3:
            jacobi = -jacobi
        a = m % b
        m = b


########################
# Square root functions
########################

def square_root_mod_prime_power(IntegerMod_abstract a, p, e):
    r"""
    Calculate the square root of `a`, where `a` is an
    integer mod `p^e`.

    ALGORITHM: Compute `p`-adically by stripping off even powers of `p`
    to get a unit and lifting `\sqrt{unit} \bmod p` via Newton's method
    whenever `p` is odd and by a variant of Hensel lifting for `p = 2`.

    AUTHORS:

    - Robert Bradshaw
    - Lorenz Panny (2022): polynomial-time algorithm for `p = 2`

    EXAMPLES::

        sage: from sage.rings.finite_rings.integer_mod import square_root_mod_prime_power
        sage: a = Mod(17,2^20)
        sage: b = square_root_mod_prime_power(a,2,20)
        sage: b^2 == a
        True

    ::

        sage: a = Mod(72, 97^10)
        sage: b = square_root_mod_prime_power(a, 97, 10)                                # needs sage.libs.pari
        sage: b^2 == a                                                                  # needs sage.libs.pari
        True
        sage: mod(100, 5^7).sqrt()^2                                                    # needs sage.libs.pari
        100

    TESTS:

    A big example for the binary case (:issue:`33961`)::

        sage: y = Mod(-7, 2^777)
        sage: hex(y.sqrt()^2 - y)                                                       # needs sage.libs.pari
        '0x0'

    Testing with random squares in random rings::

        sage: p = random_prime(999)
        sage: e = randrange(1, 999)
        sage: x = Zmod(p^e).random_element()
        sage: (x^2).sqrt()^2 == x^2                                                     # needs sage.libs.pari
        True
    """
    if a.is_zero() or a.is_one():
        return a

    # strip off even powers of p
    cdef int i, val = a.lift().valuation(p)
    if val % 2 == 1:
        raise ValueError("self must be a square")
    if val > 0:
        unit = a._parent(a.lift() // p**val)
    else:
        unit = a

    cdef int n

    if p == 2:
        # squares in Z/2^e are of the form 4^n*(1+8*m)
        if unit.lift() % 8 != 1:
            raise ValueError("self must be a square")

        u = unit.lift()
        x = next(i for i in range(1,8,2) if i*i & 31 == u & 31)
        t = (x*x - u) >> 5
        for i in range(4, e-1 - val//2):
            if t & 1:
                x |= one_Z << i
                t += x - (one_Z << i-1)
            t >>= 1
#            assert t << i+2 == x*x - u
        x = a.parent()(x)

    else:
        # find square root of unit mod p
        x = unit.parent()(square_root_mod_prime(mod(unit, p), p))

        # lift p-adically using Newton iteration
        # this is done to higher precision than necessary except at the last step
        one_half = ~(a._new_c_from_long(2))
        # need at least (e - val//2) p-adic digits of precision, which doubles
        # at each step
        n = <int>ceil(log2(e - val//2))
        for i in range(n):
            x = (x + unit/x) * one_half

    # multiply in powers of p (if any)
    if val > 0:
        x *= p**(val//2)
    return x


cpdef square_root_mod_prime(IntegerMod_abstract a, p=None):
    r"""
    Calculate the square root of `a`, where `a` is an
    integer mod `p`; if `a` is not a perfect square,
    this returns an (incorrect) answer without checking.

    ALGORITHM: Several cases based on residue class of
    `p \bmod 16`.


    - `p \bmod 2 = 0`: `p = 2` so `\sqrt{a} = a`.

    - `p \bmod 4 = 3`: `\sqrt{a} = a^{(p+1)/4}`.

    - `p \bmod 8 = 5`: `\sqrt{a} = \zeta i a` where `\zeta = (2a)^{(p-5)/8}`,
      `i=\sqrt{-1}`.

    - `p \bmod 16 = 9`: Similar, work in a bi-quadratic extension of `\GF{p}`
      for small `p`, Tonelli and Shanks for large `p`.

    - `p \bmod 16 = 1`: Tonelli and Shanks.


    REFERENCES:

    - [Mul2004]_

    - [Atk1992]_

    - [Pos1988]_

    AUTHORS:

    - Robert Bradshaw

    TESTS:

    Every case appears in the first hundred primes.

    ::

        sage: from sage.rings.finite_rings.integer_mod import square_root_mod_prime   # sqrt() uses brute force for small p
        sage: all(square_root_mod_prime(a*a)^2 == a*a                                   # needs sage.libs.pari
        ....:     for p in prime_range(100)
        ....:     for a in Integers(p))
        True
    """
    if not a or a.is_one():
        return a

    if p is None:
        p = a._parent.order()
    p = Integer(p)

    cdef int p_mod_16 = p % 16
    cdef double bits = log2(float(p))
    cdef long r, m

    if p_mod_16 % 2 == 0:  # p == 2
        return a

    elif p_mod_16 % 4 == 3:
        return a ** ((p+1)//4)

    elif p_mod_16 % 8 == 5:
        two_a = a+a
        zeta = two_a ** ((p-5)//8)
        i = zeta**2 * two_a # = two_a ** ((p-1)//4)
        return zeta*a*(i-1)

    elif p_mod_16 == 9 and bits < 500:
        two_a = a+a
        s = two_a ** ((p-1)//4)
        if s.is_one():
            d = a._parent.quadratic_nonresidue()
            d2 = d*d
            z = (two_a * d2) ** ((p-9)//16)
            i = two_a * d2 * z*z
            return z*d*a*(i-1)
        else:
            z = two_a ** ((p-9)//16)
            i = two_a * z*z
            return z*a*(i-1)

    else:
        one = a._new_c_from_long(1)
        r, q = (p-one_Z).val_unit(2)
        v = a._parent.quadratic_nonresidue()**q

        x = a ** ((q-1)//2)
        b = a*x*x # a ^ q
        res = a*x # a ^ ((q-1)/2)

        while b != one:
            m = 1
            bpow = b*b
            while bpow != one:
                bpow *= bpow
                m += 1
            g = v**(one_Z << (r-m-1)) # v^(2^(r-m-1))
            res *= g
            b *= g*g
        return res


def lucas_q1(mm, IntegerMod_abstract P):
    """
    Return `V_k(P, 1)` where `V_k` is the Lucas
    function defined by the recursive relation.

    `V_k(P, Q) = PV_{k-1}(P, Q) -  QV_{k-2}(P, Q)`

    with `V_0 = 2, V_1(P_Q) = P`.

    REFERENCES:

    - [Pos1988]_

    AUTHORS:

    - Robert Bradshaw

    TESTS::

        sage: from sage.rings.finite_rings.integer_mod import lucas_q1
        sage: all(lucas_q1(k, a) == BinaryRecurrenceSequence(a, -1, 2, a)(k)            # needs sage.combinat sage.modules
        ....:     for a in Integers(23)
        ....:     for k in range(13))
        True
    """
    if mm == 0:
        return 2
    elif mm == 1:
        return P

    cdef sage.rings.integer.Integer m
    m = <sage.rings.integer.Integer>mm if isinstance(mm, sage.rings.integer.Integer) else sage.rings.integer.Integer(mm)
    two = P._new_c_from_long(2)
    d1 = P
    d2 = P*P - two

    cdef int j
    for j from mpz_sizeinbase(m.value, 2)-1 > j > 0:
        sig_check()
        if mpz_tstbit(m.value, j):
            d1 = d1*d2 - P
            d2 = d2*d2 - two
        else:
            d2 = d1*d2 - P
            d1 = d1*d1 - two
    if mpz_odd_p(m.value):
        return d1*d2 - P
    else:
        return d1*d1 - two


def lucas(k, P, Q=1, n=None):
    r"""
    Return `[V_k(P, Q) \mod n, Q^{\lfloor k/2 \rfloor} \mod n]` where `V_k`
    is the Lucas function defined by the recursive relation

    .. MATH::

        V_k(P, Q) = P V_{k-1}(P, Q) -  Q V_{k-2}(P, Q)

    with `V_0 = 2, V_1 = P`.

    INPUT:

    - ``k`` -- integer; index to compute

    - ``P``, ``Q`` -- integers or modular integers; initial values

    - ``n`` -- integer (optional); modulus to use if ``P`` is not a modular
      integer

    REFERENCES:

    - [IEEEP1363]_

    AUTHORS:

    - Somindu Chaya Ramanna, Shashank Singh and Srinivas Vivek Venkatesh
      (2011-09-15, ECC2011 summer school)

    - Robert Bradshaw

    TESTS::

        sage: from sage.rings.finite_rings.integer_mod import lucas
        sage: p = randint(0,100000)
        sage: q = randint(0,100000)
        sage: n = randint(1,100)
        sage: all(lucas(k, p, q, n)[0] == Mod(lucas_number2(k, p, q), n)                # needs sage.combinat sage.libs.gap
        ....:     for k in Integers(20))
        True
        sage: from sage.rings.finite_rings.integer_mod import lucas
        sage: p = randint(0,100000)
        sage: q = randint(0,100000)
        sage: n = randint(1,100)
        sage: k = randint(0,100)
        sage: lucas(k, p, q, n) == [Mod(lucas_number2(k, p, q), n),                     # needs sage.combinat sage.libs.gap
        ....:                       Mod(q^(int(k/2)), n)]
        True

    EXAMPLES::

        sage: [lucas(k,4,5,11)[0] for k in range(30)]
        [2, 4, 6, 4, 8, 1, 8, 5, 2, 5, 10, 4, 10, 9, 8, 9, 7, 5, 7, 3, 10, 3, 6, 9, 6, 1, 7, 1, 2, 3]

        sage: lucas(20,4,5,11)
        [10, 1]
    """
    cdef IntegerMod_abstract p,q

    if n is None and not isinstance(P, IntegerMod_abstract):
        raise ValueError

    if n is None:
        n = P.modulus()

    if not isinstance(P, IntegerMod_abstract):
        p = Mod(P,n)
    else:
        p = P

    if not isinstance(Q, IntegerMod_abstract):
        q = Mod(Q,n)
    else:
        q = Q

    if k == 0:
        return [2, 1]
    elif k == 1:
        return [p, 1]

    cdef sage.rings.integer.Integer m
    m = <sage.rings.integer.Integer>k if isinstance(k, sage.rings.integer.Integer) else sage.rings.integer.Integer(k)
    two = p._new_c_from_long(2)

    v0 = p._new_c_from_long(2)
    v1 = p
    q0 = p._new_c_from_long(1)
    q1 = p._new_c_from_long(1)

    cdef int j
    for j from mpz_sizeinbase(m.value, 2)-1 >= j >= 0:
        sig_check()
        q0 = q0*q1
        if mpz_tstbit(m.value, j):
            q1 = q0*Q
            v0 = v0*v1 - p*q0
            v1 = v1*v1 - two*q1
        else:
            q1 = q0
            v1 = v0*v1 - p*q0
            v0 = v0*v0 - two*q0
    return [v0,q0]


############# Homomorphisms ###############

cdef class IntegerMod_hom(Morphism):
    cdef IntegerMod_abstract zero
    cdef NativeIntStruct modulus

    def __init__(self, parent):
        Morphism.__init__(self, parent)
        # we need to use element constructor so that we can register both coercions and conversions using these morphisms.
        cdef Parent C = self._codomain
        self.zero = C._element_constructor_(0)
        self.modulus = C._pyx_order

    cdef dict _extra_slots(self):
        """
        Helper for pickling and copying.

        EXAMPLES::

            sage: R5 = IntegerModRing(5)
            sage: R15 = IntegerModRing(15)
            sage: phi = R5.coerce_map_from(R15); phi
            Natural morphism:
              From: Ring of integers modulo 15
              To:   Ring of integers modulo 5

        This method helps to implement copying::

            sage: psi = copy(phi); psi
            Natural morphism:
              From: Ring of integers modulo 15
              To:   Ring of integers modulo 5
            sage: psi(R15(7))
            2
        """
        slots = Morphism._extra_slots(self)
        slots['zero'] = self.zero
        slots['modulus'] = self.modulus
        return slots

    cdef _update_slots(self, dict _slots):
        """
        Helper for pickling and copying.

        EXAMPLES::

            sage: R5 = IntegerModRing(5)
            sage: R15 = IntegerModRing(15)
            sage: phi = R5.coerce_map_from(R15); phi
            Natural morphism:
              From: Ring of integers modulo 15
              To:   Ring of integers modulo 5

        This method helps to implement copying.
        ::

            sage: psi = copy(phi); psi
            Natural morphism:
              From: Ring of integers modulo 15
              To:   Ring of integers modulo 5
            sage: psi(R15(7))
            2
        """
        Morphism._update_slots(self, _slots)
        self.zero = _slots['zero']
        self.modulus = _slots['modulus']

    cpdef Element _call_(self, x):
        return IntegerMod(self._codomain, x)

cdef class IntegerMod_to_IntegerMod(IntegerMod_hom):
    """
    Very fast IntegerMod to IntegerMod homomorphism.

    EXAMPLES::

        sage: from sage.rings.finite_rings.integer_mod import IntegerMod_to_IntegerMod
        sage: Rs = [Integers(3**k) for k in range(1,30,5)]
        sage: [type(R(0)) for R in Rs]
        [<class 'sage.rings.finite_rings.integer_mod.IntegerMod_int'>,
         <class 'sage.rings.finite_rings.integer_mod.IntegerMod_int'>,
         <class 'sage.rings.finite_rings.integer_mod.IntegerMod_int64'>,
         <class 'sage.rings.finite_rings.integer_mod.IntegerMod_int64'>,
         <class 'sage.rings.finite_rings.integer_mod.IntegerMod_gmp'>,
         <class 'sage.rings.finite_rings.integer_mod.IntegerMod_gmp'>]
        sage: fs = [IntegerMod_to_IntegerMod(S, R)
        ....:       for R in Rs for S in Rs if S is not R and S.order() > R.order()]
        sage: all(f(-1) == f.codomain()(-1) for f in fs)
        True
        sage: [f(-1) for f in fs]
        [2, 2, 2, 2, 2, 728, 728, 728, 728, 177146, 177146, 177146, 43046720, 43046720, 10460353202]
    """
    def __init__(self, R, S):
        if not S.order().divides(R.order()):
            raise TypeError("No natural coercion from %s to %s" % (R, S))
        import sage.categories.homset
        IntegerMod_hom.__init__(self, sage.categories.homset.Hom(R, S))

    cpdef Element _call_(self, x):
        cdef IntegerMod_abstract a
        zero = <IntegerMod_abstract>self.zero
        cdef unsigned long value
        if isinstance(x, IntegerMod_int):
            value = (<IntegerMod_int>x).ivalue
            value %= <unsigned long>self.modulus.int32
            return zero._new_c_fast(value)
        elif isinstance(x, IntegerMod_int64):
            value = (<IntegerMod_int64>x).ivalue
            value %= <unsigned long>self.modulus.int64
            return zero._new_c_fast(value)
        a = zero._new_c_fast(0)
        a.set_from_mpz((<IntegerMod_gmp?>x).value)
        return a

    def _repr_type(self):
        return "Natural"

    def is_surjective(self):
        r"""
        Return whether this morphism is surjective.

        EXAMPLES::

            sage: Zmod(4).hom(Zmod(2)).is_surjective()
            True
        """
        return True

    def is_injective(self):
        r"""
        Return whether this morphism is injective.

        EXAMPLES::

            sage: Zmod(4).hom(Zmod(2)).is_injective()
            False
        """
        return self.domain().order() == self.codomain().order()

cdef class Integer_to_IntegerMod(IntegerMod_hom):
    r"""
    Fast `\ZZ \rightarrow \ZZ/n\ZZ` morphism.

    EXAMPLES:

    We make sure it works for every type.

    ::

        sage: from sage.rings.finite_rings.integer_mod import Integer_to_IntegerMod
        sage: Rs = [Integers(10), Integers(10^5), Integers(10^10)]
        sage: [type(R(0)) for R in Rs]
        [<class 'sage.rings.finite_rings.integer_mod.IntegerMod_int'>,
         <class 'sage.rings.finite_rings.integer_mod.IntegerMod_int64'>,
         <class 'sage.rings.finite_rings.integer_mod.IntegerMod_gmp'>]
        sage: fs = [Integer_to_IntegerMod(R) for R in Rs]
        sage: [f(-1) for f in fs]
        [9, 99999, 9999999999]
    """
    def __init__(self, R):
        import sage.categories.homset
        IntegerMod_hom.__init__(self, sage.categories.homset.Hom(integer_ring.ZZ, R))

    cpdef Element _call_(self, x):
        cdef IntegerMod_abstract a
        cdef Py_ssize_t res
        if self.modulus.table is not None:
            res = x % self.modulus.int64
            if res < 0:
                res += self.modulus.int64
            a = self.modulus.table[res]
#            if a._parent is not self._codomain:
            a._parent = self._codomain
            return a
        else:
            a = self.zero._new_c_from_long(0)
            a.set_from_mpz((<Integer>x).value)
            return a

    def _repr_type(self):
        return "Natural"

    def section(self):
        return IntegerMod_to_Integer(self._codomain)

    def is_surjective(self):
        r"""
        Return whether this morphism is surjective.

        EXAMPLES::

            sage: ZZ.hom(Zmod(2)).is_surjective()
            True
        """
        return True

    def is_injective(self):
        r"""
        Return whether this morphism is injective.

        EXAMPLES::

            sage: ZZ.hom(Zmod(2)).is_injective()
            False
        """
        return False


cdef class IntegerMod_to_Integer(Map):
    """
    Map to lift elements to :class:`~sage.rings.integer.Integer`.

    EXAMPLES::

        sage: ZZ.convert_map_from(GF(2))
        Lifting map:
          From: Finite Field of size 2
          To:   Integer Ring
    """
    def __init__(self, R):
        """
        TESTS:

        Lifting maps are morphisms in the category of sets (see
        :issue:`15618`)::

            sage: ZZ.convert_map_from(GF(2)).parent()
            Set of Morphisms from Finite Field of size 2 to Integer Ring in Category of sets
        """
        import sage.categories.homset
        from sage.categories.sets_cat import Sets
        Morphism.__init__(self, sage.categories.homset.Hom(R, integer_ring.ZZ, Sets()))

    cpdef Element _call_(self, x):
        cdef Integer ans = Integer.__new__(Integer)
        if isinstance(x, IntegerMod_gmp):
            mpz_set(ans.value, (<IntegerMod_gmp>x).value)
        elif isinstance(x, IntegerMod_int):
            mpz_set_ui(ans.value, (<IntegerMod_int>x).ivalue)
        elif isinstance(x, IntegerMod_int64):
            mpz_set_ui(ans.value, (<IntegerMod_int64>x).ivalue)
        return ans

    def _repr_type(self):
        return "Lifting"


cdef class Int_to_IntegerMod(IntegerMod_hom):
    """
    EXAMPLES:

    We make sure it works for every type.

    ::

        sage: from sage.rings.finite_rings.integer_mod import Int_to_IntegerMod
        sage: Rs = [Integers(2**k) for k in range(1,50,10)]
        sage: [type(R(0)) for R in Rs]
        [<class 'sage.rings.finite_rings.integer_mod.IntegerMod_int'>,
         <class 'sage.rings.finite_rings.integer_mod.IntegerMod_int'>,
         <class 'sage.rings.finite_rings.integer_mod.IntegerMod_int64'>,
         <class 'sage.rings.finite_rings.integer_mod.IntegerMod_gmp'>,
         <class 'sage.rings.finite_rings.integer_mod.IntegerMod_gmp'>]
        sage: fs = [Int_to_IntegerMod(R) for R in Rs]
        sage: [f(-1) for f in fs]
        [1, 2047, 2097151, 2147483647, 2199023255551]
    """
    def __init__(self, R):
        import sage.categories.homset
        from sage.sets.pythonclass import Set_PythonType
        IntegerMod_hom.__init__(self, sage.categories.homset.Hom(Set_PythonType(int), R))

    cpdef Element _call_(self, x):
        cdef IntegerMod_abstract a
        zero = <IntegerMod_abstract>self.zero

        cdef long res
        cdef int err

        if not integer_check_long_py(x, &res, &err):
            raise TypeError(f"{x} is not an integer")

        if not err:
            return zero._new_c_from_long(res)

        cdef Integer z = Integer(x)
        a = zero._new_c_fast(0)
        a.set_from_mpz(z.value)
        return a

    def _repr_type(self):
        return "Native"<|MERGE_RESOLUTION|>--- conflicted
+++ resolved
@@ -648,25 +648,17 @@
 
         - ``self`` -- unit modulo `n`
 
-<<<<<<< HEAD
         - ``b`` -- a unit modulo `n`. If ``b`` is not given,
           ``R.multiplicative_generator()`` is used, where
           ``R`` is the parent of ``self``.
-=======
-        -  ``self`` -- unit modulo `n`
-
-        -  ``b`` -- a unit modulo `n`. If ``b`` is not given,
-           ``R.multiplicative_generator()`` is used, where
-           ``R`` is the parent of ``self``.
 
         -  ``order`` -- integer (unused), the order of ``b``.
-           This argument is normally unused, only there for
-           coherence of apis with finite field elements.
-
-        - ``check`` -- boolean (default: ``False``). If set,
-           test whether the given ``order`` is correct.
-
->>>>>>> 238f042e
+          This argument is normally unused, only there for
+          coherence of apis with finite field elements.
+
+        - ``check`` -- boolean (default: ``False``); if set,
+          test whether the given ``order`` is correct
+
 
         OUTPUT:
 
