--- conflicted
+++ resolved
@@ -1261,11 +1261,7 @@
             # A very common case: return as early as possible.
             return self.__vector_space
 
-<<<<<<< HEAD
-        from sage.modules.all import VectorSpace
-=======
         from sage.modules.free_module import VectorSpace
->>>>>>> 4ac23e63
         from sage.categories.morphism import is_Morphism
 
         if base is None:
