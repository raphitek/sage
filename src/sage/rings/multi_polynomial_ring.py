r"""
Multivariate Polynomial Rings

AUTHORS:
    -- David Joyner and William Stein
    -- Kiran S. Kedlaya (2006-02-12): added Macaulay2 analogues of
              Singular features
    -- Martin Albrecht (2006-04-21): reorganize class hiearchy for singular rep

EXAMPLES:

We construct the Frobenius morphism on $\mbox{\rm F}_{5}[x,y,z]$ over $\F_5$:

    sage: R, (x,y,z) = PolynomialRing(GF(5), 3, 'xyz').objgens()
    sage: frob = R.hom([x^5, y^5, z^5])
    sage: frob(x^2 + 2*y - z^4)
    4*z^20 + 2*y^5 + x^10
    sage: frob((x + 2*y)^3)
    3*y^15 + 2*x^5*y^10 + x^10*y^5 + x^15
    sage: (x^5 + 2*y^5)^3
    3*y^15 + 2*x^5*y^10 + x^10*y^5 + x^15

We make a polynomial ring in one variable over a polynomial ring in
two variables:
    sage: R.<x, y> = PolynomialRing(QQ, 2)
    sage: S.<t> = PowerSeriesRing(R)
    sage: t*(x+y)
    (y + x)*t
"""

#*****************************************************************************
#
#   SAGE: System for Algebra and Geometry Experimentation
#
#       Copyright (C) 2005 William Stein <wstein@gmail.com>
#
#  Distributed under the terms of the GNU General Public License (GPL)
#
#    This code is distributed in the hope that it will be useful,
#    but WITHOUT ANY WARRANTY; without even the implied warranty of
#    MERCHANTABILITY or FITNESS FOR A PARTICULAR PURPOSE.  See the GNU
#    General Public License for more details.
#
#  The full text of the GPL is available at:
#
#                  http://www.gnu.org/licenses/
#*****************************************************************************

# Changed:
# Kiran Kedlaya (2006-02-12): added Macaulay2 names to TermOrder

import weakref
import re

import commutative_ring
import integral_domain

import fraction_field
import fraction_field_element

import finite_field

import multi_polynomial_element
import multi_polynomial_ideal
import polydict

import sage.misc.latex as latex

from sage.interfaces.all import singular as singular_default, is_SingularElement
from sage.interfaces.all import macaulay2 as macaulay2_default
from sage.interfaces.macaulay2 import is_Macaulay2Element

from sage.structure.sage_object import SageObject

from sage.rings.integer_ring import is_IntegerRing
from sage.rings.integer import Integer

from sage.rings.polynomial_singular_interface import PolynomialRing_singular_repr

import multi_polynomial_ideal

from sage.rings.polynomial_ring_constructor import PolynomialRing as MPolynomialRing

from sage.structure.parent_gens import ParentWithGens

<<<<<<< HEAD


def is_MPolynomialRing(x):
    return isinstance(x, MPolynomialRing_generic)
=======
from multi_polynomial_ring_generic import MPolynomialRing_generic, is_MPolynomialRing
>>>>>>> 725617a3

class MPolynomialRing_macaulay2_repr:
    """
    """
    def _macaulay2_(self, macaulay2=None):
        if macaulay2 is None:
            macaulay2 = macaulay2_default
        try:
            R = self.__macaulay2
            if not (R.parent() is macaulay2):
                raise ValueError
            R._check_valid()
            return R
        except (AttributeError, ValueError):
            if self.base_ring().is_prime_field():
                if self.characteristic() == 0:
                    base_str = "QQ"
                else:
                    base_str = "ZZ/" + str(self.characteristic())
            elif is_IntegerRing(self.base_ring()):
                base_str = "ZZ"
            else:
                raise TypeError, "no conversion of to a Macaulay2 ring defined"
            self.__macaulay2 = macaulay2.ring(base_str, str(self.gens()), \
                                              self.term_order().macaulay2_str())
        return self.__macaulay2

<<<<<<< HEAD
class MPolynomialRing_generic(commutative_ring.CommutativeRing):
    def __init__(self, base_ring, n, names, order):
        if not isinstance(base_ring, commutative_ring.CommutativeRing):
            raise TypeError, "Base ring must be a commutative ring."
        n = int(n)
        if n < 0:
            raise ValueError, "Multivariate Polynomial Rings must " + \
                  "have more than 0 variables."
        self.__ngens = n
        self.__term_order = order
        self._has_singular = False #cannot convert to Singular by default
        ParentWithGens.__init__(self, base_ring, names)

    def is_integral_domain(self):
        return self.base_ring().is_integral_domain()

    def _coerce_impl(self, x):
        """
        Return the canonical coercion of x to this multivariate
        polynomial ring, if one is defined, or raise a TypeError.

        The rings that canonically coerce to this polynomial ring are:
            * this ring itself
            * polynomial rings in the same variables over any base ring that
              canonically coerces to the base ring of this ring
            * any ring that canonically coerces to the base ring of this
              polynomial ring.

        """
        try:
            P = x.parent()
            # polynomial rings in the same variable over the any base that coerces in:
            if is_MPolynomialRing(P):
                if P.variable_names() == self.variable_names():
                    if self.has_coerce_map_from(P.base_ring()):
                        return self(x)
                    else:
                        raise TypeError, "no natural map between bases of polynomial rings"
                else:
                    raise TypeError, "polynomial ring has a different indeterminate names"

        except AttributeError:
            pass

        # any ring that coerces to the base ring of this polynomial ring.
        return self._coerce_try(x, [self.base_ring()])

    def __cmp__(self, right):
        if not is_MPolynomialRing(right):
            return cmp(type(self),type(right))
        return cmp((self.base_ring(), self.__ngens, self.variable_names(), self.__term_order),
                   (right.base_ring(), right.__ngens, right.variable_names(), right.__term_order))

    def __contains__(self, x):
        """
        This definition of containment does not involve a natural
        inclusion from rings with less variables into rings with more.
        """
        try:
            return x.parent() == self
        except AttributeError:
            return False

    def _repr_(self):
        return "Polynomial Ring in %s over %s"%(", ".join(self.variable_names()), self.base_ring())

    def _latex_(self):
        vars = str(self.latex_variable_names()).replace('\n','').replace("'",'')
        return "%s[%s]"%(latex.latex(self.base_ring()), vars[1:-1])


    def _ideal_class_(self):
        return multi_polynomial_ideal.MPolynomialIdeal

    def _is_valid_homomorphism_(self, codomain, im_gens):
        try:
            # all that is needed is that elements of the base ring
            # of the polynomial ring canonically coerce into codomain.
            # Since poly rings are free, any image of the gen
            # determines a homomorphism
            codomain._coerce_(self.base_ring()(1))
        except TypeError:
            return False
        return True

    def _magma_(self, magma=None):
        """
        Used in converting this ring to the corresponding ring in MAGMA.

        EXAMPLES:
            sage: R.<y,z,w> = PolynomialRing(QQ,3)
            sage: magma(R) # optional
            Polynomial ring of rank 3 over Rational Field
            Graded Reverse Lexicographical Order
            Variables: y, z, w

            sage: magma(PolynomialRing(GF(7),4, 'x')) #optional
            Polynomial ring of rank 4 over GF(7)
            Graded Reverse Lexicographical Order
            Variables: x0, x1, x2, x3

            sage: magma(PolynomialRing(GF(49,'a'),10, 'x')) #optional
            Polynomial ring of rank 10 over GF(7^2)
            Graded Reverse Lexicographical Order
            Variables: x0, x1, x2, x3, x4, x5, x6, x7, x8, x9

            sage: magma(PolynomialRing(ZZ['a,b,c'],3, 'x')) #optional
            Polynomial ring of rank 3 over Polynomial ring of rank 3 over Integer Ring
            Graded Reverse Lexicographical Order
            Variables: x0, x1, x2
        """
        if magma == None:
            import sage.interfaces.magma
            magma = sage.interfaces.magma.magma

        try:
          m = self.__magma
          m._check_valid()
          if not m.parent() is magma:
              raise ValueError
          return m
        except (AttributeError,ValueError):
            B = magma(self.base_ring())
            R = magma('PolynomialRing(%s, %s, %s)'%(B.name(), self.ngens(),self.term_order().magma_str()))
            R.assign_names(self.variable_names())
            self.__magma = R
            return R

    def var_dict(self):
        """
        Return dictionary of paris varname:var of the variables
        of this multivariate polynomial ring.
        """
        return dict([(str(g),g) for g in self.gens()])


    def is_exact(self):
        return self.base_ring().is_exact()

    def is_finite(self):
        if self.ngens() == 0:
            return self.base_ring().is_finite()
        return False

    def is_field(self):
        """
        Return True if this multivariate polynomial ring is a field, i.e.,
        it is a ring in 0 generators over a field.
        """
        if self.ngens() == 0:
            return self.base_ring().is_field()
        return False

    def term_order(self):
        return self.__term_order

    def characteristic(self):
        """
        Return the characteristic of this polynomial ring.

        EXAMPLES:
            sage: R = MPolynomialRing(QQ, 'x', 3)
            sage: R.characteristic()
            0
            sage: R = MPolynomialRing(GF(7),'x', 20)
            sage: R.characteristic()
            7
        """
        return self.base_ring().characteristic()

    def gen(self, n=0):
        if n < 0 or n >= self.__ngens:
            raise ValueError, "Generator not defined."
        return self._gens[int(n)]

    def gens(self):
        return self._gens

    def krull_dimension(self):
        return self.base_ring().krull_dimension() + self.ngens()

    def ngens(self):
        return self.__ngens

    def _monomial_order_function(self):
        raise NotImplementedError

    def latex_variable_names(self):
        """
        Returns the list of variable names suitable for latex output.

        All '_SOMETHING' substrings are replaced by '_{SOMETHING}' recursively
        so that subscripts of subscripts work.

        EXAMPLES:
            sage: R, x = PolynomialRing(QQ,'x',12).objgens()
            sage: x
            (x0, x1, x2, x3, x4, x5, x6, x7, x8, x9, x10, x11)
            sage: print R.latex_variable_names ()
            ['x_{0}', 'x_{1}', 'x_{2}', 'x_{3}', 'x_{4}', 'x_{5}', 'x_{6}', 'x_{7}', 'x_{8}', 'x_{9}', 'x_{10}', 'x_{11}']
            sage: f = x[0]^3 + 15/3 * x[1]^10
            sage: print latex(f)
            5 x_{1}^{10} + x_{0}^{3}
        """
        try:
            return self.__latex_variable_names
        except AttributeError:
            pass
        names = []
        for g in self.variable_names():
            i = len(g)-1
            while i >= 0 and g[i].isdigit():
                i -= 1
            if i < len(g)-1:
                g = '%s_{%s}'%(g[:i+1], g[i+1:])
            names.append(g)
        self.__latex_variable_names = names
        return names

=======
>>>>>>> 725617a3
class MPolynomialRing_polydict( MPolynomialRing_macaulay2_repr, MPolynomialRing_generic):
    """
    Multivariable polynomial ring.

    EXAMPLES:
        sage: R = MPolynomialRing(Integers(12), 'x', 5); R
        Polynomial Ring in x0, x1, x2, x3, x4 over Ring of integers modulo 12
        sage.: loads(R.dumps()) == R     # TODO -- this currently hangs sometimes (??)
        True
    """
    def __init__(self, base_ring, n, names, order):
        MPolynomialRing_generic.__init__(self, base_ring, n, names, order)
        # Construct the generators
        v = [0 for _ in xrange(n)]
        one = base_ring(1);
        self._gens = []
        C = self._poly_class()
        for i in xrange(n):
            v[i] = 1  # int's!
            self._gens.append(C(self, {tuple(v):one}))
            v[i] = 0
        self._gens = tuple(self._gens)
        self._zero_tuple = tuple(v)

    def _monomial_order_function(self):
        return self.__monomial_order_function

    def _poly_class(self):
        return multi_polynomial_element.MPolynomial_polydict

    def __cmp__(left, right):
        if not is_MPolynomialRing(right):
            return cmp(type(left),type(right))
        else:
            return cmp((left.base_ring(), left.ngens(), left.variable_names(), left.term_order()),
                       (right.base_ring(), right.ngens(), right.variable_names(), right.term_order()))

    def __call__(self, x, check=True):
        """
        Coerce x into this multivariate polynomial ring.

        EXAMPLES:
        We create a Macaulay2 multivariate polynomial via ideal arithmetic,
        then coerce it into R.
            sage: R.<x,y> = PolynomialRing(QQ, 2)                        # optional
            sage: I = R.ideal([x^3 + y, y])                              # optional
            sage: S = I._macaulay2_()                                    # optional
            sage: T = S*S*S                                              # optional
            sage: U = T.gens().entries().flatten()                       # optional
            sage: f = U[2]; f                                            # optional
             3 2    3
            x y  + y
            sage: R(f)                                                   # optional
            y^3 + x^3*y^2

        Some other subtle coercions.  We create polynomial rings in 2 variables
        over the rationals, integers, and a finite field.
            sage: R.<x,y> = QQ[]
            sage: S.<x,y> = ZZ[]
            sage: T.<x,y> = GF(7)[]

        We coerce from the integer to the rationals, and back:
            sage: f = R(S.0^2 - 4*S.1^3); f
            -4*y^3 + x^2
            sage: parent(f)
            Polynomial Ring in x, y over Rational Field
            sage: parent(S(f))
            Polynomial Ring in x, y over Integer Ring

        We coerce from the finite field.
            sage: f = R(T.0^2 - 4*T.1^3); f
            3*y^3 + x^2
            sage: parent(f)
            Polynomial Ring in x, y over Rational Field

        We create an equal but not identical copy of the integer ring
        by dumping and loading:
            sage: S2 = loads(dumps(S))
            sage: S2 is S
            False
            sage: S2 == S
            True

        Coerce works and gets the right parent.
            sage: parent(S2._coerce_(S.0)) is S2
            True

        Coercion to reduce modulo a prime between rings with different variable names:
            sage: R.<x,y> = PolynomialRing(QQ,2)
            sage: S.<a,b> = PolynomialRing(GF(7),2)
            sage: f = x^2 + 2/3*y^3
            sage: S(f)
            3*b^3 + a^2

        Coercion from symbolic variables:
            sage: x,y,z = var('x,y,z')
            sage: R = QQ[x,y,z]
            sage: type(x)
            <class 'sage.calculus.calculus.SymbolicVariable'>
            sage: type(R(x))
            <class 'sage.rings.multi_polynomial_element.MPolynomial_polydict'>
            sage: f = R(x^3 + y^3 - z^3); f
            -1*z^3 + y^3 + x^3
            sage: type(f)
            <class 'sage.rings.multi_polynomial_element.MPolynomial_polydict'>
            sage: parent(f)
            Polynomial Ring in x, y, z over Rational Field

        A more complicated symbolic and computational mix.  Behind the scenes
        Singular and Maxima are doing the real work.
            sage: R = QQ[x,y,z]
            sage: f = (x^3 + y^3 - z^3)^10; f
            (-z^3 + y^3 + x^3)^10
            sage: g = R(f); parent(g)
            Polynomial Ring in x, y, z over Rational Field
            sage: (f - g).expand()
            0

        """
        if isinstance(x, multi_polynomial_element.MPolynomial_polydict):
            P = x.parent()
            if P is self:
                return x
            elif P == self:
                return multi_polynomial_element.MPolynomial_polydict(self, x.element().dict())
            elif len(P.variable_names()) == len(self.variable_names()):
                # Map the variables in some crazy way (but in order,
                # of course).  This is here since R(blah) is supposed
                # to be "make an element of R if at all possible with
                # no guarantees that this is mathematically solid."
                K = self.base_ring()
                D = x.element().dict()
                for i, a in D.iteritems():
                    D[i] = K(a)
                return multi_polynomial_element.MPolynomial_polydict(self, D)
            else:
                raise TypeError

        elif isinstance(x, polydict.PolyDict):
            return multi_polynomial_element.MPolynomial_polydict(self, x)

        elif isinstance(x, fraction_field_element.FractionFieldElement) and x.parent().ring() == self:
            if x.denominator() == 1:
                return x.numerator()
            else:
                raise TypeError, "unable to coerce since the denominator is not 1"

        elif is_SingularElement(x) and self._has_singular:
            self._singular_().set_ring()
            try:
                return x.sage_poly(self)
            except:
                raise TypeError, "Unable to coerce singular object"

        elif hasattr(x, '_polynomial_'):
            return x._polynomial_(self)

        elif isinstance(x , str) and self._has_singular:
            self._singular_().set_ring()
            try:
                return self._singular_().parent(x).sage_poly(self)
            except:
                raise TypeError,"Unable to coerce string"

        elif is_Macaulay2Element(x):
            try:
                s = x.sage_polystring()
                if len(s) == 0:
                    raise TypeError
                # NOTE: It's CRUCIAL to use the eval command as follows,
                # i.e., with the gen dict as the third arg and the second
                # empty.  Otherwise pickling won't work after calls to this eval!!!
                # This took a while to figure out!
                return self(eval(s, {}, self.gens_dict()))
            except (AttributeError, TypeError, NameError):
                raise TypeError, "Unable to coerce macaulay2 object"
            return multi_polynomial_element.MPolynomial_polydict(self, x)

        if isinstance(x, dict):
            return multi_polynomial_element.MPolynomial_polydict(self, x)
        else:
            c = self.base_ring()(x)
            return multi_polynomial_element.MPolynomial_polydict(self, {self._zero_tuple:c})



class MPolynomialRing_polydict_domain(integral_domain.IntegralDomain,
                                      MPolynomialRing_polydict,
                                      PolynomialRing_singular_repr,
                                      MPolynomialRing_macaulay2_repr):
    def __init__(self, base_ring, n, names, order):
        MPolynomialRing_polydict.__init__(self, base_ring, n, names, order)
        self._has_singular = self._can_convert_to_singular()

    def is_integral_domain(self):
        return True

    def is_field(self):
        if self.ngens() == 0:
            return self.base_ring().is_field()
        return False

    def ideal(self, gens, coerce=True):
        """
        Create an ideal in this polynomial ring.
        """
        if not self._has_singular:
            # pass through
            MPolynomialRing_generic.ideal(self,gens,coerce)
        if is_SingularElement(gens):
            gens = list(gens)
            coerce = True
        if is_Macaulay2Element(gens):
            gens = list(gens)
            coerce = True
        elif not isinstance(gens, (list, tuple)):
            gens = [gens]
        if coerce:
            gens = [self(x) for x in gens]  # this will even coerce from singular ideals correctly!
        return multi_polynomial_ideal.MPolynomialIdeal(self, gens, coerce=False)


#class MPolynomialRing_macaulay2_repr_domain(MPolynomialRing_macaulay2_repr, integral_domain.IntegralDomain):
#    pass


#######################

singular_name_mapping = {'lex':'lp', \
                'revlex':'rp', \
                'degrevlex':'dp', \
                'deglex':'Dp'}

m2_name_mapping = {'lex':'Lex', \
                   'revlex':'RevLex', \
                   'degrevlex':'GRevLex', \
                   'deglex':'GLex'}

magma_name_mapping = {'lex': '"lex"', \
                      'revlex' : '"revlex"', \
                      'deglex' : '"glex"', \
                      'degrevlex' : '"grevlex"'}

class TermOrder(SageObject):
    """
    EXAMPLES:
        sage: t = TermOrder('lex')
        sage: t
        Lexicographic term order
        sage: loads(dumps(t)) == t
        True
    """
    def __init__(self, name='lex'):
        if isinstance(name, TermOrder):
            name = name.__name
        name = name.lower()
        self.__name = name

        if singular_name_mapping.has_key(name):
            singular_name = singular_name_mapping[name]
            self.__singular_str = singular_name
        else:
            self.__singular_str = name

        if m2_name_mapping.has_key(name):
            macaulay2_name = m2_name_mapping[name]
            self.__macaulay2_str = macaulay2_name
        else:
            self.__macaulay2_str = name

        if magma_name_mapping.has_key(name):
            magma_name = magma_name_mapping[name]
            self.__magma_str = magma_name
        else:
            self.__magma_str = name


    def __getattr__(self,name):
        if name=='compare_tuples':
            return getattr(self,'compare_tuples_'+self.__singular_str)
        elif name=='greater_tuple':
            return getattr(self,'greater_tuple_'+self.__singular_str)
        else:
            raise AttributeError,name

    def compare_tuples_lp(self,f,g):
        """
        Compares two exponent tuples with respect to the
        lexicographical term order.
        """

        if f>g:
            return 1
        elif f<g:
            return -1
        else:
            return 0

    def compare_tuples_rp(self,f,g):
        """
        Compares two exponent tuples with respect to the reversed
        lexicographical term order.
        """
        return (-1)*self.compare_tuples_lp(f.reversed(),g.reversed())

    def compare_tuples_Dp(self,f,g):
        """
        Compares two exponent tuples with respect to the
        degree lexicographical term order.
        """
        sf = sum(f.nonzero_values(sort=False))
        sg = sum(g.nonzero_values(sort=False))
        if sf > sg:
            return 1
        elif sf<sg:
            return -1
        elif sf == sg:
            return self.compare_tuples_lp(f,g)

    def compare_tuples_dp(self,f,g):
        """
        Compares two exponent tuples with respect to the degree
        reversed lexicographical term order.
        """
        sf = sum(f.nonzero_values(sort=False))
        sg = sum(g.nonzero_values(sort=False))
        if sf > sg:
            return 1
        elif sf<sg:
            return -1
        elif sf == sg:
            return (-1)*self.compare_tuples_lp(f.reversed(),g.reversed())

    def greater_tuple_lp(self,f,g):
        """
        Returns the greater exponent tuple with respect to the
        lexicographical term order.
        """
        return f > g and f or g

    def greater_tuple_rp(self,f,g):
        """
        Returns the greater exponent tuple with respect to the
        reversed lexicographical term order.
        """
        return f.reversed() < g.reversed()   and f or g

    def greater_tuple_Dp(self,f,g):
        """
        Returns the greater exponent tuple with respect to the total
        degree lexicographical term order.
        """
        return (sum(f.nonzero_values(sort=False))>sum(g.nonzero_values(sort=False))
                or (sum(f.nonzero_values(sort=False))==sum(g.nonzero_values(sort=False)) and f  > g )) and f or g

    def greater_tuple_dp(self,f,g):
        """
        Returns the greater exponent tuple with respect to the total
        degree reversed lexicographical term order.
        """
        return (sum(f.nonzero_values(sort=False))>sum(g.nonzero_values(sort=False))
                or (sum(f.nonzero_values(sort=False))==sum(g.nonzero_values(sort=False)) and f.reversed() < g.reversed())) and f or g

    def _repr_(self):
        if self.__name == 'lex':
            s = 'Lexicographic'
        elif self.__name == 'degrevlex':
            s = 'Degree reverse lexicographic'
        else:
            s = self.__name
        return '%s term order'%s

    def singular_str(self):
        return self.__singular_str

    def macaulay2_str(self):
        return self.__macaulay2_str

    def magma_str(self):
        return self.__magma_str

    def __cmp__(self, other):
        if not isinstance(other, TermOrder):
            if isinstance(other, str):
                other = TermOrder(other)
            else:
                return cmp(type(self), type(other))
        return cmp(self.__singular_str, other.__singular_str)


<|MERGE_RESOLUTION|>--- conflicted
+++ resolved
@@ -83,14 +83,8 @@
 
 from sage.structure.parent_gens import ParentWithGens
 
-<<<<<<< HEAD
-
-
-def is_MPolynomialRing(x):
-    return isinstance(x, MPolynomialRing_generic)
-=======
 from multi_polynomial_ring_generic import MPolynomialRing_generic, is_MPolynomialRing
->>>>>>> 725617a3
+
 
 class MPolynomialRing_macaulay2_repr:
     """
@@ -118,228 +112,9 @@
                                               self.term_order().macaulay2_str())
         return self.__macaulay2
 
-<<<<<<< HEAD
-class MPolynomialRing_generic(commutative_ring.CommutativeRing):
-    def __init__(self, base_ring, n, names, order):
-        if not isinstance(base_ring, commutative_ring.CommutativeRing):
-            raise TypeError, "Base ring must be a commutative ring."
-        n = int(n)
-        if n < 0:
-            raise ValueError, "Multivariate Polynomial Rings must " + \
-                  "have more than 0 variables."
-        self.__ngens = n
-        self.__term_order = order
-        self._has_singular = False #cannot convert to Singular by default
-        ParentWithGens.__init__(self, base_ring, names)
-
-    def is_integral_domain(self):
-        return self.base_ring().is_integral_domain()
-
-    def _coerce_impl(self, x):
-        """
-        Return the canonical coercion of x to this multivariate
-        polynomial ring, if one is defined, or raise a TypeError.
-
-        The rings that canonically coerce to this polynomial ring are:
-            * this ring itself
-            * polynomial rings in the same variables over any base ring that
-              canonically coerces to the base ring of this ring
-            * any ring that canonically coerces to the base ring of this
-              polynomial ring.
-
-        """
-        try:
-            P = x.parent()
-            # polynomial rings in the same variable over the any base that coerces in:
-            if is_MPolynomialRing(P):
-                if P.variable_names() == self.variable_names():
-                    if self.has_coerce_map_from(P.base_ring()):
-                        return self(x)
-                    else:
-                        raise TypeError, "no natural map between bases of polynomial rings"
-                else:
-                    raise TypeError, "polynomial ring has a different indeterminate names"
-
-        except AttributeError:
-            pass
-
-        # any ring that coerces to the base ring of this polynomial ring.
-        return self._coerce_try(x, [self.base_ring()])
-
-    def __cmp__(self, right):
-        if not is_MPolynomialRing(right):
-            return cmp(type(self),type(right))
-        return cmp((self.base_ring(), self.__ngens, self.variable_names(), self.__term_order),
-                   (right.base_ring(), right.__ngens, right.variable_names(), right.__term_order))
-
-    def __contains__(self, x):
-        """
-        This definition of containment does not involve a natural
-        inclusion from rings with less variables into rings with more.
-        """
-        try:
-            return x.parent() == self
-        except AttributeError:
-            return False
-
-    def _repr_(self):
-        return "Polynomial Ring in %s over %s"%(", ".join(self.variable_names()), self.base_ring())
-
-    def _latex_(self):
-        vars = str(self.latex_variable_names()).replace('\n','').replace("'",'')
-        return "%s[%s]"%(latex.latex(self.base_ring()), vars[1:-1])
-
-
-    def _ideal_class_(self):
-        return multi_polynomial_ideal.MPolynomialIdeal
-
-    def _is_valid_homomorphism_(self, codomain, im_gens):
-        try:
-            # all that is needed is that elements of the base ring
-            # of the polynomial ring canonically coerce into codomain.
-            # Since poly rings are free, any image of the gen
-            # determines a homomorphism
-            codomain._coerce_(self.base_ring()(1))
-        except TypeError:
-            return False
-        return True
-
-    def _magma_(self, magma=None):
-        """
-        Used in converting this ring to the corresponding ring in MAGMA.
-
-        EXAMPLES:
-            sage: R.<y,z,w> = PolynomialRing(QQ,3)
-            sage: magma(R) # optional
-            Polynomial ring of rank 3 over Rational Field
-            Graded Reverse Lexicographical Order
-            Variables: y, z, w
-
-            sage: magma(PolynomialRing(GF(7),4, 'x')) #optional
-            Polynomial ring of rank 4 over GF(7)
-            Graded Reverse Lexicographical Order
-            Variables: x0, x1, x2, x3
-
-            sage: magma(PolynomialRing(GF(49,'a'),10, 'x')) #optional
-            Polynomial ring of rank 10 over GF(7^2)
-            Graded Reverse Lexicographical Order
-            Variables: x0, x1, x2, x3, x4, x5, x6, x7, x8, x9
-
-            sage: magma(PolynomialRing(ZZ['a,b,c'],3, 'x')) #optional
-            Polynomial ring of rank 3 over Polynomial ring of rank 3 over Integer Ring
-            Graded Reverse Lexicographical Order
-            Variables: x0, x1, x2
-        """
-        if magma == None:
-            import sage.interfaces.magma
-            magma = sage.interfaces.magma.magma
-
-        try:
-          m = self.__magma
-          m._check_valid()
-          if not m.parent() is magma:
-              raise ValueError
-          return m
-        except (AttributeError,ValueError):
-            B = magma(self.base_ring())
-            R = magma('PolynomialRing(%s, %s, %s)'%(B.name(), self.ngens(),self.term_order().magma_str()))
-            R.assign_names(self.variable_names())
-            self.__magma = R
-            return R
-
-    def var_dict(self):
-        """
-        Return dictionary of paris varname:var of the variables
-        of this multivariate polynomial ring.
-        """
-        return dict([(str(g),g) for g in self.gens()])
-
-
     def is_exact(self):
         return self.base_ring().is_exact()
 
-    def is_finite(self):
-        if self.ngens() == 0:
-            return self.base_ring().is_finite()
-        return False
-
-    def is_field(self):
-        """
-        Return True if this multivariate polynomial ring is a field, i.e.,
-        it is a ring in 0 generators over a field.
-        """
-        if self.ngens() == 0:
-            return self.base_ring().is_field()
-        return False
-
-    def term_order(self):
-        return self.__term_order
-
-    def characteristic(self):
-        """
-        Return the characteristic of this polynomial ring.
-
-        EXAMPLES:
-            sage: R = MPolynomialRing(QQ, 'x', 3)
-            sage: R.characteristic()
-            0
-            sage: R = MPolynomialRing(GF(7),'x', 20)
-            sage: R.characteristic()
-            7
-        """
-        return self.base_ring().characteristic()
-
-    def gen(self, n=0):
-        if n < 0 or n >= self.__ngens:
-            raise ValueError, "Generator not defined."
-        return self._gens[int(n)]
-
-    def gens(self):
-        return self._gens
-
-    def krull_dimension(self):
-        return self.base_ring().krull_dimension() + self.ngens()
-
-    def ngens(self):
-        return self.__ngens
-
-    def _monomial_order_function(self):
-        raise NotImplementedError
-
-    def latex_variable_names(self):
-        """
-        Returns the list of variable names suitable for latex output.
-
-        All '_SOMETHING' substrings are replaced by '_{SOMETHING}' recursively
-        so that subscripts of subscripts work.
-
-        EXAMPLES:
-            sage: R, x = PolynomialRing(QQ,'x',12).objgens()
-            sage: x
-            (x0, x1, x2, x3, x4, x5, x6, x7, x8, x9, x10, x11)
-            sage: print R.latex_variable_names ()
-            ['x_{0}', 'x_{1}', 'x_{2}', 'x_{3}', 'x_{4}', 'x_{5}', 'x_{6}', 'x_{7}', 'x_{8}', 'x_{9}', 'x_{10}', 'x_{11}']
-            sage: f = x[0]^3 + 15/3 * x[1]^10
-            sage: print latex(f)
-            5 x_{1}^{10} + x_{0}^{3}
-        """
-        try:
-            return self.__latex_variable_names
-        except AttributeError:
-            pass
-        names = []
-        for g in self.variable_names():
-            i = len(g)-1
-            while i >= 0 and g[i].isdigit():
-                i -= 1
-            if i < len(g)-1:
-                g = '%s_{%s}'%(g[:i+1], g[i+1:])
-            names.append(g)
-        self.__latex_variable_names = names
-        return names
-
-=======
->>>>>>> 725617a3
 class MPolynomialRing_polydict( MPolynomialRing_macaulay2_repr, MPolynomialRing_generic):
     """
     Multivariable polynomial ring.
