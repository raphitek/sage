# -*- coding: utf-8 -*-
r"""
Lazy Series

Coefficients of lazy series are computed on demand.  They have
infinite precision, although equality can only be decided in special
cases.

AUTHORS:

- Kwankyu Lee (2019-02-24): initial version
- Tejasvi Chebrolu, Martin Rubey, Travis Scrimshaw (2021-08):
  refactored and expanded functionality

EXAMPLES:

Laurent series over the integer ring are particularly useful as
generating functions for sequences arising in combinatorics. ::

    sage: L.<z> = LazyLaurentSeriesRing(ZZ)

The generating function of the Fibonacci sequence is::

    sage: f = 1 / (1 - z - z^2)
    sage: f
    1 + z + 2*z^2 + 3*z^3 + 5*z^4 + 8*z^5 + 13*z^6 + O(z^7)

In principle, we can now compute any coefficient of `f`::

    sage: f.coefficient(100)
    573147844013817084101

Which coefficients are actually computed depends on the type of
implementation.  For the sparse implementation, only the coefficients
which are needed are computed. ::

    sage: s = L(lambda n: n, valuation=0); s
    z + 2*z^2 + 3*z^3 + 4*z^4 + 5*z^5 + 6*z^6 + O(z^7)
    sage: s.coefficient(10)
    10
    sage: s._coeff_stream._cache
    {0: 0, 1: 1, 2: 2, 3: 3, 4: 4, 5: 5, 6: 6, 10: 10}

Using the dense implementation, all coefficients up to the required
coefficient are computed. ::

    sage: L.<x> = LazyLaurentSeriesRing(ZZ, sparse=False)
    sage: s = L(lambda n: n, valuation=0); s
    x + 2*x^2 + 3*x^3 + 4*x^4 + 5*x^5 + 6*x^6 + O(x^7)
    sage: s.coefficient(10)
    10
    sage: s._coeff_stream._cache
    [0, 1, 2, 3, 4, 5, 6, 7, 8, 9, 10]

We can do arithmetic with lazy power series::

    sage: f
    1 + z + 2*z^2 + 3*z^3 + 5*z^4 + 8*z^5 + 13*z^6 + O(z^7)
    sage: f^-1
    1 - z - z^2 + O(z^7)
    sage: f + f^-1
    2 + z^2 + 3*z^3 + 5*z^4 + 8*z^5 + 13*z^6 + O(z^7)
    sage: g = (f + f^-1)*(f - f^-1); g
    4*z + 6*z^2 + 8*z^3 + 19*z^4 + 38*z^5 + 71*z^6 + O(z^7)

We call lazy power series whose coefficients are known to be
eventually constant 'exact'.  In some cases, computations with such
series are much faster.  Moreover, these are the series where
equality can be decided.  For example::

    sage: L.<z> = LazyPowerSeriesRing(ZZ)
    sage: f = 1 + 2*z^2 / (1 - z)
    sage: f - 2 / (1 - z) + 1 + 2*z
    0

However, multivariate Taylor series are actually represented as
streams of multivariate polynomials.  Therefore, the only exact
series in this case are polynomials::

    sage: L.<x,y> = LazyPowerSeriesRing(ZZ)
    sage: 1 / (1-x)
    1 + x + x^2 + x^3 + x^4 + x^5 + x^6 + O(x,y)^7

A similar statement is true for lazy symmetric functions::

    sage: h = SymmetricFunctions(QQ).h()
    sage: L = LazySymmetricFunctions(h)
    sage: 1 / (1-L(h[1]))
    h[] + h[1] + (h[1,1]) + (h[1,1,1]) + (h[1,1,1,1]) + (h[1,1,1,1,1]) + (h[1,1,1,1,1,1]) + O^7

We can change the base ring::

    sage: h = g.change_ring(QQ)
    sage: h.parent()
    Lazy Laurent Series Ring in z over Rational Field
    sage: h
    4*z + 6*z^2 + 8*z^3 + 19*z^4 + 38*z^5 + 71*z^6 + O(z^7)
    sage: hinv = h^-1; hinv
    1/4*z^-1 - 3/8 + 1/16*z - 17/32*z^2 + 5/64*z^3 - 29/128*z^4 + 165/256*z^5 + O(z^6)
    sage: hinv.valuation()
    -1

TESTS:

We check that -- at least for some simple cases -- division,
composition and reversion do not raise exceptions for univariate lazy
Laurent series, lazy power series and lazy symmetric functions::

    sage: def check(L, z, verbose=False):
    ....:     # division
    ....:     lf = [0, L(0), 1, L(1), z, 1 + z, 2 + z + z^2]
    ....:     lg = [3, L(3), 1 + z, 2 + z + z^2]
    ....:     for f in lf:
    ....:         for g in lg:
    ....:             try:
    ....:                 h = f / g
    ....:                 if verbose: print("(%s) / (%s) = %s" % (f, g, h))
    ....:             except Exception as e:
    ....:                 print("%s in (%s) / (%s)" % (e, f, g))
    ....:     # composition
    ....:     f = L(0)
    ....:     l = [(f, 0), (f, L(0)), (f, 2), (f, L(2)), (f, 2 + z + z^2), (f, 3/(1 - 2*z))]
    ....:     f = L(1)
    ....:     l.extend([(f, 0), (f, L(0)), (f, 2), (f, L(2)), (f, 2 + z + z^2), (f, 3/(1 - 2*z))])
    ....:     f = 2 + z + z^2
    ....:     l.extend([(f, 0), (f, L(0)), (f, 2), (f, L(2)), (f, 2 + z + z^2), (f, 3/(1 - 2*z))])
    ....:     f = 3/(2 - 3*z)
    ....:     l.extend([(f, 0), (f, L(0)), (f, 3*z/(1 - 2*z))])
    ....:     for f, g in l:
    ....:         try:
    ....:             h = f(g)
    ....:             if verbose: print("(%s)(%s) = %s" % (f, g, h))
    ....:         except Exception as e:
    ....:             print("%s in (%s)(%s)" % (e, f, g))
    ....:     # reversion
    ....:     l = [2 + 3*z, 3*z + 2*z^2, 3*z/(1 - 2*z - 3*z^2)]
    ....:     for f in l:
    ....:         try:
    ....:             h = f.revert()
    ....:             if verbose: print("(%s)^{(-1)} = %s" % (f, h))
    ....:         except Exception as e:
    ....:             print("%s in (%s).revert()" % (e, f))

    sage: L.<z> = LazyLaurentSeriesRing(QQ)
    sage: check(L, z)
    sage: L.<z> = LazyPowerSeriesRing(QQ)
    sage: check(L, z)
    sage: p = SymmetricFunctions(QQ).p()
    sage: L = LazySymmetricFunctions(p)
    sage: check(L, L(p[1]))

We check that the elements in the cache of the stream of homogeneous
components are in the correct ring::

    sage: def check(L, x, valuation, verbose=False):
    ....:     f = L(x, valuation=valuation)
    ....:     _ = f[2], f[5]
    ....:     if callable(x):
    ....:         assert len(f._coeff_stream._cache) == 2, "the cache is %s" % f._coeff_stream._cache
    ....:     else:
    ....:         m = 6 if valuation is None else 5 - valuation + 1
    ....:         assert len(f._coeff_stream._cache) == m, "the cache is %s" % f._coeff_stream._cache
    ....:     P = f._coeff_stream._cache[2].parent()
    ....:     assert P is L._internal_poly_ring.base_ring(), "the cache is in %s" % P
    ....:     if verbose:
    ....:         print(P)

    sage: def gen():
    ....:     n = 0
    ....:     while True:
    ....:         yield n
    ....:         n += 1

    sage: L.<z> = LazyLaurentSeriesRing(GF(2))
    sage: check(L, lambda n: n, valuation=-5)
    sage: check(L, gen(), valuation=-5)

    sage: L = LazyDirichletSeriesRing(QQbar, "s")
    sage: check(L, lambda n: n, valuation=2)
    sage: check(L, gen(), valuation=2)

    sage: L.<z> = LazyPowerSeriesRing(GF(2))
    sage: check(L, lambda n: n, valuation=0)
    sage: check(L, gen(), valuation=0)

    sage: L.<x,y> = LazyPowerSeriesRing(GF(2))
    sage: check(L, lambda n: (x + y)^n, valuation=None)
    sage: def gen():
    ....:     n = 0
    ....:     while True:
    ....:         yield (x+y)^n
    ....:         n += 1
    sage: check(L, gen(), valuation=None)

    sage: s = SymmetricFunctions(GF(2)).s()
    sage: L = LazySymmetricFunctions(s)
    sage: check(L, lambda n: sum(k*s(la) for k, la in enumerate(Partitions(n))), valuation=0)
"""

# ****************************************************************************
#       Copyright (C) 2019 Kwankyu Lee <ekwankyu@gmail.com>
#                     2022 Martin Rubey <martin.rubey at tuwien.ac.at>
#                     2022 Travis Scrimshaw <tcscrims at gmail.com>
#
# This program is free software: you can redistribute it and/or modify
# it under the terms of the GNU General Public License as published by
# the Free Software Foundation, either version 2 of the License, or
# (at your option) any later version.
#                  https://www.gnu.org/licenses/
# ****************************************************************************

from sage.structure.element import Element, parent
from sage.structure.richcmp import op_EQ, op_NE
from sage.functions.other import factorial
from sage.misc.misc_c import prod
from sage.arith.power import generic_power
from sage.arith.functions import lcm
from sage.arith.misc import divisors, moebius
from sage.combinat.partition import Partition, Partitions
from sage.misc.derivative import derivative_parse
from sage.categories.integral_domains import IntegralDomains
from sage.rings.infinity import infinity
from sage.rings.integer_ring import ZZ
from sage.rings.rational_field import QQ
from sage.rings.polynomial.laurent_polynomial_ring import LaurentPolynomialRing
from sage.rings.polynomial.polynomial_ring_constructor import PolynomialRing
from sage.categories.tensor import tensor
from sage.data_structures.stream import (
    Stream_add,
    Stream_cauchy_mul,
    Stream_sub,
    Stream_cauchy_compose,
    Stream_lmul,
    Stream_rmul,
    Stream_neg,
    Stream_cauchy_invert,
    Stream_map_coefficients,
    Stream_zero,
    Stream_exact,
    Stream_uninitialized,
    Stream_shift,
    Stream_function,
    Stream_derivative,
    Stream_dirichlet_convolve,
    Stream_dirichlet_invert,
    Stream_plethysm
)


class LazyModuleElement(Element):
    r"""
    A lazy sequence with a module structure given by term-wise
    addition and scalar multiplication.

    EXAMPLES::

        sage: L.<z> = LazyLaurentSeriesRing(ZZ)
        sage: M = L(lambda n: n, valuation=0)
        sage: N = L(lambda n: 1, valuation=0)
        sage: M[0:10]
        [0, 1, 2, 3, 4, 5, 6, 7, 8, 9]
        sage: N[0:10]
        [1, 1, 1, 1, 1, 1, 1, 1, 1, 1]

    Two sequences can be added::

        sage: O = M + N
        sage: O[0:10]
        [1, 2, 3, 4, 5, 6, 7, 8, 9, 10]

    Two sequences can be subtracted::

        sage: P = M - N
        sage: P[0:10]
        [-1, 0, 1, 2, 3, 4, 5, 6, 7, 8]

    A sequence can be multiplied by a scalar::

        sage: Q = 2 * M
        sage: Q[0:10]
        [0, 2, 4, 6, 8, 10, 12, 14, 16, 18]

    The negation of a sequence can also be found::

        sage: R = -M
        sage: R[0:10]
        [0, -1, -2, -3, -4, -5, -6, -7, -8, -9]
    """
    def __init__(self, parent, coeff_stream):
        """
        Initialize the series.

        TESTS::

            sage: L.<z> = LazyLaurentSeriesRing(ZZ)
            sage: TestSuite(L.an_element()).run()

            sage: L = LazyDirichletSeriesRing(QQbar, 'z')
            sage: g = L(constant=1)
            sage: TestSuite(g).run()
        """
        Element.__init__(self, parent)
        self._coeff_stream = coeff_stream

    def __getitem__(self, n):
        r"""
        Return the homogeneous degree ``n`` part of the series.

        INPUT:

        - ``n`` -- integer; the degree

        For a series ``f``, the slice ``f[start:stop]`` produces the following:

        - if ``start`` and ``stop`` are integers, return the list of
          terms with given degrees

        - if ``start`` is ``None``, return the list of terms
          beginning with the valuation

        - if ``stop`` is ``None``, return a
          :class:`~sage.misc.lazy_list.lazy_list_generic` instead.

        EXAMPLES::

            sage: L.<z> = LazyLaurentSeriesRing(ZZ)
            sage: f = z / (1 - 2*z^3)
            sage: [f[n] for n in range(20)]
            [0, 1, 0, 0, 2, 0, 0, 4, 0, 0, 8, 0, 0, 16, 0, 0, 32, 0, 0, 64]
            sage: f[0:20]
            [0, 1, 0, 0, 2, 0, 0, 4, 0, 0, 8, 0, 0, 16, 0, 0, 32, 0, 0, 64]
            sage: f[:20]
            [1, 0, 0, 2, 0, 0, 4, 0, 0, 8, 0, 0, 16, 0, 0, 32, 0, 0, 64]
            sage: f[::3]
            lazy list [1, 2, 4, ...]

            sage: M = L(lambda n: n, valuation=0)
            sage: [M[n] for n in range(20)]
            [0, 1, 2, 3, 4, 5, 6, 7, 8, 9, 10, 11, 12, 13, 14, 15, 16, 17, 18, 19]

            sage: L.<z> = LazyLaurentSeriesRing(ZZ, sparse=True)
            sage: M = L(lambda n: n, valuation=0)
            sage: [M[n] for n in range(20)]
            [0, 1, 2, 3, 4, 5, 6, 7, 8, 9, 10, 11, 12, 13, 14, 15, 16, 17, 18, 19]

        Similarly for multivariate series::

            sage: L.<x,y> = LazyPowerSeriesRing(QQ)
            sage: sin(x*y)[:11]
            [x*y, 0, 0, 0, -1/6*x^3*y^3, 0, 0, 0, 1/120*x^5*y^5]
            sage: sin(x*y)[2::4]
            lazy list [x*y, -1/6*x^3*y^3, 1/120*x^5*y^5, ...]

        Similarly for Dirichlet series::

            sage: L = LazyDirichletSeriesRing(ZZ, "z")
            sage: L(lambda n: n)[1:11]
            [1, 2, 3, 4, 5, 6, 7, 8, 9, 10]

        TESTS:

        Check that no more elements than necessary are computed::

            sage: L = LazyDirichletSeriesRing(ZZ, "z")
            sage: f = L(lambda n: 0 if n < 5 else n)
            sage: f[:3]
            []
            sage: f._coeff_stream._cache
            {1: 0, 2: 0}
        """
        R = self.parent()._internal_poly_ring.base_ring()
        coeff_stream = self._coeff_stream
        if isinstance(n, slice):
            if n.start is None:
                # WARNING: for Dirichlet series, 'degree' and
                # valuation are different
                if n.stop is None:
                    start = coeff_stream.order()
                else:
                    start = coeff_stream._approximate_order
                    while start < n.stop and not coeff_stream[start]:
                        start += 1
                        coeff_stream._approximate_order = start
            else:
                start = n.start
            step = n.step if n.step is not None else 1
            if n.stop is None:
                from sage.misc.lazy_list import lazy_list
                return lazy_list(lambda k: R(self._coeff_stream[start + k * step]))

            return [R(self._coeff_stream[k]) for k in range(start, n.stop, step)]

        return R(self._coeff_stream[n])

    coefficient = __getitem__

    def coefficients(self, n=None):
        r"""
        Return the first `n` non-zero coefficients of ``self``.

        INPUT:

        - ``n`` -- (optional) the number of non-zero coefficients to return

        If the series has fewer than `n` non-zero coefficients, only
        these are returned.

        If ``n`` is ``None``, a
        :class:`~sage.misc.lazy_list.lazy_list_generic` with all
        non-zero coefficients is returned instead.

        .. WARNING::

            If there are fewer than `n` non-zero coefficients, but
            this cannot be detected, this method will not return.

        EXAMPLES::

            sage: L.<x> = LazyPowerSeriesRing(QQ)
            sage: f = L([1,2,3])
            sage: f.coefficients(5)
            doctest:...: DeprecationWarning: the method coefficients now only returns the non-zero coefficients. Use __getitem__ instead.
            See https://trac.sagemath.org/32367 for details.
            [1, 2, 3]

            sage: f = sin(x)
            sage: f.coefficients(5)
            [1, -1/6, 1/120, -1/5040, 1/362880]

            sage: L.<x, y> = LazyPowerSeriesRing(QQ)
            sage: f = sin(x^2+y^2)
            sage: f.coefficients(5)
            [1, 1, -1/6, -1/2, -1/2]

            sage: f.coefficients()
            lazy list [1, 1, -1/6, ...]

            sage: L.<x> = LazyPowerSeriesRing(GF(2))
            sage: f = L(lambda n: n)
            sage: f.coefficients(5)
            [1, 1, 1, 1, 1]
        """
        coeff_stream = self._coeff_stream
        if isinstance(coeff_stream, Stream_zero):
            return []
        from itertools import repeat, chain, islice
        from sage.misc.lazy_list import lazy_list
        # prepare a generator of the non-zero coefficients
        P = self.parent()
        if isinstance(coeff_stream, Stream_exact):
            if coeff_stream._constant:
                coeffs = chain((c for c in coeff_stream._initial_coefficients if c),
                               repeat(coeff_stream._constant))
            else:
                coeffs = (c for c in coeff_stream._initial_coefficients if c)
        else:
            coeffs = filter(bool, coeff_stream.iterate_coefficients())

        if n is None:
            if P._internal_poly_ring.base_ring() is not P._laurent_poly_ring:
                return lazy_list(coeffs)

            # flatten out the generator in the multivariate case
            return lazy_list(chain.from_iterable(map(lambda coeff: coeff.coefficients(), coeffs)))

        if isinstance(self, LazyPowerSeries) and self.parent()._arity == 1:
            from sage.misc.superseded import deprecation
            deprecation(32367, 'the method coefficients now only returns the non-zero coefficients. Use __getitem__ instead.')

        if P._internal_poly_ring.base_ring() is not P._laurent_poly_ring:
            return list(islice(coeffs, n))

        # flatten out the generator in the multivariate case
        return list(islice(chain.from_iterable(map(lambda coeff: coeff.coefficients(), coeffs)), n))

    def map_coefficients(self, f):
        r"""
        Return the series with ``f`` applied to each nonzero
        coefficient of ``self``.

        INPUT:

        - ``func`` -- function that takes in a coefficient and returns
          a new coefficient

        EXAMPLES::

            sage: L.<z> = LazyLaurentSeriesRing(ZZ)
            sage: m = L(lambda n: n, valuation=0); m
            z + 2*z^2 + 3*z^3 + 4*z^4 + 5*z^5 + 6*z^6 + O(z^7)
            sage: m.map_coefficients(lambda c: c + 1)
            2*z + 3*z^2 + 4*z^3 + 5*z^4 + 6*z^5 + 7*z^6 + O(z^7)

        Similarly for Dirichlet series::

            sage: L = LazyDirichletSeriesRing(ZZ, "z")
            sage: s = L(lambda n: n-1); s
            1/(2^z) + 2/3^z + 3/4^z + 4/5^z + 5/6^z + 6/7^z + O(1/(8^z))
            sage: s.map_coefficients(lambda c: c + 1)
            2/2^z + 3/3^z + 4/4^z + 5/5^z + 6/6^z + 7/7^z + O(1/(8^z))

        Similarly for multivariate power series::

            sage: L.<x, y> = LazyPowerSeriesRing(QQ)
            sage: f = 1/(1-(x+y)); f
            1 + (x+y) + (x^2+2*x*y+y^2) + (x^3+3*x^2*y+3*x*y^2+y^3)
             + (x^4+4*x^3*y+6*x^2*y^2+4*x*y^3+y^4)
             + (x^5+5*x^4*y+10*x^3*y^2+10*x^2*y^3+5*x*y^4+y^5)
             + (x^6+6*x^5*y+15*x^4*y^2+20*x^3*y^3+15*x^2*y^4+6*x*y^5+y^6)
             + O(x,y)^7
            sage: f.map_coefficients(lambda c: c^2)
            1 + (x+y) + (x^2+4*x*y+y^2) + (x^3+9*x^2*y+9*x*y^2+y^3)
             + (x^4+16*x^3*y+36*x^2*y^2+16*x*y^3+y^4)
             + (x^5+25*x^4*y+100*x^3*y^2+100*x^2*y^3+25*x*y^4+y^5)
             + (x^6+36*x^5*y+225*x^4*y^2+400*x^3*y^3+225*x^2*y^4+36*x*y^5+y^6)
             + O(x,y)^7

        Similarly for lazy symmetric functions::

            sage: p = SymmetricFunctions(QQ).p()
            sage: L = LazySymmetricFunctions(p)
            sage: f = 1/(1-2*L(p[1])); f
            p[] + 2*p[1] + (4*p[1,1]) + (8*p[1,1,1]) + (16*p[1,1,1,1])
             + (32*p[1,1,1,1,1]) + (64*p[1,1,1,1,1,1]) + O^7
            sage: f.map_coefficients(lambda c: log(c, 2))
            p[1] + (2*p[1,1]) + (3*p[1,1,1]) + (4*p[1,1,1,1])
             + (5*p[1,1,1,1,1]) + (6*p[1,1,1,1,1,1]) + O^7

        TESTS:

        Dense implementation::

            sage: L.<z> = LazyLaurentSeriesRing(ZZ, sparse=False)
            sage: s = z/(1 - 2*z^2)
            sage: t = s.map_coefficients(lambda c: c + 1)
            sage: s
            z + 2*z^3 + 4*z^5 + 8*z^7 + O(z^8)
            sage: t
            2*z + 3*z^3 + 5*z^5 + 9*z^7 + O(z^8)
            sage: m = L(lambda n: n, valuation=0); m
            z + 2*z^2 + 3*z^3 + 4*z^4 + 5*z^5 + 6*z^6 + O(z^7)
            sage: m.map_coefficients(lambda c: c + 1)
            2*z + 3*z^2 + 4*z^3 + 5*z^4 + 6*z^5 + 7*z^6 + O(z^7)

        Test the zero series::

            sage: from sage.data_structures.stream import Stream_zero
            sage: L.<z> = LazyLaurentSeriesRing(ZZ)
            sage: s = L(0).map_coefficients(lambda c: c + 1); s
            0
            sage: isinstance(s._coeff_stream, Stream_zero)
            True

        An example where the series is known to be exact::

            sage: f = z + z^2 + z^3
            sage: f.map_coefficients(lambda c: c + 1)
            2*z + 2*z^2 + 2*z^3

        """
        P = self.parent()
        coeff_stream = self._coeff_stream
        if isinstance(coeff_stream, Stream_zero):
            return self
        R = P._internal_poly_ring.base_ring()
        if R is P._laurent_poly_ring:
            func = lambda c: R(c).map_coefficients(f)
        else:
            func = f
        if isinstance(coeff_stream, Stream_exact):
            initial_coefficients = [func(i) if i else 0
                                    for i in coeff_stream._initial_coefficients]
            c = func(coeff_stream._constant) if coeff_stream._constant else 0
            if not any(initial_coefficients) and not c:
                return P.zero()
            coeff_stream = Stream_exact(initial_coefficients,
                                        order=coeff_stream._approximate_order,
                                        degree=coeff_stream._degree,
                                        constant=P.base_ring()(c))
            return P.element_class(P, coeff_stream)
        coeff_stream = Stream_map_coefficients(self._coeff_stream, func,
                                               P.is_sparse())
        return P.element_class(P, coeff_stream)

    def truncate(self, d):
        r"""
        Return this series with its terms of degree >= ``d`` truncated.

        INPUT:

        - ``d`` -- integer; the degree from which the series is truncated

        EXAMPLES:

        Dense implementation::

            sage: L.<z> = LazyLaurentSeriesRing(ZZ, sparse=False)
            sage: alpha = 1/(1-z)
            sage: alpha
            1 + z + z^2 + O(z^3)
            sage: beta = alpha.truncate(5)
            sage: beta
            1 + z + z^2 + z^3 + z^4
            sage: alpha - beta
            z^5 + z^6 + z^7 + O(z^8)
            sage: M = L(lambda n: n, valuation=0); M
            z + 2*z^2 + 3*z^3 + 4*z^4 + 5*z^5 + 6*z^6 + O(z^7)
            sage: M.truncate(4)
            z + 2*z^2 + 3*z^3

        Sparse Implementation::

            sage: L.<z> = LazyLaurentSeriesRing(ZZ, sparse=True)
            sage: M = L(lambda n: n, valuation=0); M
            z + 2*z^2 + 3*z^3 + 4*z^4 + 5*z^5 + 6*z^6 + O(z^7)
            sage: M.truncate(4)
            z + 2*z^2 + 3*z^3

        Series which are known to be exact can also be truncated::

            sage: M = z + z^2 + z^3 + z^4
            sage: M.truncate(4)
            z + z^2 + z^3
        """
        P = self.parent()
        coeff_stream = self._coeff_stream
        v = coeff_stream._approximate_order
        initial_coefficients = [coeff_stream[i] for i in range(v, d)]
        return P.element_class(P, Stream_exact(initial_coefficients, order=v))

    def shift(self, n):
        r"""
        Return ``self`` with the indices shifted by ``n``.

        For example, a Laurent series is multiplied by the power `z^n`,
        where `z` is the variable of ``self``.

        EXAMPLES::

            sage: L.<z> = LazyLaurentSeriesRing(ZZ)
            sage: f = 1 / (1 + 2*z)
            sage: f
            1 - 2*z + 4*z^2 - 8*z^3 + 16*z^4 - 32*z^5 + 64*z^6 + O(z^7)
            sage: f.shift(3)
            z^3 - 2*z^4 + 4*z^5 - 8*z^6 + 16*z^7 - 32*z^8 + 64*z^9 + O(z^10)
            sage: f << -3  # shorthand
            z^-3 - 2*z^-2 + 4*z^-1 - 8 + 16*z - 32*z^2 + 64*z^3 + O(z^4)
            sage: g = z^-3 + 3 + z^2
            sage: g.shift(5)
            z^2 + 3*z^5 + z^7
            sage: L([2,0,3], valuation=2, degree=7, constant=1) << -2
            2 + 3*z^2 + z^5 + z^6 + z^7 + O(z^8)

            sage: D = LazyDirichletSeriesRing(QQ, 't')
            sage: f = D([0,1,2]); f
            1/(2^t) + 2/3^t
            sage: f.shift(3)
            1/(5^t) + 2/6^t

        TESTS::

            sage: L.<z> = LazyLaurentSeriesRing(QQ)
            sage: zero = L.zero()
            sage: zero.shift(10) is zero
            True

            sage: f = 1 / (1 + 2*z + z^2)
            sage: f.shift(5).shift(-5) - f
            0

            sage: L.<x> = LazyPowerSeriesRing(QQ)
            sage: f = x.shift(-3); f
            x^-2
            sage: f.parent()
            Lazy Laurent Series Ring in x over Rational Field
        """
        if isinstance(self._coeff_stream, Stream_zero):
            return self
        elif isinstance(self._coeff_stream, Stream_shift):
            n += self._coeff_stream._shift
            if n:
                coeff_stream = Stream_shift(self._coeff_stream._series, n)
            else:
                coeff_stream = self._coeff_stream._series
        elif isinstance(self._coeff_stream, Stream_exact):
            init_coeff = self._coeff_stream._initial_coefficients
            degree = self._coeff_stream._degree + n
            valuation = self._coeff_stream._approximate_order + n
            coeff_stream = Stream_exact(init_coeff,
                                        constant=self._coeff_stream._constant,
                                        order=valuation, degree=degree)
        else:
            coeff_stream = Stream_shift(self._coeff_stream, n)
        P = self.parent()
        # If we shift it too much, then it needs to go into the fraction field
        # FIXME? This is different than the polynomial rings, which truncates the terms
        if (coeff_stream._true_order
            and P._minimal_valuation is not None
            and coeff_stream._approximate_order < P._minimal_valuation):
            P = P.fraction_field()
        return P.element_class(P, coeff_stream)

    __lshift__ = shift

    def __rshift__(self, n):
        r"""
        Return ``self`` with the indices shifted right by ``n``.

        For example, a Laurent series is multiplied by the power `z^-n`,
        where `z` is the variable of ``self``.

        EXAMPLES::

            sage: L.<z> = LazyLaurentSeriesRing(ZZ)
            sage: f = 1/(1 + 2*z); f
            1 - 2*z + 4*z^2 - 8*z^3 + 16*z^4 - 32*z^5 + 64*z^6 + O(z^7)
            sage: f >> 3
            z^-3 - 2*z^-2 + 4*z^-1 - 8 + 16*z - 32*z^2 + 64*z^3 + O(z^4)
            sage: f >> -3
            z^3 - 2*z^4 + 4*z^5 - 8*z^6 + 16*z^7 - 32*z^8 + 64*z^9 + O(z^10)
        """
        return self.shift(-n)

    def prec(self):
        """
        Return the precision of the series, which is infinity.

        EXAMPLES::

            sage: L.<z> = LazyLaurentSeriesRing(ZZ)
            sage: f = 1/(1 - z)
            sage: f.prec()
            +Infinity
        """
        return infinity

    def lift_to_precision(self, absprec=None):
        """
        Return another element of the same parent with absolute
        precision at least ``absprec``, congruent to this element
        modulo the precision of this element.

        Since the precision of a lazy series is infinity, this method
        returns the series itself, and the argument is ignored.

        EXAMPLES::

            sage: P.<t> = PowerSeriesRing(QQ, default_prec=2)
            sage: R.<z> = LazyPowerSeriesRing(P)
            sage: f = R(lambda n: 1/(1-t)^n)
            sage: f
            1 + ((1+t+O(t^2))*z) + ((1+2*t+O(t^2))*z^2)
              + ((1+3*t+O(t^2))*z^3)
              + ((1+4*t+O(t^2))*z^4)
              + ((1+5*t+O(t^2))*z^5)
              + ((1+6*t+O(t^2))*z^6) + O(z^7)
            sage: f.lift_to_precision()
            1 + ((1+t+O(t^2))*z) + ((1+2*t+O(t^2))*z^2)
              + ((1+3*t+O(t^2))*z^3)
              + ((1+4*t+O(t^2))*z^4)
              + ((1+5*t+O(t^2))*z^5)
              + ((1+6*t+O(t^2))*z^6) + O(z^7)
        """
        return self

    def _richcmp_(self, other, op):
        r"""
        Compare ``self`` with ``other`` with respect to the comparison
        operator ``op``.

        Equality is verified if the corresponding coefficients of both series
        can be checked for equality without computing coefficients
        indefinitely.  Otherwise an exception is raised to declare that
        equality is not decidable.

        Inequality is not defined for lazy Laurent series.

        INPUT:

        - ``other`` -- another Laurent series
        - ``op`` -- comparison operator

        EXAMPLES::

            sage: L.<z> = LazyLaurentSeriesRing(QQ)
            sage: z + z^2 == z^2 + z
            True
            sage: z + z^2 != z^2 + z
            False
            sage: z + z^2 > z^2 + z
            False
            sage: z + z^2 < z^2 + z
            False

            sage: fz = L(lambda n: 0, valuation=0)
            sage: L.zero() == fz
            Traceback (most recent call last):
            ...
            ValueError: undecidable
            sage: fz == L.zero()
            Traceback (most recent call last):
            ...
            ValueError: undecidable

        TESTS::

            sage: L.<z> = LazyLaurentSeriesRing(QQ)
            sage: f = L([0,0,1,0,1,0,0,1], constant=1)
            sage: g = L([0,0,1,0,1,0,0], degree=7, constant=1)
            sage: f == g
            True

        """
        if op is op_EQ:
            if isinstance(self._coeff_stream, Stream_zero):
                if isinstance(other._coeff_stream, Stream_zero):
                    return True
                if other._coeff_stream.is_nonzero():
                    return False
            elif isinstance(other._coeff_stream, Stream_zero):
                if self._coeff_stream.is_nonzero():
                    return False
            elif isinstance(self._coeff_stream, Stream_exact):
                if isinstance(other._coeff_stream, Stream_exact):
                    return self._coeff_stream == other._coeff_stream
                if self._coeff_stream != other._coeff_stream:
                    return False
            elif isinstance(other._coeff_stream, Stream_exact):
                if other._coeff_stream != self._coeff_stream:
                    return False
            else:
                # both streams are inexact, perhaps they are equal by
                # construction
                if self._coeff_stream == other._coeff_stream:
                    return True
                # perhaps their caches are different
                if self._coeff_stream != other._coeff_stream:
                    return False

            # undecidable otherwise
            prec = self.parent().options['halting_precision']
            if prec is None:
                raise ValueError("undecidable")
            # at least one of the approximate orders is not infinity
            m = min(self._coeff_stream._approximate_order,
                    other._coeff_stream._approximate_order)
            return all(self[i] == other[i] for i in range(m, m + prec))

        if op is op_NE:
            return not (self == other)

        return False

    def __hash__(self):
        """
        Return the hash of ``self``

        TESTS::

            sage: L = LazyLaurentSeriesRing(ZZ, 'z')
            sage: f = L([1,2,3,4], valuation=-5)
            sage: hash(f) == hash(f)
            True
            sage: g = (1 + f)/(1 - f)^2
            sage: {g: 1}
            {z^5 - 2*z^6 + z^7 + 5*z^9 - 11*z^10 + z^11 + O(z^12): 1}
        """
        return hash(self._coeff_stream)

    def __bool__(self):
        """
        Test whether ``self`` is not zero.

        An uninitialized series returns ``True`` as it is considered
        as a formal variable, such as a generator of a polynomial
        ring.

        TESTS::

            sage: L.<z> = LazyLaurentSeriesRing(GF(2))
            sage: bool(z-z)
            False
            sage: f = 1/(1 - z)
            sage: bool(f)
            True
            sage: M = L(lambda n: n, valuation=0); M
            z + z^3 + z^5 + O(z^7)
            sage: M.is_zero()
            False
            sage: M = L(lambda n: 2*n if n < 10 else 1, valuation=0); M
            O(z^7)
            sage: bool(M)
            Traceback (most recent call last):
            ...
            ValueError: undecidable as lazy Laurent series
            sage: M[15]
            1
            sage: bool(M)
            True

            sage: L.<z> = LazyLaurentSeriesRing(GF(2), sparse=True)
            sage: M = L(lambda n: 2*n if n < 10 else 1, valuation=0); M
            O(z^7)
            sage: bool(M)
            Traceback (most recent call last):
            ...
            ValueError: undecidable as lazy Laurent series
            sage: M[15]
            1
            sage: bool(M)
            True

        Uninitialized series::

            sage: g = L.undefined(valuation=0)
            sage: bool(g)
            True
            sage: g.define(0)
            sage: bool(g)
            False

            sage: g = L.undefined(valuation=0)
            sage: bool(g)
            True
            sage: g.define(1 + z)
            sage: bool(g)
            True

            sage: g = L.undefined(valuation=0)
            sage: bool(g)
            True
            sage: g.define(1 + z*g)
            sage: bool(g)
            True
        """
        if isinstance(self._coeff_stream, Stream_zero):
            return False
        if isinstance(self._coeff_stream, Stream_exact):
            return True
        if isinstance(self._coeff_stream, Stream_uninitialized):
            if self._coeff_stream._target is None:
                return True
            if isinstance(self._coeff_stream._target, Stream_zero):
                return False
            if isinstance(self._coeff_stream._target, Stream_exact):
                return True
        if self._coeff_stream._is_sparse:
            cache = self._coeff_stream._cache
            if any(cache[a] for a in cache):
                return True
        else:
            if any(a for a in self._coeff_stream._cache):
                return True

        v = self._coeff_stream._approximate_order
        if self[v]:
            return True

        prec = self.parent().options['halting_precision']
        if prec is None:
            raise ValueError("undecidable as lazy Laurent series")
        return any(self[i] for i in range(v, v + prec))

    def define(self, s):
        r"""
        Define an equation by ``self = s``.

        INPUT:

        - ``s`` -- a lazy series

        EXAMPLES:

        We begin by constructing the Catalan numbers::

            sage: L.<z> = LazyPowerSeriesRing(ZZ)
            sage: C = L.undefined()
            sage: C.define(1 + z*C^2)
            sage: C
            1 + z + 2*z^2 + 5*z^3 + 14*z^4 + 42*z^5 + 132*z^6 + O(z^7)
            sage: binomial(2000, 1000) / C[1000]
            1001

        The Catalan numbers but with a valuation 1::

            sage: B = L.undefined(valuation=1)
            sage: B.define(z + B^2)
            sage: B
            z + z^2 + 2*z^3 + 5*z^4 + 14*z^5 + 42*z^6 + 132*z^7 + O(z^8)

        We can define multiple series that are linked::

            sage: s = L.undefined()
            sage: t = L.undefined()
            sage: s.define(1 + z*t^3)
            sage: t.define(1 + z*s^2)
            sage: s[0:9]
            [1, 1, 3, 9, 34, 132, 546, 2327, 10191]
            sage: t[0:9]
            [1, 1, 2, 7, 24, 95, 386, 1641, 7150]

        A bigger example::

            sage: L.<z> = LazyPowerSeriesRing(ZZ)
            sage: A = L.undefined(valuation=5)
            sage: B = L.undefined()
            sage: C = L.undefined(valuation=2)
            sage: A.define(z^5 + B^2)
            sage: B.define(z^5 + C^2)
            sage: C.define(z^2 + C^2 + A^2)
            sage: A[0:15]
            [0, 0, 0, 0, 0, 1, 0, 0, 1, 2, 5, 4, 14, 10, 48]
            sage: B[0:15]
            [0, 0, 0, 0, 1, 1, 2, 0, 5, 0, 14, 0, 44, 0, 138]
            sage: C[0:15]
            [0, 0, 1, 0, 1, 0, 2, 0, 5, 0, 15, 0, 44, 2, 142]

        Counting binary trees::

            sage: L.<z> = LazyPowerSeriesRing(QQ)
            sage: s = L.undefined(valuation=1)
            sage: s.define(z + (s^2+s(z^2))/2)
            sage: s[0:9]
            [0, 1, 1, 1, 2, 3, 6, 11, 23]

        The `q`-Catalan numbers::

            sage: R.<q> = ZZ[]
            sage: L.<z> = LazyLaurentSeriesRing(R)
            sage: s = L.undefined(valuation=0)
            sage: s.define(1+z*s*s(q*z))
            sage: s
            1 + z + (q + 1)*z^2 + (q^3 + q^2 + 2*q + 1)*z^3
             + (q^6 + q^5 + 2*q^4 + 3*q^3 + 3*q^2 + 3*q + 1)*z^4
             + (q^10 + q^9 + 2*q^8 + 3*q^7 + 5*q^6 + 5*q^5 + 7*q^4 + 7*q^3 + 6*q^2 + 4*q + 1)*z^5
             + (q^15 + q^14 + 2*q^13 + 3*q^12 + 5*q^11 + 7*q^10 + 9*q^9 + 11*q^8
                + 14*q^7 + 16*q^6 + 16*q^5 + 17*q^4 + 14*q^3 + 10*q^2 + 5*q + 1)*z^6 + O(z^7)

        We count unlabeled ordered trees by total number of nodes
        and number of internal nodes::

            sage: R.<q> = QQ[]
            sage: Q.<z> = LazyPowerSeriesRing(R)
            sage: leaf = z
            sage: internal_node = q * z
            sage: L = Q(constant=1, degree=1)
            sage: T = Q.undefined(valuation=1)
            sage: T.define(leaf + internal_node * L(T))
            sage: T[0:6]
            [0, 1, q, q^2 + q, q^3 + 3*q^2 + q, q^4 + 6*q^3 + 6*q^2 + q]

        Similarly for Dirichlet series::

            sage: L = LazyDirichletSeriesRing(ZZ, "z")
            sage: g = L(constant=1, valuation=2)
            sage: F = L.undefined()
            sage: F.define(1 + g*F)
            sage: F[:16]
            [1, 1, 1, 2, 1, 3, 1, 4, 2, 3, 1, 8, 1, 3, 3]
            sage: oeis(_)                                                       # optional, internet
            0: A002033: Number of perfect partitions of n.
            1: A074206: Kalmár's [Kalmar's] problem: number of ordered factorizations of n.
            ...

            sage: F = L.undefined()
            sage: F.define(1 + g*F*F)
            sage: F[:16]
            [1, 1, 1, 3, 1, 5, 1, 10, 3, 5, 1, 24, 1, 5, 5]

        We can compute the Frobenius character of unlabeled trees::

            sage: m = SymmetricFunctions(QQ).m()
            sage: s = SymmetricFunctions(QQ).s()
            sage: L = LazySymmetricFunctions(m)
            sage: E = L(lambda n: s[n], valuation=0)
            sage: X = L(s[1])
            sage: A = L.undefined()
            sage: A.define(X*E(A, check=False))
            sage: A[:6]
            [m[1],
             2*m[1, 1] + m[2],
             9*m[1, 1, 1] + 5*m[2, 1] + 2*m[3],
             64*m[1, 1, 1, 1] + 34*m[2, 1, 1] + 18*m[2, 2] + 13*m[3, 1] + 4*m[4],
             625*m[1, 1, 1, 1, 1] + 326*m[2, 1, 1, 1] + 171*m[2, 2, 1] + 119*m[3, 1, 1] + 63*m[3, 2] + 35*m[4, 1] + 9*m[5]]

        TESTS::

            sage: L.<z> = LazyLaurentSeriesRing(ZZ, sparse=True)
            sage: s = L.undefined(valuation=-1)
            sage: s.define(z^-1 + z^3*s^3)
            sage: s[-1:9]
            [1, 1, 3, 12, 55, 273, 1428, 7752, 43263, 246675]

            sage: e = L.undefined(valuation=0)
            sage: e.define(1 + z*e)
            sage: e.define(1 + z*e)
            Traceback (most recent call last):
            ...
            ValueError: series already defined
            sage: z.define(1 + z^2)
            Traceback (most recent call last):
            ...
            ValueError: series already defined

            sage: e = L.undefined(valuation=0)
            sage: e.define(1)
            sage: e
            1

            sage: e = L.undefined(valuation=0)
            sage: e.define((1 + z).polynomial())
            sage: e
            1 + z

            sage: D = LazyDirichletSeriesRing(QQ, "s")
            sage: L.<z> = LazyLaurentSeriesRing(QQ)
            sage: e = L(lambda n: 1/factorial(n), 0)
            sage: g = D.undefined(valuation=2)
            sage: o = D(constant=1, valuation=2)
            sage: g.define(o * e(g))
            sage: g
            1/(2^s) + 1/(3^s) + 2/4^s + 1/(5^s) + 3/6^s + 1/(7^s) + 9/2/8^s + O(1/(9^s))

        For Laurent series there is no minimal valuation, so it has
        to be specified::

            sage: L.<z> = LazyLaurentSeriesRing(QQ)
            sage: L.undefined()
            Traceback (most recent call last):
            ...
            ValueError: the valuation must be specified for undefined series

        For power series and Dirichlet series there is a minimal
        valuation, which is why the following work::

            sage: P.<x> = LazyPowerSeriesRing(QQ)
            sage: f = P.undefined()
            sage: f.define(1 - ~f*x)
            sage: f
            1 - x - x^2 - 2*x^3 - 5*x^4 - 14*x^5 - 42*x^6 + O(x^7)

            sage: D = LazyDirichletSeriesRing(QQ, "s")
            sage: g = D([0, 1])
            sage: f = D.undefined()
            sage: f.define(1 + ~f*g)
            sage: f
            1 + 1/(2^s) - 1/(4^s) + O(1/(8^s))

            sage: oeis(f[:30])                                                  # optional, internet
            0: A122698: a(1)=a(2)=1 then a(n) = Sum_{d|n, 1<d<n} a(d)*a(n/d).

        Note that we cannot use division in the examples above.
        Since we allow division by series with positive valuation,
        the valuation of `x / f` might be zero::

            sage: f = P.undefined()
            sage: f.define(1 - x / f)
            sage: f[0]
            Traceback (most recent call last):
            ...
            ValueError: inverse does not exist

        Check that reversion is lazy enough::

            sage: L.<t> = LazyPowerSeriesRing(QQ)
            sage: f = L.undefined()
            sage: f.define(1+(t*f).revert())
            sage: f
            1 + t - t^2 + 3*t^3 - 13*t^4 + 69*t^5 - 419*t^6 + O(t^7)

            sage: L.<t> = LazyLaurentSeriesRing(QQ)
            sage: f = L.undefined(valuation=0)
            sage: f.define(1+(t*f).revert())
            sage: f
            1 + t - t^2 + 3*t^3 - 13*t^4 + 69*t^5 - 419*t^6 + O(t^7)

            sage: f = L.undefined(valuation=0)
            sage: f.define(1+(t*~f).revert())
            sage: f
            1 + t + t^2 + 2*t^3 + 6*t^4 + 23*t^5 + 104*t^6 + O(t^7)
            sage: oeis(f[1:20])                                                 # optional, internet
            0: A030266: Shifts left under COMPOSE transform with itself.
            1: A110447: Permutations containing 3241 patterns only as part of 35241 patterns.

        The following can only work for power series, where we have a
        minimal valuation of `0`::

            sage: L.<t> = LazyPowerSeriesRing(QQ)
            sage: f = L.undefined(valuation=0)
            sage: f.define(1 - t*~(-f) - (-t*f).revert())
            sage: f
            1 + 2*t + 12*t^3 + 32*t^4 + 368*t^5 + 2192*t^6 + O(t^7)

            sage: s = SymmetricFunctions(QQ).s()
            sage: L = LazySymmetricFunctions(s)
            sage: f = L.undefined()
            sage: f.define(1+(s[1]*f).revert())
            sage: f
            s[] + s[1] + (-s[1,1]-s[2])
                + (3*s[1,1,1]+6*s[2,1]+3*s[3])
                + (-13*s[1,1,1,1]-39*s[2,1,1]-26*s[2,2]-39*s[3,1]-13*s[4])
                + (69*s[1,1,1,1,1]+276*s[2,1,1,1]+345*s[2,2,1]+414*s[3,1,1]+345*s[3,2]+276*s[4,1]+69*s[5])
                + (-419*s[1,1,1,1,1,1]-2095*s[2,1,1,1,1]-3771*s[2,2,1,1]-2095*s[2,2,2]-4190*s[3,1,1,1]-6704*s[3,2,1]-2095*s[3,3]-4190*s[4,1,1]-3771*s[4,2]-2095*s[5,1]-419*s[6])
                + O^7

            sage: (f*s[1]).revert() + 1 - f
            O^7

        """
        if not isinstance(self._coeff_stream, Stream_uninitialized) or self._coeff_stream._target is not None:
            raise ValueError("series already defined")

        if not isinstance(s, LazyModuleElement):
            s = self.parent()(s)

        # Special case when it has a trivial definition
        if isinstance(s._coeff_stream, (Stream_zero, Stream_exact)):
            self._coeff_stream = s._coeff_stream
            return

        self._coeff_stream._target = s._coeff_stream

    # an alias for compatibility with padics
    set = define

    def _repr_(self):
        r"""
        Return a string representation of ``self``.

        EXAMPLES::

            sage: L.<z> = LazyLaurentSeriesRing(ZZ)
            sage: z^-3 + z - 5
            z^-3 - 5 + z
            sage: -1/(1 + 2*z)
            -1 + 2*z - 4*z^2 + 8*z^3 - 16*z^4 + 32*z^5 - 64*z^6 + O(z^7)
            sage: -z^-7/(1 + 2*z)
            -z^-7 + 2*z^-6 - 4*z^-5 + 8*z^-4 - 16*z^-3 + 32*z^-2 - 64*z^-1 + O(1)
            sage: L([1,5,0,3], valuation=-1, degree=5, constant=2)
            z^-1 + 5 + 3*z^2 + 2*z^5 + 2*z^6 + 2*z^7 + O(z^8)
            sage: L(constant=5, valuation=2)
            5*z^2 + 5*z^3 + 5*z^4 + O(z^5)
            sage: L(constant=5, degree=-2)
            5*z^-2 + 5*z^-1 + 5 + O(z)
            sage: L(lambda x: x if x < 0 else 0, valuation=-2)
            -2*z^-2 - z^-1 + O(z^5)
            sage: L(lambda x: x if x < 0 else 0, valuation=2)
            O(z^9)
            sage: L(lambda x: x if x > 0 else 0, valuation=-2)
            z + 2*z^2 + 3*z^3 + 4*z^4 + O(z^5)
            sage: L(lambda x: x if x > 0 else 0, valuation=-10)
            O(z^-3)

            sage: L.undefined(valuation=0)
            Uninitialized Lazy Laurent Series
            sage: L(0)
            0

            sage: R.<x,y> = QQ[]
            sage: L.<z> = LazyLaurentSeriesRing(R)
            sage: z^-2 / (1 - (x-y)*z) + x^4*z^-3 + (1-y)*z^-4
            (-y + 1)*z^-4 + x^4*z^-3 + z^-2 + (x - y)*z^-1
             + (x^2 - 2*x*y + y^2) + (x^3 - 3*x^2*y + 3*x*y^2 - y^3)*z
             + (x^4 - 4*x^3*y + 6*x^2*y^2 - 4*x*y^3 + y^4)*z^2 + O(z^3)
        """
        if isinstance(self._coeff_stream, Stream_zero):
            return '0'
        if isinstance(self._coeff_stream, Stream_uninitialized) and self._coeff_stream._target is None:
            return 'Uninitialized Lazy Laurent Series'
        return self._format_series(repr)

    def _latex_(self):
        r"""
        Return a latex representation of ``self``.

        EXAMPLES::

            sage: L.<z> = LazyLaurentSeriesRing(ZZ)
            sage: latex(z^-3 + z - 5)
            \frac{1}{z^{3}} - 5 + z
            sage: latex(-1/(1 + 2*z))
            -1 + 2z - 4z^{2} + 8z^{3} - 16z^{4} + 32z^{5} - 64z^{6} + O(z^{7})
            sage: latex(-z^-7/(1 + 2*z))
            \frac{-1}{z^{7}} + \frac{2}{z^{6}} + \frac{-4}{z^{5}} + \frac{8}{z^{4}}
             + \frac{-16}{z^{3}} + \frac{32}{z^{2}} + \frac{-64}{z} + O(1)
            sage: latex(L([1,5,0,3], valuation=-1, degree=5, constant=2))
            \frac{1}{z} + 5 + 3z^{2} + 2z^{5} + 2z^{6} + 2z^{7} + O(z^{8})
            sage: latex(L(constant=5, valuation=2))
            5z^{2} + 5z^{3} + 5z^{4} + O(z^{5})
            sage: latex(L(constant=5, degree=-2))
            \frac{5}{z^{2}} + \frac{5}{z} + 5 + O(z)
            sage: latex(L(lambda x: x if x < 0 else 0, valuation=-2))
            \frac{-2}{z^{2}} + \frac{-1}{z} + O(z^{5})
            sage: latex(L(lambda x: x if x < 0 else 0, valuation=2))
            O(z^{9})
            sage: latex(L(lambda x: x if x > 0 else 0, valuation=-2))
            z + 2z^{2} + 3z^{3} + 4z^{4} + O(z^{5})
            sage: latex(L(lambda x: x if x > 0 else 0, valuation=-10))
            O(\frac{1}{z^{3}})

            sage: latex(L.undefined(valuation=0))
            \text{\texttt{Undef}}
            sage: latex(L(0))
            0

            sage: R.<x,y> = QQ[]
            sage: L.<z> = LazyLaurentSeriesRing(R)
            sage: latex(z^-2 / (1 - (x-y)*z) + x^4*z^-3 + (1-y)*z^-4)
            \frac{-y + 1}{z^{4}} + \frac{x^{4}}{z^{3}} + \frac{1}{z^{2}}
             + \frac{x - y}{z} + x^{2} - 2 x y + y^{2}
             + \left(x^{3} - 3 x^{2} y + 3 x y^{2} - y^{3}\right)z
             + \left(x^{4} - 4 x^{3} y + 6 x^{2} y^{2} - 4 x y^{3} + y^{4}\right)z^{2}
             + O(z^{3})
        """
        from sage.misc.latex import latex
        if isinstance(self._coeff_stream, Stream_zero):
            return latex('0')
        if isinstance(self._coeff_stream, Stream_uninitialized) and self._coeff_stream._target is None:
            return latex("Undef")
        return self._format_series(latex)

    def _ascii_art_(self):
        r"""
        Return an ascii art representation of ``self``.

        EXAMPLES::

            sage: e = SymmetricFunctions(QQ).e()
            sage: L.<z> = LazyLaurentSeriesRing(e)
            sage: L.options.display_length = 3
            sage: ascii_art(1 / (1 - e[1]*z))
            e[] + e[1]*z + e[1, 1]*z^2 + O(e[]*z^3)
            sage: L.options._reset()
        """
        from sage.typeset.ascii_art import ascii_art, AsciiArt
        if isinstance(self._coeff_stream, Stream_zero):
            return AsciiArt('0')
        if isinstance(self._coeff_stream, Stream_uninitialized) and self._coeff_stream._target is None:
            return AsciiArt('Uninitialized Lazy Laurent Series')
        return self._format_series(ascii_art, True)

    def _unicode_art_(self):
        r"""
        Return a unicode art representation of ``self``.

        EXAMPLES::

            sage: e = SymmetricFunctions(QQ).e()
            sage: L.<z> = LazyLaurentSeriesRing(e)
            sage: L.options.display_length = 3
            sage: unicode_art(1 / (1 - e[1]*z))
            e[] + e[1]*z + e[1, 1]*z^2 + O(e[]*z^3)
            sage: L.options._reset()
        """
        from sage.typeset.unicode_art import unicode_art, UnicodeArt
        if isinstance(self._coeff_stream, Stream_zero):
            return UnicodeArt('0')
        if isinstance(self._coeff_stream, Stream_uninitialized) and self._coeff_stream._target is None:
            return UnicodeArt('Uninitialized Lazy Laurent Series')
        return self._format_series(unicode_art, True)

    def change_ring(self, ring):
        r"""
        Return ``self`` with coefficients converted to elements of ``ring``.

        INPUT:

        - ``ring`` -- a ring

        EXAMPLES:

        Dense Implementation::

            sage: L.<z> = LazyLaurentSeriesRing(ZZ, sparse=False)
            sage: s = 2 + z
            sage: t = s.change_ring(QQ)
            sage: t^-1
            1/2 - 1/4*z + 1/8*z^2 - 1/16*z^3 + 1/32*z^4 - 1/64*z^5 + 1/128*z^6 + O(z^7)
            sage: M = L(lambda n: n, valuation=0); M
            z + 2*z^2 + 3*z^3 + 4*z^4 + 5*z^5 + 6*z^6 + O(z^7)
            sage: N = M.change_ring(QQ)
            sage: N.parent()
            Lazy Laurent Series Ring in z over Rational Field
            sage: M.parent()
            Lazy Laurent Series Ring in z over Integer Ring

        Sparse Implementation::

            sage: L.<z> = LazyLaurentSeriesRing(ZZ, sparse=True)
            sage: M = L(lambda n: n, valuation=0); M
            z + 2*z^2 + 3*z^3 + 4*z^4 + 5*z^5 + 6*z^6 + O(z^7)
            sage: M.parent()
            Lazy Laurent Series Ring in z over Integer Ring
            sage: N = M.change_ring(QQ)
            sage: N.parent()
            Lazy Laurent Series Ring in z over Rational Field
            sage: M^-1
            z^-1 - 2 + z + O(z^6)

        A Dirichlet series example::

            sage: L = LazyDirichletSeriesRing(ZZ, 'z')
            sage: s = L(constant=2)
            sage: t = s.change_ring(QQ)
            sage: t.parent()
            Lazy Dirichlet Series Ring in z over Rational Field
            sage: t^-1
            1/2 - 1/2/2^z - 1/2/3^z - 1/2/5^z + 1/2/6^z - 1/2/7^z + O(1/(8^z))

        A Taylor series example::

            sage: L.<z> = LazyPowerSeriesRing(ZZ)
            sage: s = 2 + z
            sage: t = s.change_ring(QQ)
            sage: t^-1
            1/2 - 1/4*z + 1/8*z^2 - 1/16*z^3 + 1/32*z^4 - 1/64*z^5 + 1/128*z^6 + O(z^7)
            sage: t.parent()
            Lazy Taylor Series Ring in z over Rational Field
        """
        P = self.parent()
        if P._names is None:
            Q = type(P)(ring, sparse=P._sparse)
        else:
            Q = type(P)(ring, names=P.variable_names(), sparse=P._sparse)
        return Q.element_class(Q, self._coeff_stream)

    # === module structure ===

    def _add_(self, other):
        """
        Return the sum of ``self`` and ``other``.

        INPUT:

        - ``other`` -- other series

        EXAMPLES:

        Dense series can be added::

            sage: L.<z> = LazyLaurentSeriesRing(ZZ)
            sage: m = L(lambda n: 1 + n, valuation=0)
            sage: n = L(lambda n: -n, valuation=0)
            sage: s = m + n
            sage: s[0:10]
            [1, 1, 1, 1, 1, 1, 1, 1, 1, 1]

        Sparse series can be added::

            sage: L.<z> = LazyLaurentSeriesRing(ZZ, sparse=True)
            sage: m = L(lambda n: 1 + n, valuation=0)
            sage: n = L(lambda n: -n, valuation=0)
            sage: s = m + n
            sage: s[0:10]
            [1, 1, 1, 1, 1, 1, 1, 1, 1, 1]

        Series which are known to be exact can be added::

            sage: m = L(1)
            sage: n = L([0, 1])
            sage: s = m + n
            sage: s[0:10]
            [1, 1, 0, 0, 0, 0, 0, 0, 0, 0]

        Adding zero gives the same series::

            sage: m = L(lambda n: 1 + n, valuation=0)
            sage: m + 0 is 0 + m is m
            True

        Similarly for Dirichlet series::

            sage: L = LazyDirichletSeriesRing(ZZ, "z")
            sage: s = L(lambda n: n); s
            1 + 2/2^z + 3/3^z + 4/4^z + 5/5^z + 6/6^z + 7/7^z + O(1/(8^z))
            sage: t = L(constant=1); t
            1 + 1/(2^z) + 1/(3^z) + O(1/(4^z))
            sage: s + t
            2 + 3/2^z + 4/3^z + 5/4^z + 6/5^z + 7/6^z + 8/7^z + O(1/(8^z))

            sage: r = L(constant=-1)
            sage: r + t
            0

            sage: r = L([1,2,3])
            sage: r + t
            2 + 3/2^z + 4/3^z + 1/(4^z) + 1/(5^z) + 1/(6^z) + O(1/(7^z))

            sage: r = L([1,2,3], constant=-1)
            sage: r + t
            2 + 3/2^z + 4/3^z
        """
        P = self.parent()
        left = self._coeff_stream
        right = other._coeff_stream
        if isinstance(left, Stream_zero):
            return other
        if isinstance(right, Stream_zero):
            return self
        if (isinstance(left, Stream_exact)
            and isinstance(right, Stream_exact)):
            approximate_order = min(left.order(), right.order())
            degree = max(left._degree, right._degree)
            initial_coefficients = [left[i] + right[i]
                                    for i in range(approximate_order, degree)]
            constant = left._constant + right._constant
            if not any(initial_coefficients) and not constant:
                return P.zero()
            coeff_stream = Stream_exact(initial_coefficients,
                                        constant=constant,
                                        degree=degree,
                                        order=approximate_order)
            return P.element_class(P, coeff_stream)
        return P.element_class(P, Stream_add(self._coeff_stream,
                                             other._coeff_stream,
                                             P.is_sparse()))

    def _sub_(self, other):
        """
        Return the series of this series minus ``other`` series.

        INPUT:

        - ``other`` -- other series

        EXAMPLES:

        Dense series can be subtracted::

            sage: L.<z> = LazyLaurentSeriesRing(ZZ, sparse=False)
            sage: m = L(lambda n: 1 + n, valuation=0)
            sage: n = L(lambda n: -n, valuation=0)
            sage: d = m - n
            sage: d[0:10]
            [1, 3, 5, 7, 9, 11, 13, 15, 17, 19]

        Sparse series can be subtracted::

            sage: L.<z> = LazyLaurentSeriesRing(ZZ, sparse=True)
            sage: m = L(lambda n: 1 + n, valuation=0)
            sage: n = L(lambda n: -n, valuation=0)
            sage: d = m - n
            sage: d[0:10]
            [1, 3, 5, 7, 9, 11, 13, 15, 17, 19]

        Series which are known to be exact can be subtracted::

            sage: m = L.one()
            sage: n = L([0, 1])
            sage: d = m - n
            sage: d[0:10]
            [1, -1, 0, 0, 0, 0, 0, 0, 0, 0]

            sage: m = L([1, 0, 1])
            sage: n = L([0, 0, 1])
            sage: d = m - L.one() - n
            sage: d
            0

        Subtraction involving 0::

            sage: m = L(lambda n: 1 + n, valuation=0)
            sage: m - 0 is m
            True
            sage: 0 - m == -m
            True

            sage: A.<t> = LazyLaurentSeriesRing(QQ)
            sage: B.<z> = LazyLaurentSeriesRing(A)
            sage: 1 - z
            1 - z
        """
        right = other._coeff_stream
        if isinstance(right, Stream_zero):
            return self
        left = self._coeff_stream
        if isinstance(left, Stream_zero):
            return -other
        P = self.parent()
        if (isinstance(left, Stream_exact) and isinstance(right, Stream_exact)):
            approximate_order = min(left.order(), right.order())
            degree = max(left._degree, right._degree)
            initial_coefficients = [left[i] - right[i] for i in range(approximate_order, degree)]
            constant = left._constant - right._constant
            if not any(initial_coefficients) and not constant:
                return P.zero()
            coeff_stream = Stream_exact(initial_coefficients,
                                        constant=constant,
                                        degree=degree,
                                        order=approximate_order)
            return P.element_class(P, coeff_stream)
        if left == right:
            return P.zero()
        return P.element_class(P, Stream_sub(self._coeff_stream,
                                             other._coeff_stream,
                                             P.is_sparse()))

    def _acted_upon_(self, scalar, self_on_left):
        r"""
        Scalar multiplication for ``self`` by ``scalar``.

        INPUT:

        - ``scalar`` -- an element of the base ring
        - ``self_on_left`` -- boolean; if ``True``, compute ``self * scalar``

        EXAMPLES:

        Dense series can be multiplied with a scalar::

            sage: L.<z> = LazyLaurentSeriesRing(ZZ, sparse=False)
            sage: M = L(lambda n: 1 + n, valuation=0)
            sage: O = M * 2
            sage: O[0:10]
            [2, 4, 6, 8, 10, 12, 14, 16, 18, 20]
            sage: type(O._coeff_stream)
            <class 'sage.data_structures.stream.Stream_lmul'>
            sage: M * 1 is M
            True
            sage: M * 0 == 0
            True
            sage: O = 2 * M
            sage: type(O._coeff_stream)
            <class 'sage.data_structures.stream.Stream_lmul'>
            sage: O[0:10]
            [2, 4, 6, 8, 10, 12, 14, 16, 18, 20]
            sage: 1 * M is M
            True
            sage: 0 * M == 0
            True

        Different scalars potentially give different series::

            sage: 2 * M == 3 * M
            Traceback (most recent call last):
            ...
            ValueError: undecidable

        Sparse series can be multiplied with a scalar::

            sage: L.<z> = LazyLaurentSeriesRing(ZZ, sparse=True)
            sage: M = L(lambda n: 1 + n, valuation=0)
            sage: O = M * 2
            sage: O[0:10]
            [2, 4, 6, 8, 10, 12, 14, 16, 18, 20]
            sage: type(O._coeff_stream)
            <class 'sage.data_structures.stream.Stream_lmul'>
            sage: M * 1 is M
            True
            sage: M * 0 == 0
            True
            sage: O = 2 * M
            sage: type(O._coeff_stream)
            <class 'sage.data_structures.stream.Stream_lmul'>
            sage: O[0:10]
            [2, 4, 6, 8, 10, 12, 14, 16, 18, 20]
            sage: 1 * M is M
            True
            sage: 0 * M == 0
            True

        Series which are known to be exact can be multiplied with a scalar
        and remain exact::

            sage: N = L([0, 1], degree=5, constant=3)
            sage: O = N * -1
            sage: O[0:10]
            [0, -1, 0, 0, 0, -3, -3, -3, -3, -3]
            sage: N * 1 is N
            True
            sage: N * 0 == 0
            True
            sage: O = -1 * N
            sage: O[0:10]
            [0, -1, 0, 0, 0, -3, -3, -3, -3, -3]
            sage: 1 * N is N
            True
            sage: 0 * N == 0
            True

        Similarly for Dirichlet series::

            sage: L = LazyDirichletSeriesRing(ZZ, "z")
            sage: g = L([0,1])
            sage: 2 * g
            2/2^z
            sage: -1 * g
            -1/(2^z)
            sage: 0*g
            0
            sage: M = L(lambda n: n); M
            1 + 2/2^z + 3/3^z + 4/4^z + 5/5^z + 6/6^z + 7/7^z + O(1/(8^z))
            sage: 3 * M
            3 + 6/2^z + 9/3^z + 12/4^z + 15/5^z + 18/6^z + 21/7^z + O(1/(8^z))

            sage: 1 * M is M
            True

        """
        # With the current design, the coercion model does not have
        # enough information to detect a priori that this method only
        # accepts scalars; so it tries on some elements(), and we need
        # to make sure to report an error.
        P = self.parent()
        R = P.base_ring()
        if isinstance(scalar, Element) and scalar.parent() is not R:
            # Temporary needed by coercion (see Polynomial/FractionField tests).
            if R.has_coerce_map_from(scalar.parent()):
                scalar = R(scalar)
            else:
                return None

        coeff_stream = self._coeff_stream
        if isinstance(coeff_stream, Stream_zero):
            return self

        if not scalar:
            return P.zero()
        if scalar == R.one():
            return self
        if scalar == -R.one():
            return -self

        if isinstance(coeff_stream, Stream_exact):
            v = coeff_stream.order()
            init_coeffs = coeff_stream._initial_coefficients
            if self_on_left:
                c = coeff_stream._constant * scalar
                initial_coefficients = [val * scalar for val in init_coeffs]
            else:
                c = scalar * coeff_stream._constant
                initial_coefficients = [scalar * val for val in init_coeffs]
            return P.element_class(P, Stream_exact(initial_coefficients,
                                                   order=v,
                                                   constant=c,
                                                   degree=coeff_stream._degree))
        if self_on_left or R.is_commutative():
            return P.element_class(P, Stream_lmul(coeff_stream, scalar,
                                                  P.is_sparse()))
        return P.element_class(P, Stream_rmul(coeff_stream, scalar,
                                              P.is_sparse()))

    def _neg_(self):
        """
        Return the negative of ``self``.

        EXAMPLES:

        Dense series can be negated::

            sage: L.<z> = LazyLaurentSeriesRing(ZZ, sparse=False)
            sage: m = L(lambda n: n, valuation=0)
            sage: n = L(lambda n: -n, valuation=0)
            sage: -n
            z + 2*z^2 + 3*z^3 + 4*z^4 + 5*z^5 + 6*z^6 + O(z^7)
            sage: -m
            -z - 2*z^2 - 3*z^3 - 4*z^4 - 5*z^5 - 6*z^6 + O(z^7)
            sage: -(-m) == m
            True

        Sparse series can be negated::

            sage: L.<z> = LazyLaurentSeriesRing(ZZ, sparse=True)
            sage: m = L(lambda n: n, valuation=0)
            sage: n = L(lambda n: -n, valuation=0)
            sage: -n
            z + 2*z^2 + 3*z^3 + 4*z^4 + 5*z^5 + 6*z^6 + O(z^7)
            sage: -m
            -z - 2*z^2 - 3*z^3 - 4*z^4 - 5*z^5 - 6*z^6 + O(z^7)
            sage: -(-m) == m
            True

        The negation of an exact series is exact::

            sage: L.<z> = LazyLaurentSeriesRing(ZZ)
            sage: -z
            -z
            sage: -L.one()
            -1
            sage: -(-L.one()) == L.one()
            True

            sage: L([1, 2, 3], constant=2) - L([0, 1], degree=5, constant=2)
            1 + z + 3*z^2 + 2*z^3 + 2*z^4

            sage: -L(0)
            0
        """
        P = self.parent()
        coeff_stream = self._coeff_stream
        if isinstance(coeff_stream, Stream_zero):
            return self
        if isinstance(coeff_stream, Stream_exact):
            initial_coefficients = [-v for v in coeff_stream._initial_coefficients]
            constant = -coeff_stream._constant
            coeff_stream = Stream_exact(initial_coefficients,
                                        constant=constant,
                                        degree=coeff_stream._degree,
                                        order=coeff_stream.order())
            return P.element_class(P, coeff_stream)
        # -(-f) = f
        if isinstance(coeff_stream, Stream_neg):
            return P.element_class(P, coeff_stream._series)
        return P.element_class(P, Stream_neg(coeff_stream, P.is_sparse()))

    # === special functions ===

    def exp(self):
        r"""
        Return the exponential series of ``self``.

        EXAMPLES::

            sage: L.<z> = LazyLaurentSeriesRing(QQ)
            sage: exp(z)
            1 + z + 1/2*z^2 + 1/6*z^3 + 1/24*z^4 + 1/120*z^5 + 1/720*z^6 + O(z^7)
            sage: exp(z + z^2)
            1 + z + 3/2*z^2 + 7/6*z^3 + 25/24*z^4 + 27/40*z^5 + 331/720*z^6 + O(z^7)
            sage: exp(0)
            1
            sage: exp(1 + z)
            Traceback (most recent call last):
            ...
            ValueError: can only compose with a positive valuation series

            sage: L.<x,y> = LazyPowerSeriesRing(QQ)
            sage: exp(x+y)[4].factor()
            (1/24) * (x + y)^4
            sage: exp(x/(1-y)).polynomial(3)
            1/6*x^3 + x^2*y + x*y^2 + 1/2*x^2 + x*y + x + 1

        TESTS::

            sage: L.<z> = LazyLaurentSeriesRing(QQ); x = var("x")
            sage: exp(z)[0:6] == exp(x).series(x, 6).coefficients(sparse=False)
            True

        Check the exponential when the base ring is a lazy ring::

            sage: L.<t> = LazyPowerSeriesRing(QQ)
            sage: M.<x> = LazyPowerSeriesRing(L)
            sage: exp(x)
            1 + x + 1/2*x^2 + 1/6*x^3 + 1/24*x^4 + 1/120*x^5 + 1/720*x^6 + O(x^7)
        """
        from .lazy_series_ring import LazyLaurentSeriesRing
        P = LazyLaurentSeriesRing(self.base_ring(), "z", sparse=self.parent()._sparse)
        f = P(coefficients=lambda n: 1/factorial(ZZ(n)), valuation=0)
        return f(self)

    def log(self):
        r"""
        Return the series for the natural logarithm of ``self``.

        EXAMPLES::

            sage: L.<z> = LazyLaurentSeriesRing(QQ)
            sage: log(1/(1-z))
            z + 1/2*z^2 + 1/3*z^3 + 1/4*z^4 + 1/5*z^5 + 1/6*z^6 + 1/7*z^7 + O(z^8)

            sage: L.<x, y> = LazyPowerSeriesRing(QQ)
            sage: log((1 + x/(1-y))).polynomial(3)
            1/3*x^3 - x^2*y + x*y^2 - 1/2*x^2 + x*y + x

        TESTS::

            sage: L.<z> = LazyLaurentSeriesRing(QQ); x = var("x")
            sage: log(1+z)[0:6] == log(1+x).series(x, 6).coefficients(sparse=False)
            True

            sage: log(z)
            Traceback (most recent call last):
            ...
            ValueError: can only compose with a positive valuation series
        """
        from .lazy_series_ring import LazyLaurentSeriesRing
        P = LazyLaurentSeriesRing(self.base_ring(), "z", sparse=self.parent()._sparse)
        f = P(coefficients=lambda n: ((-1) ** (n + 1))/ZZ(n), valuation=1)
        return f(self-1)

    # trigonometric functions

    def sin(self):
        r"""
        Return the sine of ``self``.

        EXAMPLES::

            sage: L.<z> = LazyLaurentSeriesRing(QQ)
            sage: sin(z)
            z - 1/6*z^3 + 1/120*z^5 - 1/5040*z^7 + O(z^8)

            sage: sin(1 + z)
            Traceback (most recent call last):
            ...
            ValueError: can only compose with a positive valuation series

            sage: L.<x,y> = LazyPowerSeriesRing(QQ)
            sage: sin(x/(1-y)).polynomial(3)
            -1/6*x^3 + x*y^2 + x*y + x

        TESTS::

            sage: L.<z> = LazyLaurentSeriesRing(QQ); x = var("x")
            sage: sin(z)[0:6] == sin(x).series(x, 6).coefficients(sparse=False)
            True
        """
        from .lazy_series_ring import LazyLaurentSeriesRing
        P = LazyLaurentSeriesRing(self.base_ring(), "z", sparse=self.parent()._sparse)
        c = lambda n: (n % 2)/factorial(ZZ(n)) if n % 4 == 1 else -(n % 2)/factorial(ZZ(n))
        f = P(coefficients=c, valuation=1)
        return f(self)

    def cos(self):
        r"""
        Return the cosine of ``self``.

        EXAMPLES::

            sage: L.<z> = LazyLaurentSeriesRing(QQ)
            sage: cos(z)
            1 - 1/2*z^2 + 1/24*z^4 - 1/720*z^6 + O(z^7)

            sage: L.<x,y> = LazyPowerSeriesRing(QQ)
            sage: cos(x/(1-y)).polynomial(4)
            1/24*x^4 - 3/2*x^2*y^2 - x^2*y - 1/2*x^2 + 1

        TESTS::

            sage: L.<z> = LazyLaurentSeriesRing(QQ); x = var("x")
            sage: cos(z)[0:6] == cos(x).series(x, 6).coefficients(sparse=False)
            True
        """
        from .lazy_series_ring import LazyLaurentSeriesRing
        P = LazyLaurentSeriesRing(self.base_ring(), "z", sparse=self.parent()._sparse)
        c = lambda n: 1/factorial(ZZ(n)) if n % 4 == 0 else (n % 2 - 1)/factorial(ZZ(n))
        f = P(coefficients=c, valuation=0)
        return f(self)

    def tan(self):
        r"""
        Return the tangent of ``self``.

        EXAMPLES::

            sage: L.<z> = LazyLaurentSeriesRing(QQ)
            sage: tan(z)
            z + 1/3*z^3 + 2/15*z^5 + 17/315*z^7 + O(z^8)

            sage: L.<x,y> = LazyPowerSeriesRing(QQ)
            sage: tan(x/(1-y)).polynomial(5)
            2/15*x^5 + 2*x^3*y^2 + x*y^4 + x^3*y + x*y^3 + 1/3*x^3 + x*y^2 + x*y + x

        TESTS::

            sage: L.<z> = LazyLaurentSeriesRing(QQ); x = var("x")
            sage: tan(z)[0:6] == tan(x).series(x, 6).coefficients(sparse=False)
            True
        """
        return self.sin() / self.cos()

    def cot(self):
        r"""
        Return the cotangent of ``self``.

        EXAMPLES::

            sage: L.<z> = LazyLaurentSeriesRing(QQ)
            sage: cot(z)
            z^-1 - 1/3*z - 1/45*z^3 - 2/945*z^5 + O(z^6)

            sage: L.<x> = LazyLaurentSeriesRing(QQ)
            sage: cot(x/(1-x)).polynomial(4)
            x^-1 - 1 - 1/3*x - 1/3*x^2 - 16/45*x^3 - 2/5*x^4

        TESTS::

            sage: L.<z> = LazyLaurentSeriesRing(QQ); x = var("x")
            sage: cot(z)[0:6] == cot(x).series(x, 6).coefficients(sparse=False)
            True
        """
        return ~self.tan()

    def csc(self):
        r"""
        Return the cosecant of ``self``.

        EXAMPLES::

            sage: L.<z> = LazyLaurentSeriesRing(QQ)
            sage: csc(z)
            z^-1 + 1/6*z + 7/360*z^3 + 31/15120*z^5 + O(z^6)

            sage: L.<x> = LazyLaurentSeriesRing(QQ)
            sage: csc(x/(1-x)).polynomial(4)
            x^-1 - 1 + 1/6*x + 1/6*x^2 + 67/360*x^3 + 9/40*x^4

        TESTS::

            sage: L.<z> = LazyLaurentSeriesRing(QQ); x = var("x")
            sage: (z*csc(z))[0:6] == (x*csc(x)).series(x, 6).coefficients(sparse=False)
            True
        """
        return ~self.sin()

    def sec(self):
        r"""
        Return the secant of ``self``.

        EXAMPLES::

            sage: L.<z> = LazyLaurentSeriesRing(QQ)
            sage: sec(z)
            1 + 1/2*z^2 + 5/24*z^4 + 61/720*z^6 + O(z^7)

            sage: L.<x,y> = LazyPowerSeriesRing(QQ)
            sage: sec(x/(1-y)).polynomial(4)
            5/24*x^4 + 3/2*x^2*y^2 + x^2*y + 1/2*x^2 + 1

        TESTS::

            sage: L.<z> = LazyLaurentSeriesRing(QQ); x = var("x")
            sage: sec(z)[0:6] == sec(x).series(x, 6).coefficients(sparse=False)
            True
        """
        return ~self.cos()

    # inverse trigonometric functions

    def arcsin(self):
        r"""
        Return the arcsin of ``self``.

        EXAMPLES::

            sage: L.<z> = LazyLaurentSeriesRing(QQ)
            sage: arcsin(z)
            z + 1/6*z^3 + 3/40*z^5 + 5/112*z^7 + O(z^8)

            sage: L.<x,y> = LazyPowerSeriesRing(QQ)
            sage: asin(x/(1-y))
            x + x*y + (1/6*x^3+x*y^2) + (1/2*x^3*y+x*y^3)
             + (3/40*x^5+x^3*y^2+x*y^4) + (3/8*x^5*y+5/3*x^3*y^3+x*y^5)
             + (5/112*x^7+9/8*x^5*y^2+5/2*x^3*y^4+x*y^6) + O(x,y)^8

        TESTS::

            sage: L.<z> = LazyLaurentSeriesRing(QQ); x = var("x")
            sage: asin(z)[0:6] == asin(x).series(x, 6).coefficients(sparse=False)
            True
        """
        from .lazy_series_ring import LazyLaurentSeriesRing
        P = LazyLaurentSeriesRing(self.base_ring(), "z", sparse=self.parent()._sparse)

        def f(n):
            n = ZZ(n)
            if n % 2:
                return factorial(n-1)/((4**((n-1)/2))*(factorial((n-1)/2)**2)*n)
            return ZZ.zero()
        return P(f, valuation=1)(self)

    def arccos(self):
        r"""
        Return the arccos of ``self``.

        EXAMPLES::

            sage: L.<z> = LazyLaurentSeriesRing(RR)
            sage: arccos(z)
            1.57079632679490 - 1.00000000000000*z + 0.000000000000000*z^2
             - 0.166666666666667*z^3 + 0.000000000000000*z^4
             - 0.0750000000000000*z^5 + O(1.00000000000000*z^7)

            sage: L.<z> = LazyLaurentSeriesRing(SR)
            sage: arccos(z/(1-z))
            1/2*pi - z - z^2 - 7/6*z^3 - 3/2*z^4 - 83/40*z^5 - 73/24*z^6 + O(z^7)

            sage: L.<x,y> = LazyPowerSeriesRing(SR)
            sage: arccos(x/(1-y))
            1/2*pi + (-x) + (-x*y) + ((-1/6)*x^3-x*y^2) + ((-1/2)*x^3*y-x*y^3)
             + ((-3/40)*x^5-x^3*y^2-x*y^4) + ((-3/8)*x^5*y+(-5/3)*x^3*y^3-x*y^5) + O(x,y)^7

        TESTS::

            sage: L.<z> = LazyLaurentSeriesRing(SR); x = var("x")
            sage: acos(z)[0:6] == acos(x).series(x, 6).coefficients(sparse=False)
            True
        """
        from sage.symbolic.constants import pi
        return self.parent()(pi/2) - self.arcsin()

    def arctan(self):
        r"""
        Return the arctangent of ``self``.

        EXAMPLES::

            sage: L.<z> = LazyLaurentSeriesRing(QQ)
            sage: arctan(z)
            z - 1/3*z^3 + 1/5*z^5 - 1/7*z^7 + O(z^8)

            sage: L.<x,y> = LazyPowerSeriesRing(QQ)
            sage: atan(x/(1-y))
            x + x*y + (-1/3*x^3+x*y^2) + (-x^3*y+x*y^3) + (1/5*x^5-2*x^3*y^2+x*y^4)
             + (x^5*y-10/3*x^3*y^3+x*y^5) + (-1/7*x^7+3*x^5*y^2-5*x^3*y^4+x*y^6) + O(x,y)^8

        TESTS::

            sage: L.<z> = LazyLaurentSeriesRing(QQ); x = var("x")
            sage: atan(z)[0:6] == atan(x).series(x, 6).coefficients(sparse=False)
            True
        """
        from .lazy_series_ring import LazyLaurentSeriesRing
        P = LazyLaurentSeriesRing(self.base_ring(), "z", sparse=self.parent()._sparse)

        def f(n):
            n = ZZ(n)
            if n % 4 == 1:
                return 1/n
            if n % 2 == 0:
                return ZZ.zero()
            return -1/n
        return P(f, valuation=1)(self)

    def arccot(self):
        r"""
        Return the arctangent of ``self``.

        EXAMPLES::

            sage: L.<z> = LazyLaurentSeriesRing(RR)
            sage: arccot(z)
            1.57079632679490 - 1.00000000000000*z + 0.000000000000000*z^2
             + 0.333333333333333*z^3 + 0.000000000000000*z^4
             - 0.200000000000000*z^5 + O(1.00000000000000*z^7)

            sage: L.<z> = LazyLaurentSeriesRing(SR)
            sage: arccot(z/(1-z))
            1/2*pi - z - z^2 - 2/3*z^3 + 4/5*z^5 + 4/3*z^6 + O(z^7)

            sage: L.<x,y> = LazyPowerSeriesRing(SR)
            sage: acot(x/(1-y))
            1/2*pi + (-x) + (-x*y) + (1/3*x^3-x*y^2) + (x^3*y-x*y^3)
             + ((-1/5)*x^5+2*x^3*y^2-x*y^4) + (-x^5*y+10/3*x^3*y^3-x*y^5) + O(x,y)^7

        TESTS::

            sage: L.<z> = LazyLaurentSeriesRing(SR); x = var("x")
            sage: acot(z)[0:6] == acot(x).series(x, 6).coefficients(sparse=False)
            True
        """
        from sage.symbolic.constants import pi
        return self.parent()(pi/2) - self.arctan()

    # hyperbolic functions

    def sinh(self):
        r"""
        Return the sinh of ``self``.

        EXAMPLES::

            sage: L.<z> = LazyLaurentSeriesRing(QQ)
            sage: sinh(z)
            z + 1/6*z^3 + 1/120*z^5 + 1/5040*z^7 + O(z^8)

            sage: L.<x,y> = LazyPowerSeriesRing(QQ)
            sage: sinh(x/(1-y))
            x + x*y + (1/6*x^3+x*y^2) + (1/2*x^3*y+x*y^3)
             + (1/120*x^5+x^3*y^2+x*y^4) + (1/24*x^5*y+5/3*x^3*y^3+x*y^5)
             + (1/5040*x^7+1/8*x^5*y^2+5/2*x^3*y^4+x*y^6) + O(x,y)^8

        TESTS::

            sage: L.<z> = LazyLaurentSeriesRing(SR); x = var("x")
            sage: sinh(z)[0:6] == sinh(x).series(x, 6).coefficients(sparse=False)
            True
        """
        from .lazy_series_ring import LazyLaurentSeriesRing
        P = LazyLaurentSeriesRing(self.base_ring(), "z", sparse=self.parent()._sparse)
        f = P(coefficients=lambda n: 1/factorial(ZZ(n)) if n % 2 else ZZ.zero(),
              valuation=1)
        return f(self)

    def cosh(self):
        r"""
        Return the cosh of ``self``.

        EXAMPLES::

            sage: L.<z> = LazyLaurentSeriesRing(QQ)
            sage: cosh(z)
            1 + 1/2*z^2 + 1/24*z^4 + 1/720*z^6 + O(z^7)

            sage: L.<x,y> = LazyPowerSeriesRing(QQ)
            sage: cosh(x/(1-y))
            1 + 1/2*x^2 + x^2*y + (1/24*x^4+3/2*x^2*y^2) + (1/6*x^4*y+2*x^2*y^3)
             + (1/720*x^6+5/12*x^4*y^2+5/2*x^2*y^4) + O(x,y)^7

        TESTS::

            sage: L.<z> = LazyLaurentSeriesRing(SR); x = var("x")
            sage: cosh(z)[0:6] == cosh(x).series(x, 6).coefficients(sparse=False)
            True
        """
        from .lazy_series_ring import LazyLaurentSeriesRing
        P = LazyLaurentSeriesRing(self.base_ring(), "z", sparse=self.parent()._sparse)
        f = P(coefficients=lambda n: ZZ.zero() if n % 2 else 1/factorial(ZZ(n)),
              valuation=0)
        return f(self)

    def tanh(self):
        r"""
        Return the tanh of ``self``.

        EXAMPLES::

            sage: L.<z> = LazyLaurentSeriesRing(QQ)
            sage: tanh(z)
            z - 1/3*z^3 + 2/15*z^5 - 17/315*z^7 + O(z^8)

            sage: L.<x,y> = LazyPowerSeriesRing(QQ)
            sage: tanh(x/(1-y))
            x + x*y + (-1/3*x^3+x*y^2) + (-x^3*y+x*y^3) + (2/15*x^5-2*x^3*y^2+x*y^4)
             + (2/3*x^5*y-10/3*x^3*y^3+x*y^5) + (-17/315*x^7+2*x^5*y^2-5*x^3*y^4+x*y^6) + O(x,y)^8

        TESTS::

            sage: L.<z> = LazyLaurentSeriesRing(SR); x = var("x")
            sage: tanh(z)[0:6] == tanh(x).series(x, 6).coefficients(sparse=False)
            True
        """
        from sage.arith.misc import bernoulli
        from .lazy_series_ring import LazyLaurentSeriesRing
        P = LazyLaurentSeriesRing(self.base_ring(), "z", sparse=self.parent()._sparse)

        def f(n):
            n = ZZ(n)
            if n % 2:
                h = 4 ** ((n + 1) // 2)
                return bernoulli(n + 1) * h * (h - 1) / factorial(n + 1)
            return ZZ.zero()
        return P(f, valuation=1)(self)

    def coth(self):
        r"""
        Return the hyperbolic cotangent of ``self``.

        EXAMPLES::

            sage: L.<z> = LazyLaurentSeriesRing(QQ)
            sage: coth(z)
            z^-1 + 1/3*z - 1/45*z^3 + 2/945*z^5 + O(z^6)

            sage: coth(z + z^2)
            z^-1 - 1 + 4/3*z - 2/3*z^2 + 44/45*z^3 - 16/15*z^4 + 884/945*z^5 + O(z^6)

        TESTS::

            sage: L.<z> = LazyLaurentSeriesRing(SR); x = var("x")
            sage: coth(z)[0:6] == coth(x).series(x, 6).coefficients(sparse=False)
            True
        """
        from sage.arith.misc import bernoulli
        from .lazy_series_ring import LazyLaurentSeriesRing
        P = LazyLaurentSeriesRing(self.base_ring(), "z", sparse=self.parent()._sparse)

        def f(n):
            n = ZZ(n)
            if n % 2:
                return ((2 ** (n + 1)) * bernoulli(n + 1))/factorial(n + 1)
            return ZZ.zero()
        return P(f, valuation=-1)(self)

    def sech(self):
        r"""
        Return the hyperbolic secant of ``self``.

        EXAMPLES::

            sage: L.<z> = LazyLaurentSeriesRing(QQ)
            sage: sech(z)
            1 - 1/2*z^2 + 5/24*z^4 - 61/720*z^6 + O(z^7)

            sage: L.<x, y> = LazyPowerSeriesRing(QQ)
            sage: sech(x/(1-y))
            1 + (-1/2*x^2) + (-x^2*y) + (5/24*x^4-3/2*x^2*y^2) + (5/6*x^4*y-2*x^2*y^3)
             + (-61/720*x^6+25/12*x^4*y^2-5/2*x^2*y^4) + O(x,y)^7

        TESTS::

            sage: L.<z> = LazyLaurentSeriesRing(SR); x = var("x")
            sage: sech(z)[0:6] == sech(x).series(x, 6).coefficients(sparse=False)
            True
        """
        from sage.combinat.combinat import euler_number
        from .lazy_series_ring import LazyLaurentSeriesRing
        P = LazyLaurentSeriesRing(self.base_ring(), "z", sparse=self.parent()._sparse)

        def f(n):
            n = ZZ(n)
            if n % 2:
                return ZZ.zero()
            return euler_number(n)/factorial(n)
        return P(f, valuation=0)(self)

    def csch(self):
        r"""
        Return the hyperbolic cosecant of ``self``.

        EXAMPLES::

            sage: L.<z> = LazyLaurentSeriesRing(QQ)
            sage: csch(z)
            z^-1 - 1/6*z + 7/360*z^3 - 31/15120*z^5 + O(z^6)

            sage: L.<z> = LazyLaurentSeriesRing(QQ)
            sage: csch(z/(1-z))
            z^-1 - 1 - 1/6*z - 1/6*z^2 - 53/360*z^3 - 13/120*z^4 - 787/15120*z^5 + O(z^6)

        TESTS::

            sage: L.<z> = LazyLaurentSeriesRing(SR); x = var("x")
            sage: csch(z)[0:6] == csch(x).series(x, 6).coefficients(sparse=False)
            True
        """
        from sage.arith.misc import bernoulli
        from .lazy_series_ring import LazyLaurentSeriesRing
        P = LazyLaurentSeriesRing(self.base_ring(), "z", sparse=self.parent()._sparse)

        def f(n):
            n = ZZ(n)
            if n % 2:
                return 2 * (1 - ZZ(2) ** n) * bernoulli(n + 1)/factorial(n + 1)
            return ZZ.zero()
        return P(f, valuation=-1)(self)

    # inverse hyperbolic functions

    def arcsinh(self):
        r"""
        Return the inverse of the hyperbolic sine of ``self``.

        EXAMPLES::

            sage: L.<z> = LazyLaurentSeriesRing(QQ)
            sage: asinh(z)
            z - 1/6*z^3 + 3/40*z^5 - 5/112*z^7 + O(z^8)

        ``arcsinh`` is an alias::

            sage: arcsinh(z)
            z - 1/6*z^3 + 3/40*z^5 - 5/112*z^7 + O(z^8)

            sage: L.<x,y> = LazyPowerSeriesRing(QQ)
            sage: asinh(x/(1-y))
            x + x*y + (-1/6*x^3+x*y^2) + (-1/2*x^3*y+x*y^3) + (3/40*x^5-x^3*y^2+x*y^4)
             + (3/8*x^5*y-5/3*x^3*y^3+x*y^5) + (-5/112*x^7+9/8*x^5*y^2-5/2*x^3*y^4+x*y^6) + O(x,y)^8

        TESTS::

            sage: L.<z> = LazyLaurentSeriesRing(SR); x = var("x")
            sage: asinh(z)[0:6] == asinh(x).series(x, 6).coefficients(sparse=False)
            True

        """
        from .lazy_series_ring import LazyLaurentSeriesRing
        P = LazyLaurentSeriesRing(self.base_ring(), "z", sparse=self.parent()._sparse)

        def f(n):
            n = ZZ(n)
            if n % 2:
                h = (n - 1) // 2
                return ZZ(-1) ** h * factorial(n - 1)/(ZZ(4) ** h * factorial(h) ** 2 * n)
            return ZZ.zero()
        return P(f, valuation=1)(self)

    def arctanh(self):
        r"""
        Return the inverse of the hyperbolic tangent of ``self``.

        EXAMPLES::

            sage: L.<z> = LazyLaurentSeriesRing(QQ)
            sage: atanh(z)
            z + 1/3*z^3 + 1/5*z^5 + 1/7*z^7 + O(z^8)

        ``arctanh`` is an alias::

            sage: arctanh(z)
            z + 1/3*z^3 + 1/5*z^5 + 1/7*z^7 + O(z^8)

            sage: L.<x, y> = LazyPowerSeriesRing(QQ)
            sage: atanh(x/(1-y))
            x + x*y + (1/3*x^3+x*y^2) + (x^3*y+x*y^3) + (1/5*x^5+2*x^3*y^2+x*y^4)
             + (x^5*y+10/3*x^3*y^3+x*y^5) + (1/7*x^7+3*x^5*y^2+5*x^3*y^4+x*y^6) + O(x,y)^8

        TESTS::

            sage: L.<z> = LazyLaurentSeriesRing(SR); x = var("x")
            sage: atanh(z)[0:6] == atanh(x).series(x, 6).coefficients(sparse=False)
            True

        """
        from .lazy_series_ring import LazyLaurentSeriesRing
        P = LazyLaurentSeriesRing(self.base_ring(), "z", sparse=self.parent()._sparse)
        f = P(coefficients=lambda n: 1/ZZ(n) if n % 2 else ZZ.zero(), valuation=1)
        return f(self)

    def hypergeometric(self, a, b):
        r"""
        Return the `{}_{p}F_{q}`-hypergeometric function
        `\,_pF_{q}` where `(p,q)` is the parameterization of ``self``.

        INPUT:

        - ``a`` -- the first parameter of the hypergeometric function
        - ``b`` -- the second parameter of the hypergeometric function

        EXAMPLES::

            sage: L.<z> = LazyLaurentSeriesRing(QQ)
            sage: z.hypergeometric([1, 1], [1])
            1 + z + z^2 + z^3 + z^4 + z^5 + z^6 + O(z^7)
            sage: z.hypergeometric([], []) - exp(z)
            O(z^7)

            sage: L.<x,y> = LazyPowerSeriesRing(QQ)
            sage: (x+y).hypergeometric([1, 1], [1]).polynomial(4)
            x^4 + 4*x^3*y + 6*x^2*y^2 + 4*x*y^3 + y^4 + x^3 + 3*x^2*y
             + 3*x*y^2 + y^3 + x^2 + 2*x*y + y^2 + x + y + 1

        TESTS::

            sage: L.<z> = LazyLaurentSeriesRing(SR); x = var("x")
            sage: z.hypergeometric([1,1],[1])[0:6] == hypergeometric([1,1],[1], x).series(x, 6).coefficients(sparse=False)
            True

        """
        from .lazy_series_ring import LazyLaurentSeriesRing
        from sage.arith.misc import rising_factorial
        P = LazyLaurentSeriesRing(self.base_ring(), "z", sparse=self.parent()._sparse)

        def coeff(n, c):
            num = 1
            for term in range(len(c)):
                num *= rising_factorial(c[term], n)
            return num
        f = P(coefficients=lambda n: coeff(n, a) / (coeff(n, b) * factorial(ZZ(n))),
              valuation=0)
        return f(self)

    # === named special functions ===

    def q_pochhammer(self, q=None):
        r"""
        Return the infinite ``q``-Pochhammer symbol `(a; q)_{\infty}`,
        where `a` is ``self``.

        This is also one version of the quantum dilogarithm or
        the `q`-Exponential function.

        .. SEEALSO::

            :meth:`sage.rings.lazy_series_ring.LazyLaurentSeriesRing.q_pochhammer`

        INPUT:

        - ``q`` -- (default: `q \in \QQ(q)`) the parameter `q`

        EXAMPLES::

            sage: q = ZZ['q'].fraction_field().gen()
            sage: L.<z> = LazyLaurentSeriesRing(q.parent())
            sage: qp = L.q_pochhammer(q)
            sage: (z + z^2).q_pochhammer(q) - qp(z + z^2)
            O(z^7)
        """
        from .lazy_series_ring import LazyLaurentSeriesRing
        P = LazyLaurentSeriesRing(self.base_ring(), "z", sparse=self.parent()._sparse)
        f = P.q_pochhammer(q)
        return f(self)

    def euler(self):
        r"""
        Return the Euler function evaluated at ``self``.

        The *Euler function* is defined as

        .. MATH::

            \phi(z) = (z; z)_{\infty}
            = \sum_{n=0}^{\infty} (-1)^n q^{(3n^2-n)/2}.

        .. SEEALSO::

            :meth:`sage.rings.lazy_series_ring.LazyLaurentSeriesRing.euler`

        EXAMPLES::

            sage: L.<q> = LazyLaurentSeriesRing(ZZ)
            sage: phi = L.euler()
            sage: (q + q^2).euler() - phi(q + q^2)
            O(q^7)
        """
        from .lazy_series_ring import LazyLaurentSeriesRing
        P = LazyLaurentSeriesRing(self.base_ring(), "z", sparse=self.parent()._sparse)
        phi = P.euler()
        return phi(self)

    # === powers ===

    def __pow__(self, n):
        r"""
        Return the ``n``-th power of the series.

        INPUT:

        - ``n`` -- the power to which to raise the series; this may be a
          rational number, an element of the base ring, or an other series

        EXAMPLES::

            sage: D = LazyDirichletSeriesRing(QQ, 's')
            sage: Z = D(constant=1)
            sage: Z^2
            1 + 2/2^s + 2/3^s + 3/4^s + 2/5^s + 4/6^s + 2/7^s + O(1/(8^s))
            sage: f = Z^(1/3)
            sage: f
            1 + 1/3/2^s + 1/3/3^s + 2/9/4^s + 1/3/5^s + 1/9/6^s + 1/3/7^s + O(1/(8^s))
            sage: f^2
            1 + 2/3/2^s + 2/3/3^s + 5/9/4^s + 2/3/5^s + 4/9/6^s + 2/3/7^s + O(1/(8^s))
            sage: f^3 - Z
            O(1/(8^s))

            sage: L.<z> = LazyLaurentSeriesRing(QQ)
            sage: f = 1 + z
            sage: f^(1 / 2)
            1 + 1/2*z - 1/8*z^2 + 1/16*z^3 - 5/128*z^4 + 7/256*z^5 - 21/1024*z^6 + O(z^7)

            sage: f^f
            1 + z + z^2 + 1/2*z^3 + 1/3*z^4 + 1/12*z^5 + 3/40*z^6 + O(z^7)

            sage: q = ZZ['q'].fraction_field().gen()
            sage: L.<z> = LazyLaurentSeriesRing(q.parent())
            sage: f = (1 - z)^q
            sage: f
            1 - q*z + ((q^2 - q)/2)*z^2 + ((-q^3 + 3*q^2 - 2*q)/6)*z^3
             + ((q^4 - 6*q^3 + 11*q^2 - 6*q)/24)*z^4
             + ((-q^5 + 10*q^4 - 35*q^3 + 50*q^2 - 24*q)/120)*z^5
             + ((q^6 - 15*q^5 + 85*q^4 - 225*q^3 + 274*q^2 - 120*q)/720)*z^6
             + O(z^7)
        """
        if n in ZZ:
            return generic_power(self, n)

        from .lazy_series_ring import LazyLaurentSeriesRing
        P = LazyLaurentSeriesRing(self.base_ring(), "z", sparse=self.parent()._sparse)

        if n in QQ or n in self.base_ring():
            f = P(coefficients=lambda k: prod(n - i for i in range(k)) / ZZ(k).factorial(), valuation=0)
            return f(self - 1)

        exp = P(coefficients=lambda k: 1 / ZZ(k).factorial(), valuation=0)
        return exp(self.log() * n)

    def sqrt(self):
        """
        Return ``self^(1/2)``.

        EXAMPLES::

            sage: L.<z> = LazyLaurentSeriesRing(QQ)
            sage: sqrt(1+z)
            1 + 1/2*z - 1/8*z^2 + 1/16*z^3 - 5/128*z^4 + 7/256*z^5 - 21/1024*z^6 + O(z^7)

            sage: L.<x,y> = LazyPowerSeriesRing(QQ)
            sage: sqrt(1+x/(1-y))
            1 + 1/2*x + (-1/8*x^2+1/2*x*y) + (1/16*x^3-1/4*x^2*y+1/2*x*y^2)
             + (-5/128*x^4+3/16*x^3*y-3/8*x^2*y^2+1/2*x*y^3)
             + (7/256*x^5-5/32*x^4*y+3/8*x^3*y^2-1/2*x^2*y^3+1/2*x*y^4)
             + (-21/1024*x^6+35/256*x^5*y-25/64*x^4*y^2+5/8*x^3*y^3-5/8*x^2*y^4+1/2*x*y^5)
             + O(x,y)^7

        This also works for Dirichlet series::

            sage: D = LazyDirichletSeriesRing(SR, "s")
            sage: Z = D(constant=1)
            sage: f = sqrt(Z)
            sage: f
            1 + 1/2/2^s + 1/2/3^s + 3/8/4^s + 1/2/5^s + 1/4/6^s + 1/2/7^s + O(1/(8^s))
            sage: f*f - Z
            O(1/(8^s))
        """
        return self ** QQ((1, 2))  # == 1/2


class LazyCauchyProductSeries(LazyModuleElement):
    r"""
    A class for series where multiplication is the Cauchy product.

    EXAMPLES::

        sage: L.<z> = LazyLaurentSeriesRing(ZZ)
        sage: f = 1 / (1 - z)
        sage: f
        1 + z + z^2 + O(z^3)
        sage: f * (1 - z)
        1

        sage: L.<z> = LazyLaurentSeriesRing(ZZ, sparse=True)
        sage: f = 1 / (1 - z)
        sage: f
        1 + z + z^2 + O(z^3)
    """
    def valuation(self):
        r"""
        Return the valuation of ``self``.

        This method determines the valuation of the series by looking for a
        nonzero coefficient. Hence if the series happens to be zero, then it
        may run forever.

        EXAMPLES::

            sage: L.<z> = LazyLaurentSeriesRing(ZZ)
            sage: s = 1/(1 - z) - 1/(1 - 2*z)
            sage: s.valuation()
            1
            sage: t = z - z
            sage: t.valuation()
            +Infinity
            sage: M = L(lambda n: n^2, 0)
            sage: M.valuation()
            1
            sage: (M - M).valuation()
            +Infinity
        """
        if isinstance(self._coeff_stream, Stream_zero):
            return self._coeff_stream.order()
        return ZZ(self._coeff_stream.order())

    def _mul_(self, other):
        """
        Return the product of this series with ``other``.

        INPUT:

        - ``other`` -- other series

        TESTS::

            sage: L.<z> = LazyLaurentSeriesRing(ZZ, sparse=True)
            sage: (1 - z)*(1 - z)
            1 - 2*z + z^2
            sage: (1 - z)*(1 - z)*(1 - z)
            1 - 3*z + 3*z^2 - z^3
            sage: M = L(lambda n: n, valuation=0)
            sage: M
            z + 2*z^2 + 3*z^3 + 4*z^4 + 5*z^5 + 6*z^6 + O(z^7)
            sage: N = M * (1 - M)
            sage: N
            z + z^2 - z^3 - 6*z^4 - 15*z^5 - 29*z^6 + O(z^7)

            sage: p = (1 - z)*(1 + z^2)^3 * z^-2
            sage: p
            z^-2 - z^-1 + 3 - 3*z + 3*z^2 - 3*z^3 + z^4 - z^5
            sage: M = L(lambda n: n, valuation=-2, degree=5, constant=2)
            sage: M
            -2*z^-2 - z^-1 + z + 2*z^2 + 3*z^3 + 4*z^4 + 2*z^5 + 2*z^6 + 2*z^7 + O(z^8)
            sage: M * p
            -2*z^-4 + z^-3 - 5*z^-2 + 4*z^-1 - 2 + 7*z + 5*z^2 + 5*z^3
             + 7*z^4 - 2*z^5 + 4*z^6 - 5*z^7 + z^8 - 2*z^9
            sage: M * p == p * M
            True

            sage: q = (1 - 2*z)*(1 + z^2)^3 * z^-2
            sage: q * M
            -2*z^-4 + 3*z^-3 - 4*z^-2 + 10*z^-1 + 11*z + 2*z^2 - 3*z^3
             - 6*z^4 - 22*z^5 - 14*z^6 - 27*z^7 - 16*z^8 - 20*z^9
             - 16*z^10 - 16*z^11 - 16*z^12 + O(z^13)
            sage: q * M == M * q
            True

            sage: L.<z> = LazyLaurentSeriesRing(ZZ, sparse=False)
            sage: M = L(lambda n: n, valuation=0); M
            z + 2*z^2 + 3*z^3 + 4*z^4 + 5*z^5 + 6*z^6 + O(z^7)
            sage: N = L(lambda n: 1, valuation=0); N
            1 + z + z^2 + z^3 + z^4 + z^5 + z^6 + O(z^7)
            sage: M * N
            z + 3*z^2 + 6*z^3 + 10*z^4 + 15*z^5 + 21*z^6 + O(z^7)

            sage: L.one() * M is M
            True
            sage: M * L.one() is M
            True

        Multiplication of series with eventually constant
        coefficients may yield another such series::

            sage: L.<z> = LazyLaurentSeriesRing(SR)
            sage: var("a b c d e u v w")
            (a, b, c, d, e, u, v, w)
            sage: s = a/z^2 + b*z + c*z^2 + d*z^3 + e*z^4
            sage: t = L([u, v], constant=w, valuation=-1)
            sage: s1 = s.approximate_series(44)
            sage: t1 = t.approximate_series(44)
            sage: s1 * t1 - (s * t).approximate_series(42)
            O(z^42)

        Check products with exact series::

            sage: L([1], constant=3)^2
            1 + 6*z + 15*z^2 + 24*z^3 + 33*z^4 + 42*z^5 + 51*z^6 + O(z^7)

            sage: (1+z) * L([1,0,1], constant=1)
            1 + z + z^2 + 2*z^3 + 2*z^4 + 2*z^5 + O(z^6)
        """
        P = self.parent()
        left = self._coeff_stream
        right = other._coeff_stream

        # Check some trivial products
        if isinstance(left, Stream_zero) or isinstance(right, Stream_zero):
            return P.zero()
        if (isinstance(left, Stream_exact)
            and left._initial_coefficients == (P._internal_poly_ring.base_ring().one(),)
            and left.order() == 0
            and not left._constant):
            return other  # self == 1
        if (isinstance(right, Stream_exact)
            and right._initial_coefficients == (P._internal_poly_ring.base_ring().one(),)
            and right.order() == 0
            and not right._constant):
            return self  # right == 1
        # The product is exact if and only if both factors are exact
        # and one of the factors has eventually 0 coefficients:
        # (p + a x^d/(1-x))(q + b x^e/(1-x))
        # = p q + (a x^d q + b x^e p)/(1-x) + a b x^(d+e)/(1-x)^2
        # TODO: this is not true in characteristic 2
        if (isinstance(left, Stream_exact)
            and isinstance(right, Stream_exact)
            and not (left._constant and right._constant)):
            il = left._initial_coefficients
            ir = right._initial_coefficients
            initial_coefficients = [sum(il[k]*ir[n-k]
                                        for k in range(max(n - len(ir) + 1, 0),
                                                       min(len(il) - 1, n) + 1))
                                    for n in range(len(il) + len(ir) - 1)]
            lv = left.order()
            rv = right.order()
            # The coefficients of the series (a * x^d * q)/(1-x) are
            # eventually equal to `a * q(1)`, and its initial
            # coefficients are the cumulative sums of the
            # coefficients of q.
            if right._constant:
                d = right._degree
                c = left._constant  # this is zero
                initial_coefficients.extend([c]*(d - rv - len(ir)))
                # left._constant must be 0 and thus len(il) >= 1
                for k in range(len(il)-1):
                    c += il[k] * right._constant
                    initial_coefficients[d - rv + k] += c
                c += il[-1] * right._constant
            elif left._constant:
                d = left._degree
                c = right._constant  # this is zero
                initial_coefficients.extend([c]*(d - lv - len(il)))
                # left._constant must be 0 and thus len(il) >= 1
                for k in range(len(ir)-1):
                    c += left._constant * ir[k]
                    initial_coefficients[d - lv + k] += c
                c += left._constant * ir[-1]
            else:
                c = left._constant  # this is zero
            coeff_stream = Stream_exact(initial_coefficients,
                                        order=lv + rv,
                                        constant=c)
            return P.element_class(P, coeff_stream)

        return P.element_class(P, Stream_cauchy_mul(left, right, P.is_sparse()))

    def __pow__(self, n):
        r"""
        Return the ``n``-th power of the series.

        INPUT:

        - ``n`` -- integer; the power to which to raise the series

        EXAMPLES:

        Lazy Laurent series that have a dense implementation can be
        raised to the power ``n``::

            sage: L.<z> = LazyLaurentSeriesRing(ZZ, sparse=False)
            sage: (1 - z)^-1
            1 + z + z^2 + O(z^3)
            sage: (1 - z)^0
            1
            sage: (1 - z)^3
            1 - 3*z + 3*z^2 - z^3
            sage: (1 - z)^-3
            1 + 3*z + 6*z^2 + 10*z^3 + 15*z^4 + 21*z^5 + 28*z^6 + O(z^7)
            sage: M = L(lambda n: n, valuation=0); M
            z + 2*z^2 + 3*z^3 + 4*z^4 + 5*z^5 + 6*z^6 + O(z^7)
            sage: M^2
            z^2 + 4*z^3 + 10*z^4 + 20*z^5 + 35*z^6 + O(z^7)

        We can create a really large power of a monomial, even with
        the dense implementation::

            sage: z^1000000
            z^1000000

        Lazy Laurent series that have a sparse implementation can be
        raised to the power ``n``::

            sage: L.<z> = LazyLaurentSeriesRing(ZZ, sparse=True)
            sage: M = L(lambda n: n, valuation=0); M
            z + 2*z^2 + 3*z^3 + 4*z^4 + 5*z^5 + 6*z^6 + O(z^7)
            sage: M^2
            z^2 + 4*z^3 + 10*z^4 + 20*z^5 + 35*z^6 + O(z^7)

        Lazy Laurent series that are known to be exact can be raised
        to the power ``n``::

            sage: z^2
            z^2
            sage: (1 - z)^2
            1 - 2*z + z^2
            sage: (1 + z)^2
            1 + 2*z + z^2

        We also support the general case::

            sage: L.<z> = LazyLaurentSeriesRing(SR)
            sage: (1 + z)^(1 + z)
            1 + z + z^2 + 1/2*z^3 + 1/3*z^4 + 1/12*z^5 + 3/40*z^6 + O(z^7)

        """
        if n == 0:
            return self.parent().one()

        cs = self._coeff_stream
        if (isinstance(cs, Stream_exact)
            and not cs._constant and n in ZZ
            and (n > 0 or len(cs._initial_coefficients) == 1)):
            # # alternatively:
            # return P(self.finite_part() ** ZZ(n))
            P = self.parent()
            ret = cs._polynomial_part(P._internal_poly_ring) ** ZZ(n)
            val = ret.valuation()
            deg = ret.degree() + 1
            initial_coefficients = [ret[i] for i in range(val, deg)]
            return P.element_class(P, Stream_exact(initial_coefficients,
                                                   constant=cs._constant,
                                                   degree=deg,
                                                   order=val))

        return super().__pow__(n)

    def __invert__(self):
        """
        Return the multiplicative inverse of the element.

        EXAMPLES:

        Lazy Laurent series that have a dense implementation can be inverted::

            sage: L.<z> = LazyLaurentSeriesRing(ZZ, sparse=False)
            sage: ~(1 - z)
            1 + z + z^2 + O(z^3)
            sage: M = L(lambda n: n, valuation=0); M
            z + 2*z^2 + 3*z^3 + 4*z^4 + 5*z^5 + 6*z^6 + O(z^7)
            sage: P = ~M; P
            z^-1 - 2 + z + O(z^6)

        Lazy Laurent series that have a sparse implementation can be inverted::

            sage: L.<z> = LazyLaurentSeriesRing(ZZ, sparse=True)
            sage: M = L(lambda n: n, valuation=0); M
            z + 2*z^2 + 3*z^3 + 4*z^4 + 5*z^5 + 6*z^6 + O(z^7)
            sage: P = ~M; P
            z^-1 - 2 + z + O(z^6)

            sage: ~(~(1 - z))
            1 - z

        Lazy Laurent series that are known to be exact can be inverted::

            sage: ~z
            z^-1

        We can also compute the multiplicative inverse of a symmetric
        function::

            sage: h = SymmetricFunctions(QQ).h()
            sage: p = SymmetricFunctions(QQ).p()
            sage: L = LazySymmetricFunctions(p)
            sage: E = L(lambda n: h[n])
            sage: (~E)[:4]
            [p[], -p[1], 1/2*p[1, 1] - 1/2*p[2], -1/6*p[1, 1, 1] + 1/2*p[2, 1] - 1/3*p[3]]

            sage: (E * ~E)[:6]
            [p[], 0, 0, 0, 0, 0]

        TESTS::

            sage: L.<x> = LazyLaurentSeriesRing(QQ)
            sage: g = L([2], valuation=-1, constant=1); g
            2*x^-1 + 1 + x + x^2 + O(x^3)
            sage: g * g^-1
            1 + O(x^7)

            sage: L.<x> = LazyPowerSeriesRing(QQ)
            sage: ~(x + x^2)
            Traceback (most recent call last):
            ...
            ZeroDivisionError: cannot divide by a series of positive valuation
        """
        P = self.parent()
        coeff_stream = self._coeff_stream
        if P._minimal_valuation is not None and coeff_stream._approximate_order > 0:
            raise ZeroDivisionError("cannot divide by a series of positive valuation")

        # the inverse is exact if and only if coeff_stream corresponds to one of
        # cx^d/(1-x) ... (c, ...)
        # cx^d       ... (c, 0, ...)
        # cx^d (1-x) ... (c, -c, 0, ...)
        if isinstance(coeff_stream, Stream_exact):
            initial_coefficients = coeff_stream._initial_coefficients
            if not initial_coefficients:
                i = ~coeff_stream._constant
                v = -coeff_stream.order()
                c = P._internal_poly_ring.base_ring().zero()
                coeff_stream = Stream_exact((i, -i),
                                            order=v,
                                            constant=c)
                return P.element_class(P, coeff_stream)
            if len(initial_coefficients) == 1 and not coeff_stream._constant:
                i = ~initial_coefficients[0]
                v = -coeff_stream.order()
                c = P._internal_poly_ring.base_ring().zero()
                coeff_stream = Stream_exact((i,),
                                            order=v,
                                            constant=c)
                return P.element_class(P, coeff_stream)
            if (len(initial_coefficients) == 2
                and not (initial_coefficients[0] + initial_coefficients[1])
                and not coeff_stream._constant):
                v = -coeff_stream.order()
                c = ~initial_coefficients[0]
                coeff_stream = Stream_exact((),
                                            order=v,
                                            constant=c)
                return P.element_class(P, coeff_stream)

        # (f^-1)^-1 = f
        if isinstance(coeff_stream, Stream_cauchy_invert):
            return P.element_class(P, coeff_stream._series)

        coeff_stream_inverse = Stream_cauchy_invert(coeff_stream,
                                                    approximate_order=P._minimal_valuation)
        return P.element_class(P, coeff_stream_inverse)

    def _div_(self, other):
        r"""
        Return ``self`` divided by ``other``.

        INPUT:

        - ``other`` -- nonzero series

        EXAMPLES:

        Lazy Laurent series that have a dense implementation can be divided::

            sage: L.<z> = LazyLaurentSeriesRing(ZZ, sparse=False)
            sage: z / (1 - z)
            z + z^2 + z^3 + O(z^4)
            sage: 1 / (z*(1-z))
            z^-1 + 1 + z + O(z^2)

            sage: M = L(lambda n: n, 0); M
            z + 2*z^2 + 3*z^3 + 4*z^4 + 5*z^5 + 6*z^6 + O(z^7)
            sage: N = L(lambda n: 1, 0); N
            1 + z + z^2 + z^3 + z^4 + z^5 + z^6 + O(z^7)
            sage: P = M / N; P
            z + z^2 + z^3 + z^4 + z^5 + z^6 + O(z^7)

        Lazy Laurent series that have a sparse implementation can be divided::

            sage: L.<z> = LazyLaurentSeriesRing(ZZ, sparse=True)
            sage: M = L(lambda n: n, 0); M
            z + 2*z^2 + 3*z^3 + 4*z^4 + 5*z^5 + 6*z^6 + O(z^7)
            sage: N = L(lambda n: 1, 0); N
            1 + z + z^2 + z^3 + z^4 + z^5 + z^6 + O(z^7)
            sage: P = M / N; P
            z + z^2 + z^3 + z^4 + z^5 + z^6 + O(z^7)

        If the division of exact Lazy Laurent series yields a Laurent
        polynomial, it is represented as an exact series::

            sage: L.<z> = LazyLaurentSeriesRing(QQ)
            sage: (3*z^-3 + 3*z^-2 + 2*z^2 + 2*z^3) / (6*z + 4*z^6)
            1/2*z^-4 + 1/2*z^-3

            sage: m = z^2 + 2*z + 1
            sage: n = z + 1
            sage: m / n
            1 + z

        An example over the ring of symmetric functions::

            sage: e = SymmetricFunctions(QQ).e()
            sage: R.<z> = LazyLaurentSeriesRing(e)
            sage: 1 / (1 - e[1]*z)
            e[] + e[1]*z + e[1, 1]*z^2 + e[1, 1, 1]*z^3 + e[1, 1, 1, 1]*z^4
             + e[1, 1, 1, 1, 1]*z^5 + e[1, 1, 1, 1, 1, 1]*z^6 + O(e[]*z^7)

        Examples for multivariate Taylor series::

            sage: L.<x, y> = LazyPowerSeriesRing(QQ)
            sage: 1 / (1 - y)
            1 + y + y^2 + y^3 + y^4 + y^5 + y^6 + O(x,y)^7

            sage: (x + y) / (1 - y)
            (x+y) + (x*y+y^2) + (x*y^2+y^3) + (x*y^3+y^4) + (x*y^4+y^5) + (x*y^5+y^6) + (x*y^6+y^7) + O(x,y)^8

        TESTS::

            sage: L.<t> = LazyPowerSeriesRing(QQ)
            sage: t / L(1)
            t

            sage: t^3 * (1+2*t+3*t^2+4*t^3) / (t-t^2)
            t^2 + 3*t^3 + 6*t^4 + 10*t^5 + 10*t^6 + 10*t^7 + O(t^8)

            sage: t^3 * ((1+2*t+3*t^2+4*t^3) / (t-t^2))
            t^2 + 3*t^3 + 6*t^4 + 10*t^5 + 10*t^6 + 10*t^7 + O(t^8)

            sage: L(lambda n: n) / (t + t^2)
            1 + t + 2*t^2 + 2*t^3 + 3*t^4 + 3*t^5 + O(t^6)

        Check that division by one does nothing, and division by
        itself gives one::

            sage: s = SymmetricFunctions(ZZ).s()
            sage: S = LazySymmetricFunctions(s)
            sage: f = S(lambda n: s(Partitions(n).random_element()))
            sage: f / S.one() is f
            True

            sage: f / f
            s[]

        """
        if isinstance(other._coeff_stream, Stream_zero):
            raise ZeroDivisionError("cannot divide by 0")

        P = self.parent()
        left = self._coeff_stream
        # self == 0
        if isinstance(left, Stream_zero):
            return P.zero()
        right = other._coeff_stream

        # right == 1
        if (isinstance(right, Stream_exact)
            and right._initial_coefficients == (P._internal_poly_ring.base_ring().one(),)
            and right.order() == 0
            and not right._constant):
            return self

        # self is right
        if left is right:
            return P.one()

        if (P._minimal_valuation is not None
            and left._true_order
            and left._approximate_order < right._approximate_order):
            F = P.fraction_field()
            num = F.element_class(F, left)
            den = F.element_class(F, right)
            return num / den

        R = P._internal_poly_ring
        if (isinstance(left, Stream_exact)
            and isinstance(right, Stream_exact)
            and hasattr(R, "_gcd_univariate_polynomial")):
            z = R.gen()
            num = left._polynomial_part(R) * (1-z) + left._constant * z**left._degree
            den = right._polynomial_part(R) * (1-z) + right._constant * z**right._degree
            # num / den is not necessarily reduced, but gcd and // seems to work:
            # sage: a = var("a"); R.<z> = SR[]
            # sage: (a*z - a)/(z - 1)
            # (a*z - a)/(z - 1)
            # sage: gcd((a*z - a), (z - 1))
            # z - 1
            g = num.gcd(den)
            # apparently, the gcd is chosen so that den // g is is
            # actually a polynomial, but we do not rely on this
            num = num // g
            den = den // g
            exponents = den.exponents()
            if len(exponents) == 1:
                # dividing by z^k
                d = den[exponents[0]]
                v = num.valuation()
                initial_coefficients = [num[i] / d for i in range(v, num.degree() + 1)]
                order = v - den.valuation()
                return P.element_class(P, Stream_exact(initial_coefficients,
                                                       order=order,
                                                       constant=0))

            if (len(exponents) == 2
                and exponents[0] + 1 == exponents[1]
                and den[exponents[0]] == -den[exponents[1]]):
                # dividing by z^k (1-z)
                quo, rem = num.quo_rem(den)
                # rem is a unit, i.e., in the Laurent case c*z^v
                v_rem = rem.exponents()[0]
                c = rem[v_rem]
                constant = P.base_ring()(c / den[exponents[0]])
                v = v_rem - exponents[0]
                if quo:
                    d = quo.degree()
                    m = d - v + 1
                    if m > 0:
                        quo += R([constant]*m).shift(v)
                        v = d + 1
                    if quo:
                        order = quo.valuation()
                    else:
                        order = 0
                    initial_coefficients = [quo[i] for i in range(order, quo.degree() + 1)]
                    return P.element_class(P, Stream_exact(initial_coefficients,
<<<<<<< HEAD
                                                           P._sparse,
=======
>>>>>>> de424bd7
                                                           order=order,
                                                           degree=v,
                                                           constant=constant))
                return P.element_class(P, Stream_exact([],
                                                       order=v,
                                                       degree=v,
                                                       constant=constant))

        # we cannot pass the approximate order here, even when
        # P._minimal_valuation is zero, because we allow division by
        # series of positive valuation
        right_inverse = Stream_cauchy_invert(right)
<<<<<<< HEAD
        return P.element_class(P, Stream_cauchy_mul(left, right_inverse))
=======
        return P.element_class(P, Stream_cauchy_mul(left, right_inverse, P.is_sparse()))
>>>>>>> de424bd7


    def _floordiv_(self, other):
        r"""
        Return ``self`` floor divided by ``other``.

        INPUT:

        - ``other`` -- nonzero series

        EXAMPLES::

            sage: L.<x> = LazyLaurentSeriesRing(QQ)
            sage: g = (x + 2*x^2) / (1 - x - x^2)
            sage: x // g
            1 - 3*x + 5*x^2 - 10*x^3 + 20*x^4 - 40*x^5 + 80*x^6 + O(x^7)
            sage: 1 // g
            x^-1 - 3 + 5*x - 10*x^2 + 20*x^3 - 40*x^4 + 80*x^5 + O(x^6)
            sage: x^-3 // g
                x^-4 - 3*x^-3 + 5*x^-2 - 10*x^-1 + 20 - 40*x + 80*x^2 + O(x^3)
            sage: f = (x + x^2) / (1 - x)
            sage: f // g
            1 - x + x^2 - 4*x^3 + 6*x^4 - 14*x^5 + 26*x^6 + O(x^7)
            sage: g // f
            1 + x + 3*x^3 + x^4 + 6*x^5 + 5*x^6 + O(x^7)
        """
        if isinstance(other._coeff_stream, Stream_zero):
            raise ZeroDivisionError("cannot divide by 0")
        P = self.parent()
        if P not in IntegralDomains():
            raise TypeError("must be an integral domain")
        return P(self / other)

class LazyLaurentSeries(LazyCauchyProductSeries):
    r"""
    A Laurent series where the coefficients are computed lazily.

    EXAMPLES::

        sage: L.<z> = LazyLaurentSeriesRing(ZZ)

    We can build a series from a function and specify if the series
    eventually takes a constant value::

        sage: f = L(lambda i: i, valuation=-3, constant=-1, degree=3)
        sage: f
        -3*z^-3 - 2*z^-2 - z^-1 + z + 2*z^2 - z^3 - z^4 - z^5 + O(z^6)
        sage: f[-2]
        -2
        sage: f[10]
        -1
        sage: f[-5]
        0

        sage: f = L(lambda i: i, valuation=-3)
        sage: f
        -3*z^-3 - 2*z^-2 - z^-1 + z + 2*z^2 + 3*z^3 + O(z^4)
        sage: f[20]
        20

    Anything that converts into a polynomial can be input, where
    we can also specify the valuation or if the series eventually
    takes a constant value::

        sage: L([-5,2,0,5])
        -5 + 2*z + 5*z^3
        sage: L([-5,2,0,5], constant=6)
        -5 + 2*z + 5*z^3 + 6*z^4 + 6*z^5 + 6*z^6 + O(z^7)
        sage: L([-5,2,0,5], degree=6, constant=6)
        -5 + 2*z + 5*z^3 + 6*z^6 + 6*z^7 + 6*z^8 + O(z^9)
        sage: L([-5,2,0,5], valuation=-2, degree=3, constant=6)
        -5*z^-2 + 2*z^-1 + 5*z + 6*z^3 + 6*z^4 + 6*z^5 + O(z^6)
        sage: L([-5,2,0,5], valuation=5)
        -5*z^5 + 2*z^6 + 5*z^8
        sage: L({-2:9, 3:4}, constant=2, degree=5)
        9*z^-2 + 4*z^3 + 2*z^5 + 2*z^6 + 2*z^7 + O(z^8)

    We can also perform arithmetic::

        sage: f = 1 / (1 - z - z^2)
        sage: f
        1 + z + 2*z^2 + 3*z^3 + 5*z^4 + 8*z^5 + 13*z^6 + O(z^7)
        sage: f.coefficient(100)
        573147844013817084101
        sage: f = (z^-2 - 1 + 2*z) / (z^-1 - z + 3*z^2)
        sage: f
        z^-1 - z^2 - z^4 + 3*z^5 + O(z^6)

    However, we may not always be able to know when a result is
    exactly a polynomial::

        sage: f * (z^-1 - z + 3*z^2)
        z^-2 - 1 + 2*z + O(z^5)

    TESTS::

        sage: L.<z> = LazyLaurentSeriesRing(ZZ, sparse=True)
        sage: f = 1 / (1 - z - z^2)
        sage: TestSuite(f).run()

        sage: L.<z> = LazyLaurentSeriesRing(ZZ, sparse=False)
        sage: f = 1 / (1 - z - z^2)
        sage: TestSuite(f).run()
    """
    def is_unit(self):
        """
        Return whether this element is a unit in the ring.

        EXAMPLES::

            sage: L.<z> = LazyLaurentSeriesRing(ZZ)
            sage: (2*z).is_unit()
            False

            sage: (1 + 2*z).is_unit()
            True

            sage: (1 + 2*z^-1).is_unit()
            False

            sage: (z^3 + 4 - z^-2).is_unit()
            True
        """
        if self.is_zero(): # now 0 != 1
            return False
        a = self[self.valuation()]
        return a.is_unit()

    def _im_gens_(self, codomain, im_gens, base_map=None):
        """
        Return the image of ``self`` under the map that sends the
        generators of the parent of ``self`` to the elements of the
        tuple ``im_gens``.

        EXAMPLES::

            sage: Z.<x> = ZZ[]
            sage: K.<i> = NumberField(x^2 + 1)
            sage: R.<t> = LazyLaurentSeriesRing(K)
            sage: f = R(lambda n: i^n, valuation=-2)
            sage: f
            -t^-2 - i*t^-1 + 1 + i*t - t^2 - i*t^3 + t^4 + O(t^5)
            sage: f._im_gens_(R, [t + t^2])
            -t^-2 + (-i + 2)*t^-1 + (i - 2) + 4*t + (2*i - 6)*t^2
             + (-2*i + 4)*t^3 + (-2*i - 7)*t^4 + O(t^5)

            sage: cc = K.hom([-i])
            sage: f._im_gens_(R, [t + t^2], base_map=cc)
            -t^-2 + (i + 2)*t^-1 + (-i - 2) + 4*t + (-2*i - 6)*t^2
             + (2*i + 4)*t^3 + (2*i - 7)*t^4 + O(t^5)
        """
        if base_map is None:
            return codomain(self(im_gens[0]))

        return codomain(self.map_coefficients(base_map)(im_gens[0]))

    def __call__(self, g, *, check=True):
        r"""
        Return the composition of ``self`` with ``g``.

        Given two Laurent series `f` and `g` over the same base ring, the
        composition `(f \circ g)(z) = f(g(z))` is defined if and only if:

        - `g = 0` and `val(f) >= 0`,
        - `g` is non-zero and `f` has only finitely many non-zero coefficients,
        - `g` is non-zero and `val(g) > 0`.

        INPUT:

        - ``g`` -- other series

        EXAMPLES::

            sage: L.<z> = LazyLaurentSeriesRing(QQ)
            sage: f = z^2 + 1 + z
            sage: f(0)
            1
            sage: f(L(0))
            1
            sage: f(f)
            3 + 3*z + 4*z^2 + 2*z^3 + z^4
            sage: g = z^-3/(1-2*z); g
            z^-3 + 2*z^-2 + 4*z^-1 + 8 + 16*z + 32*z^2 + 64*z^3 + O(z^4)
            sage: f(g)
            z^-6 + 4*z^-5 + 12*z^-4 + 33*z^-3 + 82*z^-2 + 196*z^-1 + 457 + O(z)
            sage: g^2 + 1 + g
            z^-6 + 4*z^-5 + 12*z^-4 + 33*z^-3 + 82*z^-2 + 196*z^-1 + 457 + O(z)
            sage: f(int(2))
            7

            sage: f = z^-2 + z + 4*z^3
            sage: f(f)
            4*z^-6 + 12*z^-3 + z^-2 + 48*z^-1 + 12 + O(z)
            sage: f^-2 + f + 4*f^3
            4*z^-6 + 12*z^-3 + z^-2 + 48*z^-1 + 12 + O(z)
            sage: f(g)
            4*z^-9 + 24*z^-8 + 96*z^-7 + 320*z^-6 + 960*z^-5 + 2688*z^-4 + 7169*z^-3 + O(z^-2)
            sage: g^-2 + g + 4*g^3
            4*z^-9 + 24*z^-8 + 96*z^-7 + 320*z^-6 + 960*z^-5 + 2688*z^-4 + 7169*z^-3 + O(z^-2)

            sage: f = z^-3 + z^-2 + 1 / (1 + z^2); f
            z^-3 + z^-2 + 1 - z^2 + O(z^4)
            sage: g = z^3 / (1 + z - z^3); g
            z^3 - z^4 + z^5 - z^7 + 2*z^8 - 2*z^9 + O(z^10)
            sage: f(g)
            z^-9 + 3*z^-8 + 3*z^-7 - z^-6 - 4*z^-5 - 2*z^-4 + z^-3 + O(z^-2)
            sage: g^-3 + g^-2 + 1 / (1 + g^2)
            z^-9 + 3*z^-8 + 3*z^-7 - z^-6 - 4*z^-5 - 2*z^-4 + z^-3 + O(z^-2)

            sage: f = z^-3
            sage: g = z^-2 + z^-1
            sage: g^(-3)
            z^6 - 3*z^7 + 6*z^8 - 10*z^9 + 15*z^10 - 21*z^11 + 28*z^12 + O(z^13)
            sage: f(g)
            z^6 - 3*z^7 + 6*z^8 - 10*z^9 + 15*z^10 - 21*z^11 + 28*z^12 + O(z^13)

            sage: f = z^2 + z^3
            sage: g = z^-3 + z^-2
            sage: f^-3 + f^-2
            z^-6 - 3*z^-5 + 7*z^-4 - 12*z^-3 + 18*z^-2 - 25*z^-1 + 33 + O(z)
            sage: g(f)
            z^-6 - 3*z^-5 + 7*z^-4 - 12*z^-3 + 18*z^-2 - 25*z^-1 + 33 + O(z)
            sage: g^2 + g^3
            z^-9 + 3*z^-8 + 3*z^-7 + 2*z^-6 + 2*z^-5 + z^-4
            sage: f(g)
            z^-9 + 3*z^-8 + 3*z^-7 + 2*z^-6 + 2*z^-5 + z^-4

            sage: f = L(lambda n: n, valuation=0); f
            z + 2*z^2 + 3*z^3 + 4*z^4 + 5*z^5 + 6*z^6 + O(z^7)
            sage: f(z^2)
            z^2 + 2*z^4 + 3*z^6 + O(z^7)

            sage: f = L(lambda n: n, valuation=-2); f
            -2*z^-2 - z^-1 + z + 2*z^2 + 3*z^3 + 4*z^4 + O(z^5)
            sage: f3 = f(z^3); f3
            -2*z^-6 - z^-3 + O(z)
            sage: [f3[i] for i in range(-6,13)]
            [-2, 0, 0, -1, 0, 0, 0, 0, 0, 1, 0, 0, 2, 0, 0, 3, 0, 0, 4]

        We compose a Laurent polynomial with a generic element::

            sage: R.<x> = QQ[]
            sage: f = z^2 + 1 + z^-1
            sage: g = x^2 + x + 3
            sage: f(g)
            (x^6 + 3*x^5 + 12*x^4 + 19*x^3 + 37*x^2 + 28*x + 31)/(x^2 + x + 3)
            sage: f(g) == g^2 + 1 + g^-1
            True

        We compose with another lazy Laurent series::

            sage: LS.<y> = LazyLaurentSeriesRing(QQ)
            sage: f = z^2 + 1 + z^-1
            sage: fy = f(y); fy
            y^-1 + 1 + y^2
            sage: fy.parent() is LS
            True
            sage: g = y - y
            sage: f(g)
            Traceback (most recent call last):
            ...
            ZeroDivisionError: the valuation of the series must be nonnegative

            sage: g = 1 - y
            sage: f(g)
            3 - y + 2*y^2 + y^3 + y^4 + y^5 + O(y^6)
            sage: g^2 + 1 + g^-1
            3 - y + 2*y^2 + y^3 + y^4 + y^5 + O(y^6)

            sage: f = L(lambda n: n, valuation=0); f
            z + 2*z^2 + 3*z^3 + 4*z^4 + 5*z^5 + 6*z^6 + O(z^7)
            sage: f(0)
            0
            sage: f(y)
            y + 2*y^2 + 3*y^3 + 4*y^4 + 5*y^5 + 6*y^6 + O(y^7)
            sage: fp = f(y - y)
            sage: fp == 0
            True
            sage: fp.parent() is LS
            True

            sage: f = z^2 + 3 + z
            sage: f(y - y)
            3

        With both of them sparse::

            sage: L.<z> = LazyLaurentSeriesRing(QQ, sparse=True)
            sage: LS.<y> = LazyLaurentSeriesRing(QQ, sparse=True)
            sage: f = L(lambda n: 1, valuation=0); f
            1 + z + z^2 + z^3 + z^4 + z^5 + z^6 + O(z^7)
            sage: f(y^2)
            1 + y^2 + y^4 + y^6 + O(y^7)

            sage: fp = f - 1 + z^-2; fp
            z^-2 + z + z^2 + z^3 + z^4 + O(z^5)
            sage: fpy = fp(y^2); fpy
            y^-4 + y^2 + O(y^3)
            sage: fpy.parent() is LS
            True
            sage: [fpy[i] for i in range(-4,11)]
            [1, 0, 0, 0, 0, 0, 1, 0, 1, 0, 1, 0, 1, 0, 1]

            sage: g = LS(valuation=2, constant=1); g
            y^2 + y^3 + y^4 + O(y^5)
            sage: fg = f(g); fg
            1 + y^2 + y^3 + 2*y^4 + 3*y^5 + 5*y^6 + O(y^7)
            sage: 1 + g + g^2 + g^3 + g^4 + g^5 + g^6
            1 + y^2 + y^3 + 2*y^4 + 3*y^5 + 5*y^6 + O(y^7)

            sage: h = LS(lambda n: 1 if n % 2 else 0, valuation=2); h
            y^3 + y^5 + y^7 + O(y^9)
            sage: fgh = fg(h); fgh
            1 + y^6 + O(y^7)
            sage: [fgh[i] for i in range(0, 15)]
            [1, 0, 0, 0, 0, 0, 1, 0, 2, 1, 3, 3, 6, 6, 13]
            sage: t = 1 + h^2 + h^3 + 2*h^4 + 3*h^5 + 5*h^6
            sage: [t[i] for i in range(0, 15)]
            [1, 0, 0, 0, 0, 0, 1, 0, 2, 1, 3, 3, 6, 6, 13]

        We look at mixing the sparse and the dense::

            sage: L.<z> = LazyLaurentSeriesRing(QQ)
            sage: f = L(lambda n: 1, valuation=0); f
            1 + z + z^2 + z^3 + z^4 + z^5 + z^6 + O(z^7)
            sage: g = LS(lambda n: 1, valuation=1); g
            y + y^2 + y^3 + y^4 + y^5 + y^6 + y^7 + O(y^8)
            sage: f(g)
            1 + y + 2*y^2 + 4*y^3 + 8*y^4 + 16*y^5 + 32*y^6 + O(y^7)

            sage: f = z^-2 + 1 + z
            sage: g = 1/(y*(1-y)); g
            y^-1 + 1 + y + O(y^2)
            sage: f(g)
            y^-1 + 2 + y + 2*y^2 - y^3 + 2*y^4 + y^5 + y^6 + y^7 + O(y^8)
            sage: g^-2 + 1 + g == f(g)
            True

            sage: f = z^-3 + z^-2 + 1
            sage: g = 1/(y^2*(1-y)); g
            y^-2 + y^-1 + 1 + O(y)
            sage: f(g)
            1 + y^4 - 2*y^5 + 2*y^6 - 3*y^7 + 3*y^8 - y^9
            sage: g^-3 + g^-2 + 1 == f(g)
            True
            sage: z(y)
            y

        We look at cases where the composition does not exist.
        `g = 0` and `val(f) < 0`::

            sage: g = L(0)
            sage: f = z^-1 + z^-2
            sage: f.valuation() < 0
            True
            sage: f(g)
            Traceback (most recent call last):
            ...
            ZeroDivisionError: the valuation of the series must be nonnegative

        `g \neq 0` and `val(g) \leq 0` and `f` has infinitely many
        non-zero coefficients::

            sage: g = z^-1 + z^-2
            sage: g.valuation() <= 0
            True
            sage: f = L(lambda n: n, valuation=0)
            sage: f(g)
            Traceback (most recent call last):
            ...
            ValueError: can only compose with a positive valuation series

            sage: f = L(lambda n: n, valuation=1)
            sage: f(1 + z)
            Traceback (most recent call last):
            ...
            ValueError: can only compose with a positive valuation series

        We compose the exponential with a Dirichlet series::

            sage: L.<z> = LazyLaurentSeriesRing(QQ)
            sage: e = L(lambda n: 1/factorial(n), 0)
            sage: D = LazyDirichletSeriesRing(QQ, "s")
            sage: g = D(constant=1)-1; g
            1/(2^s) + 1/(3^s) + 1/(4^s) + O(1/(5^s))

            sage: e(g)[0:10]
            [0, 1, 1, 1, 3/2, 1, 2, 1, 13/6, 3/2]

            sage: sum(g^k/factorial(k) for k in range(10))[0:10]
            [0, 1, 1, 1, 3/2, 1, 2, 1, 13/6, 3/2]

            sage: g = D([0,1,0,1,1,2]); g
            1/(2^s) + 1/(4^s) + 1/(5^s) + 2/6^s
            sage: e(g)[0:10]
            [0, 1, 1, 0, 3/2, 1, 2, 0, 7/6, 0]
            sage: sum(g^k/factorial(k) for k in range(10))[0:10]
            [0, 1, 1, 0, 3/2, 1, 2, 0, 7/6, 0]

            sage: e(D([1,0,1]))
            Traceback (most recent call last):
            ...
            ValueError: can only compose with a positive valuation series

            sage: e5 = L(e, degree=5); e5
            1 + z + 1/2*z^2 + 1/6*z^3 + 1/24*z^4
            sage: e5(g)
            1 + 1/(2^s) + 3/2/4^s + 1/(5^s) + 2/6^s + O(1/(8^s))
            sage: sum(e5[k] * g^k for k in range(5))
            1 + 1/(2^s) + 3/2/4^s + 1/(5^s) + 2/6^s + O(1/(8^s))

        The output parent is always the common parent between the base ring
        of `f` and the parent of `g` or extended to the corresponding
        lazy series::

            sage: L.<z> = LazyLaurentSeriesRing(QQ)
            sage: R.<x> = ZZ[]
            sage: parent(z(x))
            Univariate Polynomial Ring in x over Rational Field
            sage: parent(z(R.zero()))
            Univariate Polynomial Ring in x over Rational Field
            sage: parent(z(0))
            Rational Field
            sage: f = 1 / (1 - z)
            sage: f(x)
            1 + x + x^2 + x^3 + x^4 + x^5 + x^6 + O(x^7)
            sage: three = L(3)(x^2); three
            3
            sage: parent(three)
            Univariate Polynomial Ring in x over Rational Field

        Consistency check when `g` is an uninitialized series between a
        polynomial `f` as both a polynomial and a lazy series::

            sage: L.<z> = LazyLaurentSeriesRing(QQ)
            sage: f = 1 + z
            sage: g = L.undefined(valuation=0)
            sage: f(g) == f.polynomial()(g)
            True
        """
        # Find a good parent for the result
        from sage.structure.element import get_coercion_model
        cm = get_coercion_model()
        P = cm.common_parent(self.base_ring(), parent(g))

        # f = 0
        if isinstance(self._coeff_stream, Stream_zero):
            return P.zero()

        # g = 0 case
        if ((not isinstance(g, LazyModuleElement) and not g)
            or (isinstance(g, LazyModuleElement)
                and isinstance(g._coeff_stream, Stream_zero))):
            if self._coeff_stream._approximate_order >= 0:
                return P(self[0])
            # Perhaps we just don't yet know if the valuation is non-negative
            if any(self._coeff_stream[i] for i in range(self._coeff_stream._approximate_order, 0)):
                raise ZeroDivisionError("the valuation of the series must be nonnegative")
            self._coeff_stream._approximate_order = 0
            return P(self[0])

        # f has finite length and f != 0
        if isinstance(self._coeff_stream, Stream_exact) and not self._coeff_stream._constant:
            # constant polynomial
            R = self.parent()._laurent_poly_ring
            poly = self._coeff_stream._polynomial_part(R)
            if poly.is_constant():
                return P(poly[0])
            if not isinstance(g, LazyModuleElement):
                return poly(g)
            # g also has finite length, compose the polynomials
            # We optimize composition when g is not a Dirichlet series
            #    by composing the polynomial parts explicitly
            if (isinstance(g, LazyCauchyProductSeries)
                and isinstance(g._coeff_stream, Stream_exact)
                and not g._coeff_stream._constant):
                R = P._laurent_poly_ring
                g_poly = g._coeff_stream._polynomial_part(R)
                try:
                    ret = poly(g_poly)
                except (ValueError, TypeError):  # the result is not a Laurent polynomial
                    ret = None
                if ret is not None and ret.parent() is R:
                    val = ret.valuation()
                    deg = ret.degree() + 1
                    initial_coefficients = [ret[i] for i in range(val, deg)]
                    coeff_stream = Stream_exact(initial_coefficients,
                                                constant=P.base_ring().zero(),
                                                degree=deg, order=val)
                    return P.element_class(P, coeff_stream)

            # Return the sum since g is not known to be finite or we do not get a Laurent polynomial
            # TODO: Optimize when f has positive valuation
            ret = P.zero()
            # We build this iteratively so each power can benefit from the caching
            # Equivalent to P.sum(poly[i] * g**i for i in range(poly.valuation(), poly.degree()+1))
            # We could just do "return poly(g)" if we don't care about speed
            d = poly.degree()
            v = poly.valuation()
            if d >= 0:
                ind = max(0, v)
                gp = P.one() if ind == 0 else g ** ind
                for i in range(ind, d):
                    if poly[i]:
                        ret += poly[i] * gp
                    gp *= g
                ret += poly[d] * gp
            if v < 0:
                gi = ~g
                ind = min(d, -1)
                gp = gi if ind == -1 else gi ** -ind
                for i in range(ind, v, -1):
                    if poly[i]:
                        ret += poly[i] * gp
                    gp *= gi
                ret += poly[v] * gp
            return ret

        # f is not known to have finite length and g != 0 with val(g) > 0
        if not isinstance(g, LazyModuleElement):
            # Check to see if it belongs to a polynomial ring
            #   that we can extend to a lazy series ring
            from sage.rings.polynomial.polynomial_ring import PolynomialRing_general
            if isinstance(P, PolynomialRing_general):
                from sage.rings.lazy_series_ring import LazyLaurentSeriesRing
                R = LazyLaurentSeriesRing(P.base_ring(), P.variable_names(), P.is_sparse())
                g = R(P(g))
                return self(g)

            # TODO: Implement case for a regular (Laurent)PowerSeries element
            #   as we can use the (default?) order given
            raise NotImplementedError("can only compose with a lazy series")

        # Perhaps we just don't yet know if the valuation is positive
        if check:
            if g._coeff_stream._approximate_order <= 0:
                if any(g._coeff_stream[i] for i in range(g._coeff_stream._approximate_order, 1)):
                    raise ValueError("can only compose with a positive valuation series")
                g._coeff_stream._approximate_order = 1

        if isinstance(g, LazyDirichletSeries):
            if check:
                if g._coeff_stream._approximate_order == 1:
                    if g._coeff_stream[1] != 0:
                        raise ValueError("can only compose with a positive valuation series")
                    g._coeff_stream._approximate_order = 2
            # we assume that the valuation of self[i](g) is at least i

            def coefficient(n):
                return sum(self[i] * (g**i)[n] for i in range(n+1))

            R = P._internal_poly_ring.base_ring()
            coeff_stream = Stream_function(coefficient, P._sparse, 1)
            return P.element_class(P, coeff_stream)

        coeff_stream = Stream_cauchy_compose(self._coeff_stream,
                                             g._coeff_stream,
                                             P.is_sparse())
        return P.element_class(P, coeff_stream)

    compose = __call__

    def revert(self):
        r"""
        Return the compositional inverse of ``self``.

        Given a Laurent series `f`, the compositional inverse is a
        Laurent series `g` over the same base ring, such that
        `(f \circ g)(z) = f(g(z)) = z`.

        The compositional inverse exists if and only if:

        - `val(f) = 1`, or

        - `f = a + b z` with `a, b \neq 0`, or

        - `f = a/z` with `a \neq 0`

        EXAMPLES::

            sage: L.<z> = LazyLaurentSeriesRing(QQ)
            sage: (2*z).revert()
            1/2*z
            sage: (2/z).revert()
            2*z^-1
            sage: (z-z^2).revert()
            z + z^2 + 2*z^3 + 5*z^4 + 14*z^5 + 42*z^6 + 132*z^7 + O(z^8)

            sage: s = L(degree=1, constant=-1)
            sage: s.revert()
            -z - z^2 - z^3 + O(z^4)

            sage: s = L(degree=1, constant=1)
            sage: s.revert()
            z - z^2 + z^3 - z^4 + z^5 - z^6 + z^7 + O(z^8)

        TESTS::

            sage: L.<z> = LazyLaurentSeriesRing(QQ)
            sage: s = L(lambda n: 2 if n == 1 else 0, valuation=1); s
            2*z + O(z^8)
            sage: s.revert()
            1/2*z + O(z^8)

            sage: (2+3*z).revert()
            -2/3 + 1/3*z

            sage: s = L(lambda n: 2 if n == 0 else 3 if n == 1 else 0, valuation=0); s
            2 + 3*z + O(z^7)
            sage: f = s.revert()
            sage: f[1]
            Traceback (most recent call last):
            ...
            ValueError: inverse does not exist

            sage: s = L(lambda n: 1, valuation=-2); s
            z^-2 + z^-1 + 1 + z + z^2 + z^3 + z^4 + O(z^5)
            sage: f = s.revert()
            sage: f[1]
            Traceback (most recent call last):
            ...
            ValueError: inverse does not exist

            sage: R.<q,t> = QQ[]
            sage: L.<z> = LazyLaurentSeriesRing(R.fraction_field())
            sage: s = L([q], valuation=0, constant=t); s
            q + t*z + t*z^2 + t*z^3 + O(z^4)
            sage: s.revert()
            Traceback (most recent call last):
            ...
            ValueError: compositional inverse does not exist

        We look at some cases where the compositional inverse does not exist:

        `f = 0`::

            sage: L(0).revert()
            Traceback (most recent call last):
            ...
            ValueError: compositional inverse does not exist
            sage: (z - z).revert()
            Traceback (most recent call last):
            ...
            ValueError: compositional inverse does not exist

        `val(f) != 1` and `f(0) * f(1) = 0`::

            sage: (z^2).revert()
            Traceback (most recent call last):
            ...
            ValueError: compositional inverse does not exist

            sage: L(1).revert()
            Traceback (most recent call last):
            ...
            ValueError: compositional inverse does not exist

        Reversion of exact series::

            sage: f = L([2], valuation=-1, constant=2)
            sage: f.revert()
            Traceback (most recent call last):
            ...
            ValueError: compositional inverse does not exist

            sage: f = L([1, 2], valuation=0, constant=1)
            sage: f.revert()
            Traceback (most recent call last):
            ...
            ValueError: compositional inverse does not exist

            sage: f = L([-1, -1], valuation=1, constant=-1)
            sage: f.revert()
            -z - z^2 - z^3 + O(z^4)

            sage: f = L([-1, 0, -1], valuation=1, constant=-1)
            sage: f.revert()
            (1/(-1))*z + z^3 - z^4 - 2*z^5 + 6*z^6 + z^7 + O(z^8)

            sage: f = L([-1], valuation=1, degree=3, constant=-1)
            sage: f.revert()
            (1/(-1))*z + z^3 - z^4 - 2*z^5 + 6*z^6 + z^7 + O(z^8)
        """
        P = self.parent()
        coeff_stream = self._coeff_stream
        if isinstance(coeff_stream, Stream_zero):
            raise ValueError("compositional inverse does not exist")
        if isinstance(coeff_stream, Stream_exact):
            if coeff_stream._constant:
                if coeff_stream.order() == 1:
                    R = P.base_ring()
                    # we cannot assume that the last initial coefficient
                    # and the constant differ, see stream.Stream_exact
                    if (coeff_stream._degree == 1 + len(coeff_stream._initial_coefficients)
                        and coeff_stream._constant == -R.one()
                        and all(c == -R.one() for c in coeff_stream._initial_coefficients)):
                        # self = -z/(1-z); self.revert() = -z/(1-z)
                        return self
                else:
                    raise ValueError("compositional inverse does not exist")
            else:
                if (coeff_stream.order() == -1
                    and coeff_stream._degree == 0):
                    # self = a/z; self.revert() = a/z
                    return self

                if (coeff_stream.order() >= 0
                    and coeff_stream._degree == 2):
                    # self = a + b*z; self.revert() = -a/b + 1/b * z
                    a = coeff_stream[0]
                    b = coeff_stream[1]
                    coeff_stream = Stream_exact((-a/b, 1/b),
                                                order=0)
                    return P.element_class(P, coeff_stream)

                if coeff_stream.order() != 1:
                    raise ValueError("compositional inverse does not exist")

        g = P.undefined(valuation=1)
        # the following is mathematically equivalent to
        # z / ((self / z)(g))
        # but more efficient and more lazy
        g.define((~self.shift(-1)(g)).shift(1))
        return g

    compositional_inverse = revert

    def derivative(self, *args):
        """
        Return the derivative of the Laurent series.

        Multiple variables and iteration counts may be supplied; see
        the documentation of
        :func:`sage.calculus.functional.derivative` function for
        details.

        EXAMPLES::

            sage: L.<z> = LazyLaurentSeriesRing(ZZ)
            sage: z.derivative()
            1
            sage: (1+z+z^2).derivative(3)
            0
            sage: (1/z).derivative()
            -z^-2
            sage: (1/(1-z)).derivative(z)
            1 + 2*z + 3*z^2 + 4*z^3 + 5*z^4 + 6*z^5 + 7*z^6 + O(z^7)

        TESTS:

        Check the derivative of the logarithm:

            sage: L.<z> = LazyLaurentSeriesRing(QQ)
            sage: -log(1-z).derivative()
            1 + z + z^2 + z^3 + z^4 + z^5 + z^6 + O(z^7)

        Check that differentiation of 'exact' series with nonzero
        constant works::

            sage: L.<z> = LazyLaurentSeriesRing(ZZ)
            sage: f = L([1,2], valuation=-2, constant=1)
            sage: f
            z^-2 + 2*z^-1 + 1 + z + z^2 + O(z^3)
            sage: f.derivative()
            -2*z^-3 - 2*z^-2 + 1 + 2*z + 3*z^2 + 4*z^3 + O(z^4)

        Check that differentiation with respect to a variable other
        than the series variable works::

            sage: R.<q> = QQ[]
            sage: L.<z> = LazyLaurentSeriesRing(R)
            sage: (z*q).derivative()
            q

            sage: (z*q).derivative(q)
            z

            sage: (z*q).derivative(q, z)
            1

            sage: f = 1/(1-q*z+z^2)
            sage: f
            1 + q*z + (q^2 - 1)*z^2 + (q^3 - 2*q)*z^3 + (q^4 - 3*q^2 + 1)*z^4 + (q^5 - 4*q^3 + 3*q)*z^5 + (q^6 - 5*q^4 + 6*q^2 - 1)*z^6 + O(z^7)
            sage: f.derivative(q)[3]
            3*q^2 - 2

        """
        P = self.parent()
        R = P._laurent_poly_ring
        v = R.gen()
        order = 0
        vars = []
        for x in derivative_parse(args):
            if x is None or x == v:
                order += 1
            else:
                vars.append(x)

        coeff_stream = self._coeff_stream
        if isinstance(coeff_stream, Stream_zero):
            return self
        if (isinstance(coeff_stream, Stream_exact)
            and not coeff_stream._constant):
            if coeff_stream._approximate_order >= 0 and coeff_stream._degree <= order:
                return P.zero()
            if vars:
                coeffs = [prod(i-k for k in range(order)) * c.derivative(vars)
                          for i, c in enumerate(coeff_stream._initial_coefficients,
                                                coeff_stream._approximate_order)]
            else:
                coeffs = [prod(i-k for k in range(order)) * c
                          for i, c in enumerate(coeff_stream._initial_coefficients,
                                                coeff_stream._approximate_order)]
            coeff_stream = Stream_exact(coeffs,
                                        order=coeff_stream._approximate_order - order,
                                        constant=coeff_stream._constant)
            return P.element_class(P, coeff_stream)

        coeff_stream = Stream_derivative(self._coeff_stream, order,
                                         P.is_sparse())
        if vars:
            coeff_stream = Stream_map_coefficients(coeff_stream,
                                                   lambda c: c.derivative(vars),
                                                   P.is_sparse())
        return P.element_class(P, coeff_stream)

    def approximate_series(self, prec, name=None):
        r"""
        Return the Laurent series with absolute precision ``prec`` approximated
        from this series.

        INPUT:

        - ``prec`` -- an integer
        - ``name`` -- name of the variable; if it is ``None``, the name of
          the variable of the series is used

        OUTPUT: a Laurent series with absolute precision ``prec``

        EXAMPLES::

            sage: L = LazyLaurentSeriesRing(ZZ, 'z')
            sage: z = L.gen()
            sage: f = (z - 2*z^3)^5/(1 - 2*z)
            sage: f
            z^5 + 2*z^6 - 6*z^7 - 12*z^8 + 16*z^9 + 32*z^10 - 16*z^11 + O(z^12)
            sage: g = f.approximate_series(10)
            sage: g
            z^5 + 2*z^6 - 6*z^7 - 12*z^8 + 16*z^9 + O(z^10)
            sage: g.parent()
            Power Series Ring in z over Integer Ring
            sage: h = (f^-1).approximate_series(3)
            sage: h
            z^-5 - 2*z^-4 + 10*z^-3 - 20*z^-2 + 60*z^-1 - 120 + 280*z - 560*z^2 + O(z^3)
            sage: h.parent()
            Laurent Series Ring in z over Integer Ring
        """
        S = self.parent()

        if name is None:
            name = S.variable_name()

        if self.valuation() < 0:
            from sage.rings.laurent_series_ring import LaurentSeriesRing
            R = LaurentSeriesRing(S.base_ring(), name=name)
            n = self.valuation()
            return R([self[i] for i in range(n, prec)], n).add_bigoh(prec)
        else:
            from sage.rings.power_series_ring import PowerSeriesRing
            R = PowerSeriesRing(S.base_ring(), name=name)
            return R([self[i] for i in range(prec)]).add_bigoh(prec)

    def polynomial(self, degree=None, name=None):
        r"""
        Return ``self`` as a Laurent polynomial if ``self`` is actually so.

        INPUT:

        - ``degree`` -- ``None`` or an integer
        - ``name`` -- name of the variable; if it is ``None``, the name of
          the variable of the series is used

        OUTPUT:

        A Laurent polynomial if the valuation of the series is negative or
        a polynomial otherwise.

        If ``degree`` is not ``None``, the terms of the series of
        degree greater than ``degree`` are first truncated.  If
        ``degree`` is ``None`` and the series is not a polynomial or
        a Laurent polynomial, a ``ValueError`` is raised.

        EXAMPLES::

            sage: L.<z> = LazyLaurentSeriesRing(ZZ)
            sage: f = L([1,0,0,2,0,0,0,3], valuation=5); f
            z^5 + 2*z^8 + 3*z^12
            sage: f.polynomial()
            3*z^12 + 2*z^8 + z^5

        TESTS::

            sage: g = L([1,0,0,2,0,0,0,3], valuation=-5); g
            z^-5 + 2*z^-2 + 3*z^2
            sage: g.polynomial()
            z^-5 + 2*z^-2 + 3*z^2
            sage: z = L.gen()
            sage: f = (1 + z)/(z^3 - z^5)
            sage: f
            z^-3 + z^-2 + z^-1 + O(1)
            sage: f.polynomial(5)
            z^-3 + z^-2 + z^-1 + 1 + z + z^2 + z^3 + z^4 + z^5
            sage: f.polynomial(0)
            z^-3 + z^-2 + z^-1 + 1
            sage: f.polynomial(-5)
            0
            sage: M = L(lambda n: n^2, valuation=0)
            sage: M.polynomial(3)
            9*z^3 + 4*z^2 + z
            sage: M = L(lambda n: n^2, valuation=0)
            sage: M.polynomial(5)
            25*z^5 + 16*z^4 + 9*z^3 + 4*z^2 + z

            sage: f = 1/(1 + z)
            sage: f.polynomial()
            Traceback (most recent call last):
            ...
            ValueError: not a polynomial

            sage: L.zero().polynomial()
            0

        """
        S = self.parent()

        if isinstance(self._coeff_stream, Stream_zero):
            from sage.rings.polynomial.polynomial_ring_constructor import PolynomialRing
            return PolynomialRing(S.base_ring(), name=name).zero()

        if degree is None:
            if isinstance(self._coeff_stream, Stream_exact) and not self._coeff_stream._constant:
                m = self._coeff_stream._degree
            else:
                raise ValueError("not a polynomial")
        else:
            m = degree + 1

        if name is None:
            name = S.variable_name()

        if self.valuation() < 0:
            R = LaurentPolynomialRing(S.base_ring(), name=name)
            n = self.valuation()
            return R([self[i] for i in range(n, m)]).shift(n)
        else:
            from sage.rings.polynomial.polynomial_ring_constructor import PolynomialRing
            R = PolynomialRing(S.base_ring(), name=name)
            return R([self[i] for i in range(m)])

    def _format_series(self, formatter, format_strings=False):
        """
        Return ``self`` formatted by ``formatter``.

        TESTS::

            sage: L.<z> = LazyLaurentSeriesRing(QQ)
            sage: f = 1 / (2 - z^2)
            sage: f._format_series(ascii_art, True)
            1/2 + 1/4*z^2 + 1/8*z^4 + 1/16*z^6 + O(z^7)
        """
        P = self.parent()
        R = P._internal_poly_ring
        z = R.gen()
        cs = self._coeff_stream
        v = cs._approximate_order
        if format_strings:
            strformat = formatter
        else:
            strformat = lambda x: x

        if isinstance(cs, Stream_exact):
            poly = cs._polynomial_part(R)
            if not cs._constant:
                return formatter(poly)
            m = cs._degree + P.options.constant_length
            poly += sum(cs._constant * z**k for k in range(cs._degree, m))
            return formatter(poly) + strformat(" + O({})".format(formatter(z**m)))

        # This is an inexact series
        m = v + P.options.display_length

        # Use the polynomial printing
        poly = R([self._coeff_stream[i] for i in range(v, m)]).shift(v)
        if not poly:
            return strformat("O({})".format(formatter(z**m)))
        return formatter(poly) + strformat(" + O({})".format(formatter(z**m)))

class LazyPowerSeries(LazyCauchyProductSeries):
    r"""
    A Taylor series where the coefficients are computed lazily.

    EXAMPLES::

        sage: L.<x, y> = LazyPowerSeriesRing(ZZ)
        sage: f = 1 / (1 - x^2 + y^3); f
        1 + x^2 + (-y^3) + x^4 + (-2*x^2*y^3) + (x^6+y^6) + O(x,y)^7
        sage: P.<x, y> = PowerSeriesRing(ZZ, default_prec=101)
        sage: g = 1 / (1 - x^2 + y^3); f[100] - g[100]
        0

    Lazy Taylor series is picklable::

        sage: g = loads(dumps(f))
        sage: g
        1 + x^2 + (-y^3) + x^4 + (-2*x^2*y^3) + (x^6+y^6) + O(x,y)^7
        sage: g == f
        True
    """
    def is_unit(self):
        """
        Return whether this element is a unit in the ring.

        EXAMPLES::

            sage: L.<z> = LazyPowerSeriesRing(ZZ)
            sage: (2*z).is_unit()
            False

            sage: (1 + 2*z).is_unit()
            True

            sage: (3 + 2*z).is_unit()
            False

            sage: L.<x,y> = LazyPowerSeriesRing(ZZ)
            sage: (-1 + 2*x + 3*x*y).is_unit()
            True
        """
        if self.is_zero(): # now 0 != 1
            return False
        return self[0].is_unit()

    def exponential(self):
        r"""
        Return the exponential series of ``self``.

        This method is deprecated, use :meth:`exp` instead.

        TESTS::

            sage: L.<x> = LazyPowerSeriesRing(QQ)
            sage: lazy_exp = x.exponential(); lazy_exp
            doctest:...: DeprecationWarning: the method exponential is deprecated. Use exp instead.
            See https://trac.sagemath.org/32367 for details.
            1 + x + 1/2*x^2 + 1/6*x^3 + 1/24*x^4 + 1/120*x^5 + 1/720*x^6 + O(x^7)
        """
        from sage.misc.superseded import deprecation
        deprecation(32367, 'the method exponential is deprecated. Use exp instead.')
        return self.exp()

    def compute_coefficients(self, i):
        r"""
        Computes all the coefficients of self up to i.

        This method is deprecated, it has no effect anymore.

        TESTS::

            sage: L.<z> = LazyPowerSeriesRing(QQ)
            sage: a = L([1,2,3], constant=3)
            sage: a.compute_coefficients(5)
            doctest:...: DeprecationWarning: the method compute_coefficients obsolete and has no effect.
            See https://trac.sagemath.org/32367 for details.
            sage: a
            1 + 2*z + 3*z^2 + 3*z^3 + 3*z^4 + O(z^5)
        """
        from sage.misc.superseded import deprecation
        deprecation(32367, "the method compute_coefficients obsolete and has no effect.")
        return

    def _im_gens_(self, codomain, im_gens, base_map=None):
        """
        Return the image of ``self`` under the map that sends the
        generators of the parent of ``self`` to the elements of the
        tuple ``im_gens``.

        EXAMPLES::

            sage: Z.<x> = QQ[]
            sage: R.<q, t> = LazyPowerSeriesRing(Z)
            sage: f = 1/(1-q-t)
            sage: f
            1 + (q+t) + (q^2+2*q*t+t^2) + (q^3+3*q^2*t+3*q*t^2+t^3) + (q^4+4*q^3*t+6*q^2*t^2+4*q*t^3+t^4) + (q^5+5*q^4*t+10*q^3*t^2+10*q^2*t^3+5*q*t^4+t^5) + (q^6+6*q^5*t+15*q^4*t^2+20*q^3*t^3+15*q^2*t^4+6*q*t^5+t^6) + O(q,t)^7
            sage: S.<s> = LazyPowerSeriesRing(Z)
            sage: f._im_gens_(S, [s, x*s])
            1 + ((x+1)*s) + ((x^2+2*x+1)*s^2) + ((x^3+3*x^2+3*x+1)*s^3) + ((x^4+4*x^3+6*x^2+4*x+1)*s^4) + ((x^5+5*x^4+10*x^3+10*x^2+5*x+1)*s^5) + ((x^6+6*x^5+15*x^4+20*x^3+15*x^2+6*x+1)*s^6) + O(s^7)

            sage: cc = Z.hom([-x])
            sage: f = 1/(1+x*q-t)
            sage: f._im_gens_(S, [s, x*s], base_map=cc)
            1 + 2*x*s + 4*x^2*s^2 + 8*x^3*s^3 + 16*x^4*s^4 + 32*x^5*s^5 + 64*x^6*s^6 + O(s^7)

        """
        if base_map is None:
            return codomain(self(*im_gens))

        return codomain(self.map_coefficients(base_map)(*im_gens))

    def __call__(self, *g, check=True):
        r"""
        Return the composition of ``self`` with ``g``.

        The arity of ``self`` must be equal to the number of
        arguments provided.

        Given a Taylor series `f` of arity `n` and a tuple of Taylor
        series `g = (g_1,\dots, g_n)` over the same base ring, the
        composition `f \circ g` is defined if and only if for each
        `1\leq k\leq n`:

        - `g_i` is zero, or
        - setting all variables except the `i`th in `f` to zero
          yields a polynomial, or
        - `val(g_i) > 0`.

        If `f` is a univariate 'exact' series, we can check whether
        `f` is a actually a polynomial.  However, if `f` is a
        multivariate series, we have no way to test whether setting
        all but one variable of `f` to zero yields a polynomial,
        except if `f` itself is 'exact' and therefore a polynomial.

        INPUT:

        - ``g`` -- other series, all can be coerced into the same parent

        EXAMPLES::

            sage: L.<x, y, z> = LazyPowerSeriesRing(QQ)
            sage: M.<a, b> = LazyPowerSeriesRing(ZZ)
            sage: g1 = 1 / (1 - x)
            sage: g2 = x + y^2
            sage: p = a^2 + b + 1
            sage: p(g1, g2) - g1^2 - g2 - 1
            O(x,y,z)^7

        The number of mappings from a set with `m` elements to a set
        with `n` elements::

            sage: M.<a> = LazyPowerSeriesRing(QQ)
            sage: Ea = M(lambda n: 1/factorial(n))
            sage: Ex = L(lambda n: 1/factorial(n)*x^n)
            sage: Ea(Ex*y)[5]
            1/24*x^4*y + 2/3*x^3*y^2 + 3/4*x^2*y^3 + 1/6*x*y^4 + 1/120*y^5

        So, there are `3! 2! 2/3 = 8` mappings from a three element
        set to a two element set.

        We perform the composition with a lazy Laurent series::

            sage: N.<w> = LazyLaurentSeriesRing(QQ)
            sage: f1 = 1 / (1 - w)
            sage: f2 = cot(w / (1 - w))
            sage: p(f1, f2)
            w^-1 + 1 + 5/3*w + 8/3*w^2 + 164/45*w^3 + 23/5*w^4 + 5227/945*w^5 + O(w^6)

        We perform the composition with a lazy Dirichlet series::

            sage: D = LazyDirichletSeriesRing(QQ, "s")
            sage: g = D(constant=1)-1; g
            1/(2^s) + 1/(3^s) + 1/(4^s) + O(1/(5^s))
            sage: f = 1 / (1 - x - y*z); f
            1 + x + (x^2+y*z) + (x^3+2*x*y*z) + (x^4+3*x^2*y*z+y^2*z^2)
             + (x^5+4*x^3*y*z+3*x*y^2*z^2)
             + (x^6+5*x^4*y*z+6*x^2*y^2*z^2+y^3*z^3)
             + O(x,y,z)^7
            sage: fog = f(g, g, g); fog
            1 + 1/(2^s) + 1/(3^s) + 3/4^s + 1/(5^s) + 5/6^s + O(1/(7^s))
            sage: fg = 1 / (1 - g - g*g); fg
            1 + 1/(2^s) + 1/(3^s) + 3/4^s + 1/(5^s) + 5/6^s + 1/(7^s) + O(1/(8^s))
            sage: fog - fg
            O(1/(7^s))

            sage: f = 1 / (1 - 2*a)
            sage: f(g)
            1 + 2/2^s + 2/3^s + 6/4^s + 2/5^s + 10/6^s + 2/7^s + O(1/(8^s))
            sage: 1 / (1 - 2*g)
            1 + 2/2^s + 2/3^s + 6/4^s + 2/5^s + 10/6^s + 2/7^s + O(1/(8^s))

        The output parent is always the common parent between the base ring
        of `f` and the parent of `g` or extended to the corresponding
        lazy series::

            sage: T.<x,y> = LazyPowerSeriesRing(QQ)
            sage: R.<a,b,c> = ZZ[]
            sage: S.<v> = R[]
            sage: L.<z> = LaurentPolynomialRing(ZZ)
            sage: parent(x(a, b))
            Multivariate Polynomial Ring in a, b, c over Rational Field
            sage: parent(x(CC(2), a))
            Multivariate Polynomial Ring in a, b, c over Complex Field with 53 bits of precision
            sage: parent(x(0, 0))
            Rational Field
            sage: f = 1 / (1 - x - y); f
            1 + (x+y) + (x^2+2*x*y+y^2) + (x^3+3*x^2*y+3*x*y^2+y^3)
             + (x^4+4*x^3*y+6*x^2*y^2+4*x*y^3+y^4)
             + (x^5+5*x^4*y+10*x^3*y^2+10*x^2*y^3+5*x*y^4+y^5)
             + (x^6+6*x^5*y+15*x^4*y^2+20*x^3*y^3+15*x^2*y^4+6*x*y^5+y^6)
             + O(x,y)^7
            sage: f(a^2, b*c)
            1 + (a^2+b*c) + (a^4+2*a^2*b*c+b^2*c^2) + (a^6+3*a^4*b*c+3*a^2*b^2*c^2+b^3*c^3) + O(a,b,c)^7
            sage: f(v, v^2)
            1 + v + 2*v^2 + 3*v^3 + 5*v^4 + 8*v^5 + 13*v^6 + O(v^7)
            sage: f(z, z^2 + z)
            1 + 2*z + 5*z^2 + 12*z^3 + 29*z^4 + 70*z^5 + 169*z^6 + O(z^7)
            sage: three = T(3)(a^2, b); three
            3
            sage: parent(three)
            Multivariate Polynomial Ring in a, b, c over Rational Field

        TESTS::

            sage: L.<x,y> = LazyPowerSeriesRing(ZZ)
            sage: f = 1 / (1 - x - y)
            sage: f(f)
            Traceback (most recent call last):
            ...
            ValueError: arity of must be equal to the number of arguments provided

            sage: f(1, x*y)
            Traceback (most recent call last):
            ...
            ValueError: can only compose with a positive valuation series

        This test will pass once pushouts are implemented::

            sage: R.<a,b> = QQ[]
            sage: f(1/2*a, x)
            Traceback (most recent call last):
            ...
            TypeError: no common canonical parent for objects with parents: ...

        Consistency check when `g` is an uninitialized series between a
        polynomial `f` as both a polynomial and a lazy series::

            sage: L.<z> = LazyPowerSeriesRing(QQ)
            sage: f = 1 - z
            sage: g = L.undefined(valuation=1)
            sage: f(g) == f.polynomial()(g)
            True

            sage: g = L.undefined(valuation=1)
            sage: g.define(z / (1 - g))
            sage: g
            z + z^2 + 2*z^3 + 5*z^4 + 14*z^5 + 42*z^6 + 132*z^7 + O(z^8)
            sage: gp = L.undefined(valuation=1)
            sage: gp.define(z / f(gp))
            sage: gp
            z + z^2 + 2*z^3 + 5*z^4 + 14*z^5 + 42*z^6 + 132*z^7 + O(z^8)

        Check that composing the zero series with anything yields zero::

            sage: T.<x,y> = LazyPowerSeriesRing(QQ)
            sage: M.<a, b> = LazyPowerSeriesRing(QQ)
            sage: T(0)(1/(1-a), a+b)
            0

        Check that composing `f` with zero series yields the constant term of `f`::

            sage: T(3/(1-x-2*y))(0, 0)
            3

        Check that we can compose a polynomial with anything::

            sage: T(1-x-2*y + x*y^2)(1, 3)
            3

            sage: T(1-x-2*y + x*y^2)(1 + a, 3)
            3 + 8*a

            sage: T(1-x-2*y + x*y^2)(1/(1-a), 3)
            3 + 8*a + 8*a^2 + 8*a^3 + 8*a^4 + 8*a^5 + 8*a^6 + O(a,b)^7

        """
        fP = parent(self)
        if len(g) != fP._arity:
            raise ValueError("arity of must be equal to the number of arguments provided")

        # Find a good parent for the result
        from sage.structure.element import get_coercion_model
        cm = get_coercion_model()
        P = cm.common_parent(self.base_ring(), *[parent(h) for h in g])

        # f = 0
        if isinstance(self._coeff_stream, Stream_zero):
            return P.zero()

        # g = (0, ..., 0)
        if all((not isinstance(h, LazyModuleElement) and not h)
               or (isinstance(h, LazyModuleElement)
                   and isinstance(h._coeff_stream, Stream_zero))
               for h in g):
            return P(self[0])

        # f has finite length and f != 0
        if (isinstance(self._coeff_stream, Stream_exact)
            and not self._coeff_stream._constant):
            # constant polynomial
            poly = self.polynomial()
            if poly.is_constant():
                return P(poly)
            return P(poly(g))

        # f now has (potentially) infinitely many terms
        # Lift the resulting parent to a lazy series (if possible)
        # Also make sure each element of g is a LazyModuleElement
        from sage.rings.polynomial.polynomial_ring import PolynomialRing_general
        from sage.rings.polynomial.multi_polynomial_ring_base import MPolynomialRing_base
        from sage.rings.polynomial.laurent_polynomial_ring import LaurentPolynomialRing_univariate
        from sage.rings.lazy_series_ring import LazySeriesRing
        if not isinstance(P, LazySeriesRing):
            if fP._laurent_poly_ring.has_coerce_map_from(P):
                S = fP._laurent_poly_ring
                P = fP
            if isinstance(P, (PolynomialRing_general, MPolynomialRing_base)):
                from sage.rings.lazy_series_ring import LazyPowerSeriesRing
                S = P
                try:
                    sparse = S.is_sparse()
                except AttributeError:
                    sparse = fP.is_sparse()
                P = LazyPowerSeriesRing(S.base_ring(), S.variable_names(), sparse)
            elif isinstance(P, LaurentPolynomialRing_univariate):
                from sage.rings.lazy_series_ring import LazyLaurentSeriesRing
                S = P
                P = LazyLaurentSeriesRing(S.base_ring(), S.variable_names(), fP.is_sparse())
            else:
                raise ValueError("unable to evaluate the series at {}".format(g))
            g = [P(S(h)) for h in g]
        else:
            g = [P(h) for h in g]
        R = P._internal_poly_ring.base_ring()

        if check:
            for h in g:
                if h._coeff_stream._approximate_order == 0:
                    if h[0]:
                        raise ValueError("can only compose with a positive valuation series")
                    h._coeff_stream._approximate_order = 1

                if isinstance(h, LazyDirichletSeries):
                    if h._coeff_stream._approximate_order == 1:
                        if h._coeff_stream[1] != 0:
                            raise ValueError("can only compose with a positive valuation series")
                        h._coeff_stream._approximate_order = 2

        # We now have that every element of g has a _coeff_stream
        sorder = self._coeff_stream._approximate_order
        if len(g) == 1:
            g0 = g[0]
            if isinstance(g0, LazyDirichletSeries):
                # we assume that the valuation of self[i](g) is at least i
                def coefficient(n):
                    return sum(self[i] * (g0**i)[n] for i in range(n+1))

                coeff_stream = Stream_function(coefficient, P._sparse, 1)
                return P.element_class(P, coeff_stream)

            coeff_stream = Stream_cauchy_compose(self._coeff_stream,
                                                 g0._coeff_stream,
                                                 P.is_sparse())
            return P.element_class(P, coeff_stream)

        # The arity is at least 2
        gv = min(h._coeff_stream._approximate_order for h in g)

        def coefficient(n):
            r = R.zero()
            for i in range(n // gv + 1):
                # Make sure the element returned from the composition is in P
                r += P(self[i](g))[n]
            return r
        coeff_stream = Stream_function(coefficient, P._sparse, sorder * gv)
        return P.element_class(P, coeff_stream)

    compose = __call__

    def revert(self):
        r"""
        Return the compositional inverse of ``self``.

        Given a Taylor series `f`, the compositional inverse is a
        Laurent series `g` over the same base ring, such that
        `(f \circ g)(z) = f(g(z)) = z`.

        The compositional inverse exists if and only if:

        - `val(f) = 1`, or

        - `f = a + b z` with `a, b \neq 0`

        EXAMPLES::

            sage: L.<z> = LazyPowerSeriesRing(QQ)
            sage: (2*z).revert()
            1/2*z
            sage: (z-z^2).revert()
            z + z^2 + 2*z^3 + 5*z^4 + 14*z^5 + 42*z^6 + 132*z^7 + O(z^8)

            sage: s = L(degree=1, constant=-1)
            sage: s.revert()
            -z - z^2 - z^3 + O(z^4)

            sage: s = L(degree=1, constant=1)
            sage: s.revert()
            z - z^2 + z^3 - z^4 + z^5 - z^6 + z^7 + O(z^8)

        TESTS::

            sage: L.<z> = LazyPowerSeriesRing(QQ)
            sage: s = L(lambda n: 2 if n == 1 else 0, valuation=1); s
            2*z + O(z^8)
            sage: s.revert()
            1/2*z + O(z^8)

            sage: (2+3*z).revert()
            -2/3 + 1/3*z

            sage: s = L(lambda n: 2 if n == 0 else 3 if n == 1 else 0, valuation=0); s
            2 + 3*z + O(z^7)
            sage: s.revert()
            Traceback (most recent call last):
            ...
            ValueError: cannot determine whether the compositional inverse exists

            sage: R.<q,t> = QQ[]
            sage: L.<z> = LazyPowerSeriesRing(R.fraction_field())
            sage: s = L([q], valuation=0, constant=t); s
            q + t*z + t*z^2 + t*z^3 + O(z^4)
            sage: s.revert()
            Traceback (most recent call last):
            ...
            ValueError: compositional inverse does not exist

        We look at some cases where the compositional inverse does not exist:

        `f = 0`::

            sage: L(0).revert()
            Traceback (most recent call last):
            ...
            ValueError: compositional inverse does not exist
            sage: (z - z).revert()
            Traceback (most recent call last):
            ...
            ValueError: compositional inverse does not exist

        `val(f) != 1` and `f(0) * f(1) = 0`::

            sage: (z^2).revert()
            Traceback (most recent call last):
            ...
            ValueError: compositional inverse does not exist

            sage: L(1).revert()
            Traceback (most recent call last):
            ...
            ValueError: compositional inverse does not exist

        Reversion of exact series::

            sage: f = L([1, 2], valuation=0, constant=1)
            sage: f.revert()
            Traceback (most recent call last):
            ...
            ValueError: compositional inverse does not exist

            sage: f = L([-1, -1], valuation=1, constant=-1)
            sage: f.revert()
            (-z) + (-z^2) + (-z^3) + O(z^4)

            sage: f = L([-1, 0, -1], valuation=1, constant=-1)
            sage: f.revert()
            (-z) + z^3 + (-z^4) + (-2*z^5) + 6*z^6 + z^7 + O(z^8)

            sage: f = L([-1], valuation=1, degree=3, constant=-1)
            sage: f.revert()
            (-z) + z^3 + (-z^4) + (-2*z^5) + 6*z^6 + z^7 + O(z^8)
        """
        P = self.parent()
        if P._arity != 1:
            raise ValueError("arity must be equal to 1")
        coeff_stream = self._coeff_stream
        if isinstance(coeff_stream, Stream_zero):
            raise ValueError("compositional inverse does not exist")
        if isinstance(coeff_stream, Stream_exact):
            if coeff_stream._constant:
                if coeff_stream.order() == 1:
                    R = P.base_ring()
                    # we cannot assume that the last initial coefficient
                    # and the constant differ, see stream.Stream_exact
                    if (coeff_stream._degree == 1 + len(coeff_stream._initial_coefficients)
                        and coeff_stream._constant == -R.one()
                        and all(c == -R.one() for c in coeff_stream._initial_coefficients)):
                        # self = -z/(1-z); self.revert() = -z/(1-z)
                        return self
                else:
                    raise ValueError("compositional inverse does not exist")
            else:
                if coeff_stream._degree == 2:
                    # self = a + b*z; self.revert() = -a/b + 1/b * z
                    a = coeff_stream[0]
                    b = coeff_stream[1]
                    coeff_stream = Stream_exact((-a/b, 1/b),
                                                order=0)
                    return P.element_class(P, coeff_stream)

                if coeff_stream.order() != 1:
                    raise ValueError("compositional inverse does not exist")

        # TODO: coefficients should not be checked here, it prevents
        # us from using self.define in some cases!
        if coeff_stream[0]:
            raise ValueError("cannot determine whether the compositional inverse exists")

        g = P.undefined(valuation=1)
        # the following is mathematically equivalent to
        # z / ((self / z)(g))
        # but more efficient and more lazy
        g.define((~self.shift(-1)(g)).shift(1))
        return g

    compositional_inverse = revert

    def derivative(self, *args):
        """
        Return the derivative of the Taylor series.

        Multiple variables and iteration counts may be supplied; see
        the documentation of
        :func:`sage.calculus.functional.derivative` function for
        details.

        EXAMPLES::

            sage: T.<z> = LazyPowerSeriesRing(ZZ)
            sage: z.derivative()
            1
            sage: (1+z+z^2).derivative(3)
            0
            sage: (1/(1-z)).derivative()
            1 + 2*z + 3*z^2 + 4*z^3 + 5*z^4 + 6*z^5 + 7*z^6 + O(z^7)

            sage: R.<q> = QQ[]
            sage: L.<x, y> = LazyPowerSeriesRing(R)
            sage: f = 1/(1-q*x+y); f
            1 + (q*x-y) + (q^2*x^2+(-2*q)*x*y+y^2)
             + (q^3*x^3+(-3*q^2)*x^2*y+3*q*x*y^2-y^3)
             + (q^4*x^4+(-4*q^3)*x^3*y+6*q^2*x^2*y^2+(-4*q)*x*y^3+y^4)
             + (q^5*x^5+(-5*q^4)*x^4*y+10*q^3*x^3*y^2+(-10*q^2)*x^2*y^3+5*q*x*y^4-y^5)
             + (q^6*x^6+(-6*q^5)*x^5*y+15*q^4*x^4*y^2+(-20*q^3)*x^3*y^3+15*q^2*x^2*y^4+(-6*q)*x*y^5+y^6)
             + O(x,y)^7
            sage: f.derivative(q)
            x + (2*q*x^2+(-2)*x*y) + (3*q^2*x^3+(-6*q)*x^2*y+3*x*y^2)
             + (4*q^3*x^4+(-12*q^2)*x^3*y+12*q*x^2*y^2+(-4)*x*y^3)
             + (5*q^4*x^5+(-20*q^3)*x^4*y+30*q^2*x^3*y^2+(-20*q)*x^2*y^3+5*x*y^4)
             + (6*q^5*x^6+(-30*q^4)*x^5*y+60*q^3*x^4*y^2+(-60*q^2)*x^3*y^3+30*q*x^2*y^4+(-6)*x*y^5)
             + O(x,y)^7

        """
        P = self.parent()
        R = P._laurent_poly_ring
        V = R.gens()
        order = 0
        vars = []
        gen_vars = []
        for x in derivative_parse(args):
            if x is None:
                order += 1
            elif x in V:
                gen_vars.append(x)
            else:
                vars.append(x)

        if P._arity > 1 and order:
            raise ValueError("for multivariate series you have to specify the variable with respect to which the derivative should be taken")
        else:
            order += len(gen_vars)

        coeff_stream = self._coeff_stream
        if isinstance(coeff_stream, Stream_zero):
            return self

        if P._arity > 1:
            v = gen_vars + vars
            d = -len(gen_vars)
            coeff_stream = Stream_map_coefficients(coeff_stream,
                                                   lambda c: R(c).derivative(v),
                                                   P.is_sparse())
            coeff_stream = Stream_shift(coeff_stream, d)
            return P.element_class(P, coeff_stream)

        if (isinstance(coeff_stream, Stream_exact)
            and not coeff_stream._constant):
            if coeff_stream._degree <= order:
                return P.zero()
            if vars:
                coeffs = [prod(i-k for k in range(order)) * c.derivative(vars)
                          for i, c in enumerate(coeff_stream._initial_coefficients,
                                                coeff_stream._approximate_order)]
            else:
                coeffs = [prod(i-k for k in range(order)) * c
                          for i, c in enumerate(coeff_stream._initial_coefficients,
                                                coeff_stream._approximate_order)]
            coeff_stream = Stream_exact(coeffs,
                                        order=coeff_stream._approximate_order - order,
                                        constant=coeff_stream._constant)
            return P.element_class(P, coeff_stream)

        coeff_stream = Stream_derivative(self._coeff_stream, order,
                                         P.is_sparse())
        if vars:
            coeff_stream = Stream_map_coefficients(coeff_stream,
                                                   lambda c: c.derivative(vars),
                                                   P.is_sparse())
        return P.element_class(P, coeff_stream)

    def _format_series(self, formatter, format_strings=False):
        """
        Return nonzero ``self`` formatted by ``formatter``.

        TESTS::

            sage: L.<x,y> = LazyPowerSeriesRing(QQ)
            sage: f = 1 / (2 - x^2 + y)
            sage: f._format_series(repr)
            '1/2 + (-1/4*y) + (1/4*x^2+1/8*y^2) + (-1/4*x^2*y-1/16*y^3)
             + (1/8*x^4+3/16*x^2*y^2+1/32*y^4) + (-3/16*x^4*y-1/8*x^2*y^3-1/64*y^5)
             + (1/16*x^6+3/16*x^4*y^2+5/64*x^2*y^4+1/128*y^6) + O(x,y)^7'

            sage: f = (2 - x^2 + y)
            sage: f._format_series(repr)
            '2 + y + (-x^2)'
        """
        P = self.parent()
        cs = self._coeff_stream
        v = cs._approximate_order
        if isinstance(cs, Stream_exact):
            if not cs._constant:
                m = cs._degree
            else:
                m = cs._degree + P.options.constant_length
        else:
            m = v + P.options.display_length

        atomic_repr = P._internal_poly_ring.base_ring()._repr_option('element_is_atomic')
        mons = [P._monomial(self[i], i) for i in range(v, m) if self[i]]
        if not isinstance(cs, Stream_exact) or cs._constant:
            if P._internal_poly_ring.base_ring() is P.base_ring():
                bigO = ["O(%s)" % P._monomial(1, m)]
            else:
                bigO = ["O(%s)^%s" % (', '.join(str(g) for g in P._names), m)]
        else:
            bigO = []

        from sage.misc.latex import latex
        from sage.typeset.unicode_art import unicode_art
        from sage.typeset.ascii_art import ascii_art
        from sage.misc.repr import repr_lincomb
        from sage.typeset.symbols import ascii_left_parenthesis, ascii_right_parenthesis
        from sage.typeset.symbols import unicode_left_parenthesis, unicode_right_parenthesis
        if formatter == repr:
            poly = repr_lincomb([(1, m) for m in mons + bigO], strip_one=True)
        elif formatter == latex:
            poly = repr_lincomb([(1, m) for m in mons + bigO], is_latex=True, strip_one=True)
        elif formatter == ascii_art:
            if atomic_repr:
                poly = ascii_art(*(mons + bigO), sep = " + ")
            else:
                def parenthesize(m):
                    a = ascii_art(m)
                    h = a.height()
                    return ascii_art(ascii_left_parenthesis.character_art(h),
                                     a, ascii_right_parenthesis.character_art(h))
                poly = ascii_art(*([parenthesize(m) for m in mons] + bigO), sep = " + ")
        elif formatter == unicode_art:
            if atomic_repr:
                poly = unicode_art(*(mons + bigO), sep = " + ")
            else:
                def parenthesize(m):
                    a = unicode_art(m)
                    h = a.height()
                    return unicode_art(unicode_left_parenthesis.character_art(h),
                                       a, unicode_right_parenthesis.character_art(h))
                poly = unicode_art(*([parenthesize(m) for m in mons] + bigO), sep = " + ")

        return poly

    def polynomial(self, degree=None, names=None):
        r"""
        Return ``self`` as a polynomial if ``self`` is actually so.

        INPUT:

        - ``degree`` -- ``None`` or an integer
        - ``names`` -- names of the variables; if it is ``None``, the name of
          the variables of the series is used

        OUTPUT:

        If ``degree`` is not ``None``, the terms of the series of
        degree greater than ``degree`` are first truncated.  If
        ``degree`` is ``None`` and the series is not a polynomial
        polynomial, a ``ValueError`` is raised.

        EXAMPLES::

            sage: L.<x,y> = LazyPowerSeriesRing(ZZ)
            sage: f = x^2 + y*x - x + 2; f
            2 + (-x) + (x^2+x*y)
            sage: f.polynomial()
            x^2 + x*y - x + 2

        TESTS::

            sage: g = 1 / (1 + x + y + x*y)
            sage: g3 = g.truncate(4); g3
            1 + (-x-y) + (x^2+x*y+y^2) + (-x^3-x^2*y-x*y^2-y^3)
            sage: g.polynomial()
            Traceback (most recent call last):
            ...
            ValueError: not a polynomial
            sage: g3.polynomial()
            -x^3 - x^2*y - x*y^2 - y^3 + x^2 + x*y + y^2 - x - y + 1
            sage: L.zero().polynomial()
            0
            sage: g3.polynomial() == g.polynomial(3)
            True
            sage: g3.polynomial(0)
            1

            sage: L.<z> = LazyPowerSeriesRing(ZZ)
            sage: f = z-z^2
            sage: f.polynomial()
            -z^2 + z
        """
        from sage.rings.polynomial.polynomial_ring_constructor import PolynomialRing
        S = self.parent()
        if names is None:
            names = S.variable_names()
        R = PolynomialRing(S.base_ring(), names=names)
        if isinstance(self._coeff_stream, Stream_zero):
            return R.zero()

        if degree is None:
            if (isinstance(self._coeff_stream, Stream_exact)
                and not self._coeff_stream._constant):
                m = self._coeff_stream._degree
            else:
                raise ValueError("not a polynomial")
        else:
            m = degree + 1

        if S._arity == 1:
            return R(self[0:m])
        return R.sum(self[0:m])

    def _floordiv_(self, other):
        r"""
        Return ``self`` floor divided by ``other``.

        INPUT:

        - ``other`` -- nonzero series

        EXAMPLES::

            sage: L.<x,y> = LazyPowerSeriesRing(ZZ)
            sage: g = x^2 + y*x
            sage: x // g
            0
            sage: g = (x^2 + y*x) / (1 - x + x*y)
            sage: x // g
            0
            sage: f = (x + y) / (1 - x - y + x*y)
            sage: f // g
            0

            sage: L.<x> = LazyPowerSeriesRing(QQ)
            sage: g = (x + 2*x^2) / (1 - x - x^2)
            sage: 3 // g
            0
            sage: x // g
            1 - 3*x + 5*x^2 - 10*x^3 + 20*x^4 - 40*x^5 + 80*x^6 + O(x^7)
            sage: x^2 // g
            x - 3*x^2 + 5*x^3 - 10*x^4 + 20*x^5 - 40*x^6 + 80*x^7 + O(x^8)
            sage: f = (x + x^2) / (1 - x)
            sage: f // g
            1 - x + x^2 - 4*x^3 + 6*x^4 - 14*x^5 + 26*x^6 + O(x^7)
        """
        if isinstance(other._coeff_stream, Stream_zero):
            raise ZeroDivisionError("cannot divide by 0")
        P = self.parent()
        if P not in IntegralDomains():
            raise TypeError("must be an integral domain")
        left = self._coeff_stream
        right_order = other._coeff_stream._approximate_order
        if left._approximate_order < right_order:
            if left._true_order:
                return P.zero()
            while left._approximate_order < right_order:
                # TODO: Implement a bound on computing the order of a Stream
                if left[left._approximate_order]:
                    left._true_order = True
                    return P.zero()
                left._approximate_order += 1
        return super()._floordiv_(other)

class LazyPowerSeries_gcd_mixin:
    """
    A lazy power series that also implements the GCD algorithm.
    """
    def gcd(self, other):
        r"""
        Return the greatest common divisor of ``self`` and ``other``.

        EXAMPLES::

            sage: L.<x> = LazyPowerSeriesRing(QQ)
            sage: a = 16*x^5 / (1 - 5*x)
            sage: b = (22*x^2 + x^8) / (1 - 4*x^2)
            sage: a.gcd(b)
            x^2
        """
        P = self.parent()
        if P._arity != 1:
            raise NotImplementedError("only implemented for arity one")
        if not self or not other:
            return P.zero()
        sv = self.valuation()
        ov = other.valuation()
        val = min(sv, ov)
        assert val is not infinity
        # This assumes the base ring is a field
        return P.gen(0) ** val

    def xgcd(self, f):
        r"""
        Return the extended gcd of ``self`` and ``f``.

        OUTPUT:

        A triple ``(g, s, t)`` such that ``g`` is the gcd of ``self``
        and ``f``, and ``s`` and ``t`` are cofactors satisfying the
        Bezout identity

        .. MATH::

            g = s \cdot \mathrm{self} + t \cdot f.

        EXAMPLES::

            sage: L.<x> = LazyPowerSeriesRing(QQ)
            sage: a = 16*x^5 / (1 - 2*x)
            sage: b = (22*x^3 + x^8) / (1 - 3*x^2)
            sage: g, s, t = a.xgcd(b)
            sage: g
            x^3
            sage: s
            1/22 - 41/242*x^2 - 8/121*x^3 + 120/1331*x^4 + 1205/5324*x^5 + 316/14641*x^6 + O(x^7)
            sage: t
            1/22 - 41/242*x^2 - 8/121*x^3 + 120/1331*x^4 + 1205/5324*x^5 + 316/14641*x^6 + O(x^7)

            sage: LazyPowerSeriesRing.options.halting_precision(20)  # verify up to degree 20

            sage: g == s * a + t * b
            True

            sage: a = 16*x^5 / (1 - 2*x)
            sage: b = (-16*x^5 + x^8) / (1 - 3*x^2)
            sage: g, s, t = a.xgcd(b)
            sage: g
            x^5
            sage: s
            1/16 - 1/16*x - 3/16*x^2 + 1/8*x^3 - 17/256*x^4 + 9/128*x^5 + 1/128*x^6 + O(x^7)
            sage: t
            1/16*x - 1/16*x^2 - 3/16*x^3 + 1/8*x^4 - 17/256*x^5 + 9/128*x^6 + 1/128*x^7 + O(x^8)
            sage: g == s * a + t * b
            True

            sage: L.<x> = LazyPowerSeriesRing(GF(2))
            sage: a = L(lambda n: n % 2, valuation=3); a
            x^3 + x^5 + x^7 + x^9 + O(x^10)
            sage: b = L(lambda n: binomial(n,2) % 2, valuation=3); b
            x^3 + x^6 + x^7 + O(x^10)
            sage: g, s, t = a.xgcd(b)
            sage: g
            x^3
            sage: s
            1 + x + x^3 + x^4 + x^5 + O(x^7)
            sage: t
            x + x^2 + x^4 + x^5 + x^6 + O(x^8)
            sage: g == s * a + t * b
            True

            sage: LazyPowerSeriesRing.options._reset()  # reset the options
        """
        P = self.parent()
        if P._arity != 1:
            raise NotImplementedError("only implemented for arity one")
        # one of the elements is zero
        if not self:
            return (P.zero(), P.zero(), P.one())
        if not f:
            return (P.zero(), P.one(), P.zero())
        # get the valuations
        sv = self.valuation()
        fv = f.valuation()
        val = min(sv, fv)
        assert val is not infinity
        # This assumes the base ring is a field
        x = P.gen(0)
        unit = (self + f).shift(-val)
        if not unit[0]:
            # this only happens if they have the same valuation
            # we multiply f by the generator to avoid any cancellations
            unit = (self + f.shift(1)).shift(-val)
            unit = ~unit
            return (x**val,
                    unit,
                    unit * x)
        unit = ~unit
        return (x**val, unit, unit)

class LazyCompletionGradedAlgebraElement(LazyCauchyProductSeries):
    """
    An element of a completion of a graded algebra that is computed lazily.
    """
    def _format_series(self, formatter, format_strings=False):
        r"""
        Return nonzero ``self`` formatted by ``formatter``.

        TESTS::

            sage: h = SymmetricFunctions(ZZ).h()
            sage: e = SymmetricFunctions(ZZ).e()
            sage: L = LazySymmetricFunctions(tensor([h, e]))
            sage: f = L(lambda n: sum(tensor([h[k], e[n-k]]) for k in range(n+1)))
            sage: f._format_series(repr)
            '(h[]#e[])
             + (h[]#e[1]+h[1]#e[])
             + (h[]#e[2]+h[1]#e[1]+h[2]#e[])
             + (h[]#e[3]+h[1]#e[2]+h[2]#e[1]+h[3]#e[])
             + (h[]#e[4]+h[1]#e[3]+h[2]#e[2]+h[3]#e[1]+h[4]#e[])
             + (h[]#e[5]+h[1]#e[4]+h[2]#e[3]+h[3]#e[2]+h[4]#e[1]+h[5]#e[])
             + (h[]#e[6]+h[1]#e[5]+h[2]#e[4]+h[3]#e[3]+h[4]#e[2]+h[5]#e[1]+h[6]#e[])
             + O^7'
        """
        P = self.parent()
        cs = self._coeff_stream
        v = cs._approximate_order
        if isinstance(cs, Stream_exact):
            if not cs._constant:
                m = cs._degree
            else:
                m = cs._degree + P.options.constant_length
        else:
            m = v + P.options.display_length

        atomic_repr = P._internal_poly_ring.base_ring()._repr_option('element_is_atomic')
        mons = [P._monomial(self[i], i) for i in range(v, m) if self[i]]
        if not isinstance(cs, Stream_exact) or cs._constant:
            if P._internal_poly_ring.base_ring() is P.base_ring():
                bigO = ["O(%s)" % P._monomial(1, m)]
            else:
                bigO = ["O^%s" % m]
        else:
            bigO = []

        from sage.misc.latex import latex
        from sage.typeset.unicode_art import unicode_art
        from sage.typeset.ascii_art import ascii_art
        from sage.misc.repr import repr_lincomb
        from sage.typeset.symbols import ascii_left_parenthesis, ascii_right_parenthesis
        from sage.typeset.symbols import unicode_left_parenthesis, unicode_right_parenthesis
        if formatter == repr:
            poly = repr_lincomb([(1, m) for m in mons + bigO], strip_one=True)
        elif formatter == latex:
            poly = repr_lincomb([(1, m) for m in mons + bigO], is_latex=True, strip_one=True)
        elif formatter == ascii_art:
            if atomic_repr:
                poly = ascii_art(*(mons + bigO), sep = " + ")
            else:
                def parenthesize(m):
                    a = ascii_art(m)
                    h = a.height()
                    return ascii_art(ascii_left_parenthesis.character_art(h),
                                     a, ascii_right_parenthesis.character_art(h))
                poly = ascii_art(*([parenthesize(m) for m in mons] + bigO), sep = " + ")
        elif formatter == unicode_art:
            if atomic_repr:
                poly = unicode_art(*(mons + bigO), sep = " + ")
            else:
                def parenthesize(m):
                    a = unicode_art(m)
                    h = a.height()
                    return unicode_art(unicode_left_parenthesis.character_art(h),
                                       a, unicode_right_parenthesis.character_art(h))
                poly = unicode_art(*([parenthesize(m) for m in mons] + bigO), sep = " + ")

        return poly


class LazySymmetricFunction(LazyCompletionGradedAlgebraElement):
    r"""
    A symmetric function where each degree is computed lazily.

    EXAMPLES::

        sage: s = SymmetricFunctions(ZZ).s()
        sage: L = LazySymmetricFunctions(s)
    """
    def is_unit(self):
        """
        Return whether this element is a unit in the ring.

        EXAMPLES::

            sage: m = SymmetricFunctions(ZZ).m()
            sage: L = LazySymmetricFunctions(m)

            sage: L(2*m[1]).is_unit()
            False

            sage: L(-1 + 2*m[1]).is_unit()
            True

            sage: L(2 + m[1]).is_unit()
            False

            sage: m = SymmetricFunctions(QQ).m()
            sage: L = LazySymmetricFunctions(m)

            sage: L(2 + 3*m[1]).is_unit()
            True
        """
        if self.is_zero(): # now 0 != 1
            return False
        return self[0].is_unit()

    def __call__(self, *args, check=True):
        r"""
        Return the composition of ``self`` with ``g``.

        The arity of ``self`` must be equal to the number of
        arguments provided.

        Given a lazy symmetric function `f` of arity `n` and a tuple
        of lazy symmetric functions `g = (g_1,\dots, g_n)` over the
        same base ring, the composition (or plethysm) `(f \circ g)`
        is defined if and only if for each `1\leq k\leq n`:

        - `g_i = 0`, or
        - setting all alphabets except the `i`th in `f` to zero
          yields a symmetric function with only finitely many
          non-zero coefficients, or
        - `val(g) > 0`.

        If `f` is a univariate 'exact' lazy symmetric function, we
        can check whether `f` has only finitely many non-zero
        coefficients.  However, if `f` has larger arity, we have no
        way to test whether setting all but one alphabets of `f` to
        zero yields a polynomial, except if `f` itself is 'exact' and
        therefore a symmetric function with only finitely many
        non-zero coefficients.

        INPUT:

        - ``g`` -- other (lazy) symmetric functions

        .. TODO::

            Allow specification of degree one elements.

        EXAMPLES::

            sage: P.<q> = QQ[]
            sage: s = SymmetricFunctions(P).s()
            sage: L = LazySymmetricFunctions(s)
            sage: f = s[2]
            sage: g = s[3]
            sage: L(f)(L(g)) - L(f(g))
            0

            sage: f = s[2] + s[2,1]
            sage: g = s[1] + s[2,2]
            sage: L(f)(L(g)) - L(f(g))
            0

            sage: L(f)(g) - L(f(g))
            0

            sage: f = s[2] + s[2,1]
            sage: g = s[1] + s[2,2]
            sage: L(f)(L(q*g)) - L(f(q*g))
            0

        The Frobenius character of the permutation action on set
        partitions is a plethysm::

            sage: s = SymmetricFunctions(QQ).s()
            sage: S = LazySymmetricFunctions(s)
            sage: E1 = S(lambda n: s[n], valuation=1)
            sage: E = 1 + E1
            sage: P = E(E1)
            sage: P[:5]
            [s[], s[1], 2*s[2], s[2, 1] + 3*s[3], 2*s[2, 2] + 2*s[3, 1] + 5*s[4]]

        The plethysm with a tensor product is also implemented::

            sage: s = SymmetricFunctions(QQ).s()
            sage: X = tensor([s[1],s[[]]])
            sage: Y = tensor([s[[]],s[1]])
            sage: S = LazySymmetricFunctions(s)
            sage: S2 = LazySymmetricFunctions(tensor([s, s]))
            sage: A = S(s[1,1,1])
            sage: B = S2(X+Y)
            sage: A(B)
            (s[]#s[1,1,1]+s[1]#s[1,1]+s[1,1]#s[1]+s[1,1,1]#s[])

            sage: H = S(lambda n: s[n])
            sage: H(S2(X*Y))
            (s[]#s[]) + (s[1]#s[1]) + (s[1,1]#s[1,1]+s[2]#s[2])
             + (s[1,1,1]#s[1,1,1]+s[2,1]#s[2,1]+s[3]#s[3]) + O^7
            sage: H(S2(X+Y))
            (s[]#s[]) + (s[]#s[1]+s[1]#s[]) + (s[]#s[2]+s[1]#s[1]+s[2]#s[])
             + (s[]#s[3]+s[1]#s[2]+s[2]#s[1]+s[3]#s[])
             + (s[]#s[4]+s[1]#s[3]+s[2]#s[2]+s[3]#s[1]+s[4]#s[])
             + (s[]#s[5]+s[1]#s[4]+s[2]#s[3]+s[3]#s[2]+s[4]#s[1]+s[5]#s[])
             + (s[]#s[6]+s[1]#s[5]+s[2]#s[4]+s[3]#s[3]+s[4]#s[2]+s[5]#s[1]+s[6]#s[])
             + O^7

        TESTS::

            sage: s = SymmetricFunctions(QQ).s()
            sage: S = LazySymmetricFunctions(s)
            sage: f = 1 / (1 - S(s[2]))
            sage: g = f(s[2]); g
            s[] + (s[2,2]+s[4]) + O^7
            sage: S(sum(f[i](s[2]) for i in range(5))).truncate(10) == g.truncate(10)
            True
            sage: f = 1 / (1 - S(s[2]))
            sage: g = S(s[1]) / (1 - S(s[1]))
            sage: f(g)
            s[] + s[2] + (s[1,1,1]+2*s[2,1]+s[3])
             + (2*s[1,1,1,1]+4*s[2,1,1]+5*s[2,2]+5*s[3,1]+3*s[4])
             + (2*s[1,1,1,1,1]+10*s[2,1,1,1]+14*s[2,2,1]+18*s[3,1,1]+16*s[3,2]+14*s[4,1]+4*s[5])
             + (3*s[1,1,1,1,1,1]+22*s[2,1,1,1,1]+38*s[2,2,1,1]+28*s[2,2,2]+48*s[3,1,1,1]+82*s[3,2,1]+25*s[3,3]+51*s[4,1,1]+56*s[4,2]+31*s[5,1]+9*s[6])
             + O^7
            sage: f(0)
            1
            sage: f(s(1))
            Traceback (most recent call last):
            ...
            ValueError: can only compose with a positive valuation series

        Check that composing the zero series with anything yields
        zero in the correct parent::

            sage: e = SymmetricFunctions(QQ).e()
            sage: h = SymmetricFunctions(QQ).h()
            sage: s = SymmetricFunctions(QQ).s()
            sage: p = SymmetricFunctions(QQ).p()
            sage: L = LazySymmetricFunctions(tensor([e, h]))
            sage: r = (L(0)(s[1], p[1])); r
            0
            sage: r.parent()
            Symmetric Functions over Rational Field in the Schur basis

        Check that composing `f` with zero series yields the constant term of `f`::

            sage: f = 3*L(tensor([s[1], s[1]]))
            sage: f(0, 0)
            0
            sage: (3+f)(0, 0)
            3
        """
        fP = parent(self)
        if len(args) != fP._arity:
            raise ValueError("arity must be equal to the number of arguments provided")

        # Find a good parent for the result
        from sage.structure.element import get_coercion_model
        cm = get_coercion_model()
        P = cm.common_parent(self.base_ring(), *[parent(h) for h in args])

        # f = 0
        if isinstance(self._coeff_stream, Stream_zero):
            return P.zero()

        # g = (0, ..., 0)
        if all((not isinstance(h, LazyModuleElement) and not h)
               or (isinstance(h, LazyModuleElement)
                   and isinstance(h._coeff_stream, Stream_zero))
               for h in args):
            f = self[0]
            # FIXME: TypeError: unable to convert 0 to a rational
            if f:
                return P(f.leading_coefficient())
            return P.zero()

        if len(args) == 1:
            g = args[0]
            if (isinstance(self._coeff_stream, Stream_exact)
                and not self._coeff_stream._constant):

                if not isinstance(g, LazySymmetricFunction):
                    f = self.symmetric_function()
                    return f(g)

                if (isinstance(g._coeff_stream, Stream_exact)
                    and not g._coeff_stream._constant):
                    f = self.symmetric_function()
                    gs = g.symmetric_function()
                    return P(f(gs))

            if isinstance(g, LazySymmetricFunction):
                R = P._laurent_poly_ring
            else:
                from sage.rings.lazy_series_ring import LazySymmetricFunctions
                R = g.parent()
                P = LazySymmetricFunctions(R)
                g = P(g)

            if check and not (isinstance(self._coeff_stream, Stream_exact)
                              and not self._coeff_stream._constant):
                if g._coeff_stream._approximate_order == 0:
                    if g[0]:
                        raise ValueError("can only compose with a positive valuation series")
                    g._coeff_stream._approximate_order = 1

            if P._arity == 1:
                ps = R.realization_of().p()
            else:
                ps = tensor([R._sets[0].realization_of().p()]*P._arity)
            coeff_stream = Stream_plethysm(self._coeff_stream, g._coeff_stream,
                                           P.is_sparse(), ps, R)
            return P.element_class(P, coeff_stream)

        else:
            raise NotImplementedError("only implemented for arity 1")

    plethysm = __call__

    def revert(self):
        r"""
        Return the compositional inverse of ``self``.

        Given a symmetric function `f`, the compositional inverse is
        a symmetric function `g` over the same base ring, such that
        `f \circ g = p_1`.  Thus, it is the inverse with respect to
        plethystic substitution.

        The compositional inverse exists if and only if:

        - `val(f) = 1`, or

        - `f = a + b p_1` with `a, b \neq 0`.

        EXAMPLES::

            sage: h = SymmetricFunctions(QQ).h()
            sage: L = LazySymmetricFunctions(h)
            sage: f = L(lambda n: h[n]) - 1
            sage: f(f.revert())
            h[1] + O^7

        TESTS::

            sage: f = L(lambda n: h[n]) - 1 - h[1]
            sage: g = f.revert()
            sage: g[1]
            Traceback (most recent call last):
            ...
            ValueError: compositional inverse does not exist

            sage: R.<a,b> = QQ[]
            sage: p = SymmetricFunctions(R.fraction_field()).p()
            sage: L = LazySymmetricFunctions(p)
            sage: f = L(a + b*p[1])
            sage: f.revert()
            (((-a)/b)*p[]) + 1/b*p[1]

            sage: f = L(2*p[1])
            sage: f.revert()
            1/2*p[1]

            sage: f = L(2*p[1] + p[1,1])
            sage: f.revert()
            1/2*p[1] + (-1/8*p[1,1]) + (1/16*p[1,1,1]) + (-5/128*p[1,1,1,1])
                     + (7/256*p[1,1,1,1,1]) + (-21/1024*p[1,1,1,1,1,1])
                     + (33/2048*p[1,1,1,1,1,1,1]) + O^8

            sage: f.revert()(f)
            p[1] + O^8

        ALGORITHM:

        Let `F` be a symmetric function with valuation `1`, i.e.,
        whose constant term vanishes and whose degree one term equals
        `b p_1`.  Then

        .. MATH::

            (F - b p_1) \circ G = F \circ G - b p_1 \circ G = p_1 - b G,

        and therefore `G = (p_1 - (F - b p_1) \circ G) / b`, which
        allows recursive computation of `G`.

        .. SEEALSO::

            The compositional inverse `\Omega` of the symmetric
            function `h_1 + h_2 + \dots` can be handled much more
            efficiently using specialized methods. See
            :func:`~sage.combinat.species.generating_series.LogarithmCycleIndexSeries`

        AUTHORS:

        - Andrew Gainer-Dewar
        - Martin Rubey

        """
        P = self.parent()
        if P._arity != 1:
            raise ValueError("arity must be equal to 1")
        coeff_stream = self._coeff_stream
        if isinstance(coeff_stream, Stream_zero):
            raise ValueError("compositional inverse does not exist")
        R = P._laurent_poly_ring
        if (isinstance(coeff_stream, Stream_exact)
            and coeff_stream.order() >= 0
            and coeff_stream._degree == 2):
            # self = a + b * p_1; self.revert() = -a/b + 1/b * p_1
            a = coeff_stream[0]
            b = coeff_stream[1][Partition([1])]
            X = R(Partition([1]))
            coeff_stream = Stream_exact((-a/b, 1/b * X),
                                        order=0)
            return P.element_class(P, coeff_stream)

        # TODO: coefficients should not be checked here, it prevents
        # us from using self.define in some cases!
        if coeff_stream[0]:
            raise ValueError("cannot determine whether the compositional inverse exists")

        la = Partition([1])
        X = R(la)

        def coefficient(n):
            if n:
                return 0
            c = coeff_stream[1][la]
            if c.is_unit():
                return ~c
            raise ValueError("compositional inverse does not exist")

        b = P(lambda n: 0 if n else coeff_stream[1][la])  # TODO: we want a lazy version of Stream_exact
        b_inv = P(coefficient)  # TODO: we want a lazy version of Stream_exact
        g = P.undefined(valuation=1)
        g.define(b_inv * (X - (self - b * X)(g)))
        return g

    plethystic_inverse = revert

    compositional_inverse = revert

    def derivative_with_respect_to_p1(self, n=1):
        r"""
        Return the symmetric function obtained by taking the
        derivative of ``self`` with respect to the power-sum
        symmetric function `p_1` when the expansion of ``self`` in
        the power-sum basis is considered as a polynomial in `p_k`'s
        (with `k \geq 1`).

        This is the same as skewing ``self`` by the first power-sum
        symmetric function `p_1`.

        INPUT:

        - ``n`` -- (default: 1) nonnegative integer which determines
          which power of the derivative is taken

        EXAMPLES:

        The species `E` of sets satisfies the relationship `E' = E`::

            sage: h = SymmetricFunctions(QQ).h()
            sage: T = LazySymmetricFunctions(h)
            sage: E = T(lambda n: h[n])
            sage: E - E.derivative_with_respect_to_p1()
            O^6

        The species `C` of cyclic orderings and the species `L` of linear
        orderings satisfy the relationship `C' = L`::

            sage: p = SymmetricFunctions(QQ).p()
            sage: C = T(lambda n: (sum(euler_phi(k)*p([k])**(n//k) for k in divisors(n))/n if n > 0 else 0))
            sage: L = T(lambda n: p([1]*n))
            sage: L - C.derivative_with_respect_to_p1()
            O^6

        TESTS::

            sage: T = LazySymmetricFunctions(p)
            sage: a = T(p([1,1,1]))
            sage: a.derivative_with_respect_to_p1()
            (3*p[1,1]) + O^9
            sage: a.derivative_with_respect_to_p1(1)
            (3*p[1,1]) + O^9
            sage: a.derivative_with_respect_to_p1(2)
            6*p[1] + O^8
            sage: a.derivative_with_respect_to_p1(3)
            6*p[] + O^7
        """
        P = self.parent()
        if P._arity != 1:
            raise ValueError("arity must be equal to 1")

        coeff_stream = Stream_map_coefficients(self._coeff_stream,
                                               lambda c: c.derivative_with_respect_to_p1(n),
                                               P.is_sparse())
        coeff_stream = Stream_shift(coeff_stream, -n)
        return P.element_class(P, coeff_stream)

    def functorial_composition(self, *args):
        r"""
        Return the functorial composition of ``self`` and ``g``.

        Let `X` be a finite set of cardinality `m`.  For a group
        action of the symmetric group `g: S_n \to S_X` and a
        (possibly virtual) representation of the symmetric group on
        `X`, `f: S_X \to GL(V)`, the functorial composition is the
        (virtual) representation of the symmetric group `f \Box g:
        S_n \to GL(V)` given by `\sigma \mapsto f(g(\sigma))`.

        This is more naturally phrased in the language of
        combinatorial species.  Let `F` and `G` be species, then
        their functorial composition is the species `F \Box G` with
        `(F \Box G) [A] = F[ G[A] ]`.  In other words, an `(F \Box
        G)`-structure on a set `A` of labels is an `F`-structure
        whose labels are the set of all `G`-structures on `A`.

        The Frobenius character (or cycle index series) of `F \Box G`
        can be computed as follows, see section 2.2 of [BLL]_):

        .. MATH::

            \sum_{n \geq 0} \frac{1}{n!} \sum_{\sigma \in
            \mathfrak{S}_{n}} \operatorname{fix} F[ (G[\sigma])_{1},
            (G[\sigma])_{2}, \ldots ] \, p_{1}^{\sigma_{1}}
            p_{2}^{\sigma_{2}} \cdots.

        .. WARNING::

            The operation `f \Box g` only makes sense when `g`
            corresponds to a permutation representation, i.e., a
            group action.

        EXAMPLES:

        The species `G` of simple graphs can be expressed in terms of
        a functorial composition: `G = \mathfrak{p} \Box
        \mathfrak{p}_{2}`, where `\mathfrak{p}` is the
        :class:`~sage.combinat.species.subset_species.SubsetSpecies`.::

            sage: R.<q> = QQ[]
            sage: h = SymmetricFunctions(R).h()
            sage: m = SymmetricFunctions(R).m()
            sage: L = LazySymmetricFunctions(m)
            sage: P = L(lambda n: sum(q^k*h[n-k]*h[k] for k in range(n+1)))
            sage: P2 = L(lambda n: h[2]*h[n-2], valuation=2)
            sage: P.functorial_composition(P2)[:4]
            [m[],
             m[1],
             (q+1)*m[1, 1] + (q+1)*m[2],
             (q^3+3*q^2+3*q+1)*m[1, 1, 1] + (q^3+2*q^2+2*q+1)*m[2, 1] + (q^3+q^2+q+1)*m[3]]

        For example, there are::

            sage: P.functorial_composition(P2)[4].coefficient([4])[3]
            3

        unlabelled graphs on 4 vertices and 3 edges, and::

            sage: P.functorial_composition(P2)[4].coefficient([2,2])[3]
            8

        labellings of their vertices with two 1's and two 2's.

        The symmetric function `h_1 \sum_n h_n` is the neutral
        element with respect to functorial composition::

            sage: p = SymmetricFunctions(QQ).p()
            sage: h = SymmetricFunctions(QQ).h()
            sage: e = SymmetricFunctions(QQ).e()
            sage: L = LazySymmetricFunctions(h)
            sage: E = L(lambda n: h[n])
            sage: Ep = p[1]*E.derivative_with_respect_to_p1(); Ep
            h[1] + (h[1,1]) + (h[2,1]) + (h[3,1]) + (h[4,1]) + (h[5,1]) + O^7
            sage: f = L(lambda n: h[n-n//2, n//2])
            sage: f - Ep.functorial_composition(f)
            O^7

        The functorial composition distributes over the sum::

            sage: F1 = L(lambda n: h[n])
            sage: F2 = L(lambda n: e[n])
            sage: f1 = F1.functorial_composition(f)
            sage: f2 = F2.functorial_composition(f)
            sage: (F1 + F2).functorial_composition(f) - f1 - f2  # long time
            O^7

        TESTS:

        Check a corner case::

            sage: h = SymmetricFunctions(QQ).h()
            sage: L = LazySymmetricFunctions(h)
            sage: L(h[2,1]).functorial_composition(3*h[0])
            3*h[] + O^7

        Check an instance of a non-group action::

            sage: s = SymmetricFunctions(QQ).s()
            sage: p = SymmetricFunctions(QQ).p()
            sage: L = LazySymmetricFunctions(p)
            sage: f = L(lambda n: s[n])
            sage: g = 2*s[2, 1, 1] + s[2, 2] + 3*s[4]
            sage: r = f.functorial_composition(g); r[4]
            Traceback (most recent call last):
            ...
            ValueError: the argument is not the Frobenius character of a permutation representation

        """
        if len(args) != self.parent()._arity:
            raise ValueError("arity must be equal to the number of arguments provided")
        from sage.combinat.sf.sfa import is_SymmetricFunction
        if not all(isinstance(g, LazySymmetricFunction)
                   or is_SymmetricFunction(g)
                   or not g for g in args):
            raise ValueError("all arguments must be (possibly lazy) symmetric functions")

        if len(args) == 1:
            g = args[0]
            P = g.parent()
            if isinstance(g, LazySymmetricFunction):
                R = P._laurent_poly_ring
            else:
                from sage.rings.lazy_series_ring import LazySymmetricFunctions
                R = g.parent()
                P = LazySymmetricFunctions(R)
                g = P(g)

            p = R.realization_of().p()
            # TODO: does the following introduce a memory leak?
            g = Stream_map_coefficients(g._coeff_stream, p, P.is_sparse())
            f = Stream_map_coefficients(self._coeff_stream, p, P.is_sparse())

            def g_cycle_type(s, n):
                # the cycle type of G[sigma] of any permutation sigma
                # with cycle type s, which is a partition of n
                if not n:
                    if g[0]:
                        return Partition([1]*ZZ(g[0].coefficient([])))
                    return Partition([])
                res = []
                # in the species case, k is at most
                # factorial(n) * g[n].coefficient([1]*n)
                for k in range(1, lcm(s) + 1):
                    e = 0
                    for d in divisors(k):
                        m = moebius(d)
                        if not m:
                            continue
                        u = s.power(k // d)
                        # it could be, that we never need to compute
                        # g[n], so we only do this here
                        g_u = g[n]
                        if g_u:
                            e += m * u.aut() * g_u.coefficient(u)
                    # e / k might not be an integer if g is not a
                    # group action, so it is good to check
                    res.extend([k] * ZZ(e / k))
                res.reverse()
                return Partition(res)

            def coefficient(n):
                terms = {}
                t_size = None
                for s in Partitions(n):
                    t = g_cycle_type(s, n)
                    if t_size is None:
                        t_size = sum(t)
                        f_t = f[t_size]
                        if not f_t:
                            break
                    elif t_size != sum(t):
                        raise ValueError("the argument is not the Frobenius character of a permutation representation")

                    terms[s] = t.aut() * f_t.coefficient(t) / s.aut()
                return R(p.element_class(p, terms))

            coeff_stream = Stream_function(coefficient, P._sparse, 0)
            return P.element_class(P, coeff_stream)
        else:
            raise NotImplementedError("only implemented for arity 1")

    def arithmetic_product(self, *args, check=True):
        r"""
        Return the arithmetic product of ``self`` with ``g``.

        The arithmetic product is a binary operation `\boxdot` on the
        ring of symmetric functions which is bilinear in its two
        arguments and satisfies

        .. MATH::

            p_{\lambda} \boxdot p_{\mu} = \prod\limits_{i \geq 1, j \geq 1}
            p_{\mathrm{lcm}(\lambda_i, \mu_j)}^{\mathrm{gcd}(\lambda_i, \mu_j)}

        for any two partitions `\lambda = (\lambda_1, \lambda_2, \lambda_3,
        \dots )` and `\mu = (\mu_1, \mu_2, \mu_3, \dots )` (where `p_{\nu}`
        denotes the power-sum symmetric function indexed by the partition
        `\nu`, and `p_i` denotes the `i`-th power-sum symmetric function).
        This is enough to define the arithmetic product if the base ring
        is torsion-free as a `\ZZ`-module; for all other cases the
        arithmetic product is uniquely determined by requiring it to be
        functorial in the base ring. See
        http://mathoverflow.net/questions/138148/ for a discussion of
        this arithmetic product.

        .. WARNING::

            The operation `f \boxdot g` was originally defined only
            for symmetric functions `f` and `g` without constant
            term.  We extend this definition using the convention
            that the least common multiple of any integer with `0` is
            `0`.

        If `f` and `g` are two symmetric functions which are homogeneous
        of degrees `a` and `b`, respectively, then `f \boxdot g` is
        homogeneous of degree `ab`.

        The arithmetic product is commutative and associative and has
        unity `e_1 = p_1 = h_1`.

        For species `M` and `N` such that `M[\varnothing] =
        N[\varnothing] = \varnothing`, their arithmetic product is
        the species `M \boxdot N` of "`M`-assemblies of cloned
        `N`-structures".  This operation is defined and several
        examples are given in [MM2008]_.

        INPUT:

        - ``g`` -- a cycle index series having the same parent as ``self``

        - ``check`` -- (default: ``True``) a Boolean which, when set
          to ``False``, will cause input checks to be skipped

        OUTPUT:

        The arithmetic product of ``self`` with ``g``.

        .. SEEALSO::

          :meth:`sage.combinat.sf.sfa.SymmetricFunctionAlgebra_generic_Element.arithmetic_product`

        EXAMPLES:

        For `C` the species of (oriented) cycles and `L_{+}` the
        species of nonempty linear orders, `C \boxdot L_{+}`
        corresponds to the species of "regular octopuses"; a `(C
        \boxdot L_{+})`-structure is a cycle of some length, each of
        whose elements is an ordered list of a length which is
        consistent for all the lists in the structure. ::

            sage: R.<q> = QQ[]
            sage: p = SymmetricFunctions(R).p()
            sage: m = SymmetricFunctions(R).m()
            sage: L = LazySymmetricFunctions(m)

            sage: C = species.CycleSpecies().cycle_index_series()
            sage: c = L(lambda n: C[n])
            sage: Lplus = L(lambda n: p([1]*n), valuation=1)
            sage: r = c.arithmetic_product(Lplus); r
            m[1] + (3*m[1,1]+2*m[2])
             + (8*m[1,1,1]+4*m[2,1]+2*m[3])
             + (42*m[1,1,1,1]+21*m[2,1,1]+12*m[2,2]+7*m[3,1]+3*m[4])
             + (144*m[1,1,1,1,1]+72*m[2,1,1,1]+36*m[2,2,1]+24*m[3,1,1]+12*m[3,2]+6*m[4,1]+2*m[5])
             + ...
             + O^7

        In particular, the number of regular octopuses is::

            sage: [r[n].coefficient([1]*n) for n in range(8)]
            [0, 1, 3, 8, 42, 144, 1440, 5760]

        It is shown in [MM2008]_ that the exponential generating
        function for regular octopuses satisfies `(C \boxdot L_{+})
        (x) = \sum_{n \geq 1} \sigma (n) (n - 1)! \frac{x^{n}}{n!}`
        (where `\sigma (n)` is the sum of the divisors of `n`). ::

            sage: [sum(divisors(i))*factorial(i-1) for i in range(1,8)]
            [1, 3, 8, 42, 144, 1440, 5760]

        AUTHORS:

        - Andrew Gainer-Dewar (2013)

        REFERENCES:

        - [MM2008]_

        TESTS:

        Check that the product with zero works::

            sage: s = SymmetricFunctions(QQ).s()
            sage: L = LazySymmetricFunctions(s)
            sage: L(0).arithmetic_product(s[2])
            0
            sage: L(s[2]).arithmetic_product(0)
            0

        Check that the arithmetic product of symmetric functions of
        finite support works::

            sage: L(s([2])).arithmetic_product(s([1,1,1]))
            s[2, 2, 1, 1] + s[3, 1, 1, 1] + s[3, 2, 1] + s[3, 3] + 2*s[4, 1, 1]

            sage: f = 1/(1-L(s[1]))
            sage: f.arithmetic_product(s[1]) - f
            O^7

        Check that the arithmetic product of symmetric functions with
        constant a term works as advertised::

            sage: p = SymmetricFunctions(QQ).p()
            sage: L = LazySymmetricFunctions(p)
            sage: L(5).arithmetic_product(3*p[2,1])
            15*p[]

        Check the arithmetic product of symmetric functions over a
        finite field works::

            sage: s = SymmetricFunctions(FiniteField(2)).s()
            sage: L = LazySymmetricFunctions(s)
            sage: L(s([2])).arithmetic_product(s([1,1,1]))
            s[2, 2, 1, 1] + s[3, 1, 1, 1] + s[3, 2, 1] + s[3, 3]

        """
        if len(args) != self.parent()._arity:
            raise ValueError("arity must be equal to the number of arguments provided")
        from sage.combinat.sf.sfa import is_SymmetricFunction
        if not all(isinstance(g, LazySymmetricFunction)
                   or is_SymmetricFunction(g)
                   or not g for g in args):
            raise ValueError("all arguments must be (possibly lazy) symmetric functions")

        if len(args) == 1:
            g = args[0]
            P = g.parent()

            # f = 0 or g = (0, ..., 0)
            if (isinstance(self._coeff_stream, Stream_zero)
                or (not isinstance(g, LazyModuleElement) and not g)
                or (isinstance(g, LazyModuleElement)
                    and isinstance(g._coeff_stream, Stream_zero))):
                return P.zero()

            if (isinstance(self._coeff_stream, Stream_exact)
                and not self._coeff_stream._constant):

                if not isinstance(g, LazySymmetricFunction):
                    f = self.symmetric_function()
                    return f.arithmetic_product(g)

                if (isinstance(g._coeff_stream, Stream_exact)
                    and not g._coeff_stream._constant):
                    f = self.symmetric_function()
                    gs = g.symmetric_function()
                    return P(f.arithmetic_product(gs))

            if isinstance(g, LazySymmetricFunction):
                R = P._laurent_poly_ring
            else:
                from sage.rings.lazy_series_ring import LazySymmetricFunctions
                R = g.parent()
                P = LazySymmetricFunctions(R)
                g = P(g)

            # compute the constant term in the case where not both f
            # and g have finite support
            # TODO: this should be done lazily if possible
            c = R.zero()
            if self[0]:
                if (isinstance(g._coeff_stream, Stream_exact)
                    and not g._coeff_stream._constant):
                    gs = g.symmetric_function()
                    c += self[0].arithmetic_product(gs)
                elif check:
                    raise ValueError("can only take the arithmetic product with a positive valuation series")
            if g[0]:
                if (isinstance(self._coeff_stream, Stream_exact)
                    and not self._coeff_stream._constant):
                    fs = self.symmetric_function()
                    c += fs.arithmetic_product(g[0])
                elif check:
                    raise ValueError("can only take the arithmetic product with a positive valuation series")

            p = R.realization_of().p()
            # TODO: does the following introduce a memory leak?
            g = Stream_map_coefficients(g._coeff_stream, p, P.is_sparse())
            f = Stream_map_coefficients(self._coeff_stream, p, P.is_sparse())

            def coefficient(n):
                if not n:
                    return c
                index_set = ((d, n // d) for d in divisors(n))
                return sum(f[i].arithmetic_product(g[j])
                           for i, j in index_set if f[i] and g[j])

            coeff_stream = Stream_function(coefficient, P._sparse, 0)
            return P.element_class(P, coeff_stream)
        else:
            raise NotImplementedError("only implemented for arity 1")

    def symmetric_function(self, degree=None):
        r"""
        Return ``self`` as a symmetric function if ``self`` is actually so.

        INPUT:

        - ``degree`` -- ``None`` or an integer

        OUTPUT:

        If ``degree`` is not ``None``, the terms of the series of
        degree greater than ``degree`` are first truncated.  If
        ``degree`` is ``None`` and the series is not a polynomial
        polynomial, a ``ValueError`` is raised.

        EXAMPLES::

            sage: s = SymmetricFunctions(QQ).s()
            sage: S = LazySymmetricFunctions(s)
            sage: elt = S(s[2])
            sage: elt.symmetric_function()
            s[2]

        TESTS::

            sage: s = SymmetricFunctions(QQ).s()
            sage: S = LazySymmetricFunctions(s)
            sage: elt = S(s[2])
            sage: elt.symmetric_function()
            s[2]
            sage: f = 1 / (1 - elt)
            sage: f
            s[] + s[2] + (s[2,2]+s[3,1]+s[4]) + (s[2,2,2]+2*s[3,2,1]+s[3,3]+s[4,1,1]+3*s[4,2]+2*s[5,1]+s[6]) + O^7
            sage: f.symmetric_function()
            Traceback (most recent call last):
            ...
            ValueError: not a symmetric function

            sage: f4 = f.truncate(5); f4
            s[] + s[2] + (s[2,2]+s[3,1]+s[4])
            sage: f4.symmetric_function()
            s[] + s[2] + s[2, 2] + s[3, 1] + s[4]
            sage: f4.symmetric_function() == f.symmetric_function(4)
            True
            sage: S.zero().symmetric_function()
            0
            sage: f4.symmetric_function(0)
            s[]

        """
        S = self.parent()
        R = S._laurent_poly_ring

        if isinstance(self._coeff_stream, Stream_zero):
            return R.zero()

        if degree is None:
            if (isinstance(self._coeff_stream, Stream_exact)
                and not self._coeff_stream._constant):
                m = self._coeff_stream._degree
            else:
                raise ValueError("not a symmetric function")
        else:
            m = degree + 1

        return R.sum(self[:m])


class LazyDirichletSeries(LazyModuleElement):
    r"""
    A Dirichlet series where the coefficients are computed lazily.

    EXAMPLES::

        sage: L = LazyDirichletSeriesRing(ZZ, "z")
        sage: f = L(constant=1)^2; f
        1 + 2/2^z + 2/3^z + 3/4^z + 2/5^z + 4/6^z + 2/7^z + O(1/(8^z))
        sage: f.coefficient(100) == number_of_divisors(100)
        True

    Lazy Dirichlet series is picklable::

        sage: g = loads(dumps(f))
        sage: g
        1 + 2/2^z + 2/3^z + 3/4^z + 2/5^z + 4/6^z + 2/7^z + O(1/(8^z))
        sage: g == f
        True
    """
    def is_unit(self):
        """
        Return whether this element is a unit in the ring.

        EXAMPLES::

            sage: D = LazyDirichletSeriesRing(ZZ, "s")
            sage: D([0, 2]).is_unit()
            False

            sage: D([-1, 2]).is_unit()
            True

            sage: D([3, 2]).is_unit()
            False

            sage: D = LazyDirichletSeriesRing(QQ, "s")
            sage: D([3, 2]).is_unit()
            True
        """
        if self.is_zero(): # now 0 != 1
            return False
        return self[1].is_unit()

    def valuation(self):
        r"""
        Return the valuation of ``self``.

        This method determines the valuation of the series by looking for a
        nonzero coefficient. Hence if the series happens to be zero, then it
        may run forever.

        EXAMPLES::

            sage: L = LazyDirichletSeriesRing(ZZ, "z")
            sage: mu = L(moebius); mu.valuation()
            0
            sage: (mu - mu).valuation()
            +Infinity
            sage: g = L(constant=1, valuation=2)
            sage: g.valuation()
            log(2)
            sage: (g*g).valuation()
            2*log(2)
        """
        if isinstance(self._coeff_stream, Stream_zero):
            return self._coeff_stream.order()
        from sage.functions.log import log
        return log(ZZ(self._coeff_stream.order()))

    def _mul_(self, other):
        """
        Return the product of this series with ``other``.

        INPUT:

        - ``other`` -- other series

        TESTS::

            sage: D = LazyDirichletSeriesRing(QQ, "s")
            sage: zeta = D(constant=1); zeta
            1 + 1/(2^s) + 1/(3^s) + O(1/(4^s))
            sage: zeta * zeta
            1 + 2/2^s + 2/3^s + 3/4^s + 2/5^s + 4/6^s + 2/7^s + O(1/(8^s))
            sage: [number_of_divisors(n) for n in range(1, 8)]
            [1, 2, 2, 3, 2, 4, 2]

            sage: mu = D(moebius); mu
            1 - 1/(2^s) - 1/(3^s) - 1/(5^s) + 1/(6^s) - 1/(7^s) + O(1/(8^s))
            sage: zeta * mu
            1 + O(1/(8^s))
            sage: D.one() * mu is mu
            True
            sage: mu * D.one() is mu
            True

            sage: zeta*(2-zeta)
            1 - 1/(4^s) - 2/6^s + O(1/(8^s))

            sage: d1 = D([0,0,1,2,3])
            sage: d2 = D([0,1,2,3])
            sage: d1 * d2
            1/(6^s) + 2/8^s + 2/9^s + 3/10^s + 7/12^s + O(1/(13^s))

            sage: d1 * d2  # not tested - exact result
            1/(6^s) + 2/8^s + 2/9^s + 3/10^s + 7/12^s + 6/15^s + 6/16^s + 9/20^s

            sage: L.<t> = LazyLaurentSeriesRing(D)
            sage: 1/(1-t*zeta)
            (1 + O(1/(8^s)))
             + (1 + 1/(2^s) + 1/(3^s) + 1/(4^s) + 1/(5^s) + 1/(6^s) + 1/(7^s) + O(1/(8^s)))*t
             + (1 + 2/2^s + 2/3^s + 3/4^s + 2/5^s + 4/6^s + 2/7^s + O(1/(8^s)))*t^2
             + (1 + 3/2^s + 3/3^s + 6/4^s + 3/5^s + 9/6^s + 3/7^s + O(1/(8^s)))*t^3
             + (1 + 4/2^s + 4/3^s + 10/4^s + 4/5^s + 16/6^s + 4/7^s + O(1/(8^s)))*t^4
             + (1 + 5/2^s + 5/3^s + 15/4^s + 5/5^s + 25/6^s + 5/7^s + O(1/(8^s)))*t^5
             + (1 + 6/2^s + 6/3^s + 21/4^s + 6/5^s + 36/6^s + 6/7^s + O(1/(8^s)))*t^6
             + O(t^7)
        """
        P = self.parent()
        left = self._coeff_stream
        right = other._coeff_stream
        if isinstance(left, Stream_zero):
            return self
        if isinstance(right, Stream_zero):
            return other
        if (isinstance(left, Stream_exact)
            and not left._constant
            and left._initial_coefficients == (P._internal_poly_ring.base_ring().one(),)
            and left.order() == 1):
            return other  # self == 1
        if (isinstance(right, Stream_exact)
            and not right._constant
            and right._initial_coefficients == (P._internal_poly_ring.base_ring().one(),)
            and right.order() == 1):
            return self  # other == 1
        coeff = Stream_dirichlet_convolve(left, right, P.is_sparse())
        # Performing exact arithmetic is slow because the series grow large
        #   very quickly as we are multiplying the degree
        #if (isinstance(left, Stream_exact) and not left._constant
        #    and isinstance(right, Stream_exact) and not right._constant):
        #    # Product of finite length Dirichlet series,
        #    #   so the result has finite length
        #    deg = (left._degree - 1) * (right._degree - 1) + 1
        #    order = left._approximate_order * right._approximate_order
        #    coeff_vals = [coeff[i] for i in range(order, deg)]
        #    return P.element_class(P, Stream_exact(coeff_vals,
        #                                           constant=left._constant, order=order, degree=deg))
        return P.element_class(P, coeff)

    def __invert__(self):
        """
        Return the multiplicative inverse of the element.

        TESTS::

            sage: L = LazyDirichletSeriesRing(ZZ, "z", sparse=False)
            sage: ~L(constant=1) - L(moebius)
            O(1/(8^z))
            sage: L = LazyDirichletSeriesRing(ZZ, "z", sparse=True)
            sage: ~L(constant=1) - L(moebius)
            O(1/(8^z))

        Trying to invert a non-invertible 'exact' series raises a
        ``ZeroDivisionError``::

            sage: f = ~L([0,1], constant=1)
            sage: f[1]
            Traceback (most recent call last):
            ...
            ZeroDivisionError: the Dirichlet inverse only exists if the coefficient with index 1 is non-zero

            sage: f = ~L(lambda n: n-1)
            sage: f[1]
            Traceback (most recent call last):
            ...
            ZeroDivisionError: rational division by zero
        """
        P = self.parent()
        return P.element_class(P, Stream_dirichlet_invert(self._coeff_stream,
                                                          P.is_sparse()))

    def __call__(self, p, *, check=True):
        r"""
        Return the composition of ``self`` with a linear polynomial ``p``.

        Return the series with the variable `s` replaced by a linear
        polynomial `a\cdot s + b`, for positive `a`.

        When `f` is an exact Dirichlet series, we can write

        .. MATH::

            f(s) = \sum_{n=1}^k a_n / n^s + C \zeta(s).

        Thus we can evaluate this for `p \in \CC` by using the analytic
        continuation of the Riemann `\zeta` function for `p \in \CC`
        with the real part of `p` at most `1`. In the case `p = 1`,
        this will return `\infty` if `C \neq 0`.

        EXAMPLES::

            sage: D = LazyDirichletSeriesRing(QQ, "s")
            sage: P.<s> = QQ[]
            sage: Z = D(constant=1)
            sage: from sage.arith.misc import dedekind_psi
            sage: Psi = D(dedekind_psi)
            sage: Z(s)*Z(s-1)/Z(2*s) - Psi
            O(1/(8^s))

            sage: Z(s)*Z(s-1)/Z(2*s-2) - (1/Psi).map_coefficients(abs)
            O(1/(8^s))

            sage: Z(5)
            zeta(5)
            sage: Z(1+I)
            zeta(I + 1)
            sage: Z(0)
            -1/2
            sage: Z(1)
            Infinity

            sage: f = D([1,2,-3,-4], valuation=2); f
            1/(2^s) + 2/3^s - 3/4^s - 4/5^s
            sage: f(2)
            449/3600
            sage: 1/2^2 + 2/3^2 + -3/4^2 + -4/5^2
            449/3600
            sage: f(0)
            -4
            sage: f(1)
            -23/60
            sage: f(-2)
            -126

            sage: f = D([4,2,-3,2])
            sage: f(0)
            5

            sage: f = D([1,2,-3,-4], constant=2)
            sage: bool(f(2) == -1 + -5/3^2 + -6/4^2 + 2*zeta(2))
            True
            sage: f(0)
            -13
            sage: f(1)
            Infinity
        """
        P = self.parent()
        coeff_stream = self._coeff_stream

        # Special behavior for finite series
        if isinstance(coeff_stream, Stream_exact):
            from sage.rings.cc import CC
            if not coeff_stream._constant:
                try:
                    return sum(self[k] * ~(ZZ(k)**p)
                               for k in range(1, coeff_stream._degree))
                except (ValueError, TypeError, ArithmeticError):
                    pass
            elif p in CC:
                from sage.functions.transcendental import zeta
                C = coeff_stream._constant
                ret = sum((self[k] - C) * ~(ZZ(k)**p)
                          for k in range(1, coeff_stream._degree))
                return ret + C * zeta(p)

        R = PolynomialRing(ZZ, P.variable_name())
        p = R(p)
        if p.degree() != 1:
            raise ValueError("the argument must be a linear polynomial of degree 1 with integer coefficients")
        b, a = p
        if a < 0:
            raise ValueError("the leading coefficient must be positive")

        def coefficient(m):
            m = ZZ(m)
            try:
                n = m.nth_root(a)
                return coeff_stream[n] * n ** (-b)
            except ValueError:
                return ZZ.zero()
        R = P._internal_poly_ring.base_ring()
        return P.element_class(P, Stream_function(coefficient, P._sparse, 1))

    def _format_series(self, formatter, format_strings=False):
        """
        Return nonzero ``self`` formatted by ``formatter``.

        TESTS::

            sage: L = LazyDirichletSeriesRing(QQ, "s")
            sage: f = L(constant=1)
            sage: f._format_series(repr)
            '1 + 1/(2^s) + 1/(3^s) + O(1/(4^s))'
            sage: f._format_series(unicode_art)
                 -s    -s
            1 + 2   + 3   + O(1/(4^s))

            sage: L([1,-1,1])._format_series(repr)
            '1 - 1/(2^s) + 1/(3^s)'

            sage: L([1,-1,1])._format_series(ascii_art)
                  -s    -s
            1 + -2   + 3

            sage: R.<x> = QQ[]
            sage: L = LazyDirichletSeriesRing(R, "s")
            sage: L([1,-1 + x,1/3])._format_series(ascii_art)
                                  ( -s)
                                  (3  )
                  ( -s        )   (---)
            (1) + (2  *(x - 1)) + ( 3 )

            sage: L.<z> = LazyLaurentSeriesRing(QQ)
            sage: D = LazyDirichletSeriesRing(L, "s")
            sage: f = D([2, 0, 1/(1-z), 3]); f
            (2)/1^s + ((1+z+z^2+O(z^3))/3^s) + (3)/4^s
            sage: f._format_series(ascii_art)
            ((2)/1^s) + ((1 + z + z^2 + O(z^3))/3^s) + ((3)/4^s)
        """
        P = self.parent()
        cs = self._coeff_stream
        v = cs._approximate_order
        if isinstance(cs, Stream_exact):
            if not cs._constant:
                m = cs._degree
            else:
                m = cs._degree + P.options.constant_length
        else:
            m = v + P.options.display_length

        atomic_repr = P._internal_poly_ring.base_ring()._repr_option('element_is_atomic')
        mons = [P._monomial(self[i], i) for i in range(v, m) if self[i]]
        if not isinstance(cs, Stream_exact) or cs._constant:
            if P._internal_poly_ring.base_ring() is P.base_ring():
                bigO = ["O(%s)" % P._monomial(1, m)]
            else:
                bigO = ["O(%s)^%s" % (', '.join(str(g) for g in P._names), m)]
        else:
            bigO = []

        from sage.misc.latex import latex
        from sage.typeset.unicode_art import unicode_art
        from sage.typeset.ascii_art import ascii_art
        from sage.misc.repr import repr_lincomb
        if formatter == repr:
            poly = repr_lincomb([(1, mo) for mo in mons + bigO], strip_one=True)
        elif formatter == latex:
            poly = repr_lincomb([(1, mo) for mo in mons + bigO], is_latex=True, strip_one=True)
        elif formatter in [ascii_art, unicode_art]:
            if formatter == ascii_art:
                from sage.typeset.symbols import ascii_left_parenthesis as left_paren
                from sage.typeset.symbols import ascii_right_parenthesis as right_paren
            else:
                from sage.typeset.symbols import unicode_left_parenthesis as left_paren
                from sage.typeset.symbols import unicode_right_parenthesis as right_paren
            if atomic_repr:
                poly = formatter(*(mons + bigO), sep=" + ")
            else:
                def parenthesize(m):
                    a = formatter(m)
                    h = a.height()
                    return formatter(left_paren.character_art(h),
                                     a, right_paren.character_art(h))
                poly = formatter(*([parenthesize(mo) for mo in mons] + bigO), sep=" + ")

        return poly<|MERGE_RESOLUTION|>--- conflicted
+++ resolved
@@ -3135,10 +3135,6 @@
                         order = 0
                     initial_coefficients = [quo[i] for i in range(order, quo.degree() + 1)]
                     return P.element_class(P, Stream_exact(initial_coefficients,
-<<<<<<< HEAD
-                                                           P._sparse,
-=======
->>>>>>> de424bd7
                                                            order=order,
                                                            degree=v,
                                                            constant=constant))
@@ -3151,11 +3147,7 @@
         # P._minimal_valuation is zero, because we allow division by
         # series of positive valuation
         right_inverse = Stream_cauchy_invert(right)
-<<<<<<< HEAD
-        return P.element_class(P, Stream_cauchy_mul(left, right_inverse))
-=======
         return P.element_class(P, Stream_cauchy_mul(left, right_inverse, P.is_sparse()))
->>>>>>> de424bd7
 
 
     def _floordiv_(self, other):
