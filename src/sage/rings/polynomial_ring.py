"""
Univariate Polynomial Rings

SAGE implements sparse and dense polynomials over commutative and
non-commutative rings.  In the non-commutative case, the polynomial
variable commutes with the elements of the base ring.

AUTHOR:
   -- William Stein
   -- Kiran Kedlaya (2006-02-13): added macaulay2 option
   -- Martin Albrecht (2006-08-25): removed it again as it isn't needed anymore

EXAMPLES:
Creating a polynomial ring injects the variable into the interpreter namespace:
    sage: z = QQ['z'].0
    sage: (z^3 + z - 1)^3
    z^9 + 3*z^7 - 3*z^6 + 3*z^5 - 6*z^4 + 4*z^3 - 3*z^2 + 3*z - 1

Saving and loading of polynomial rings works:
    sage: loads(dumps(QQ['x'])) == QQ['x']
    True
    sage: k = PolynomialRing(QQ['x'],'y'); loads(dumps(k))==k
    True
    sage: k = PolynomialRing(ZZ,'y'); loads(dumps(k)) == k
    True
    sage: k = PolynomialRing(ZZ,'y', sparse=True); loads(dumps(k))
    Sparse Univariate Polynomial Ring in y over Integer Ring

The rings of sparse and dense polynomials in the same variable are
canonically isomorphic:
    sage: PolynomialRing(ZZ,'y', sparse=True) == PolynomialRing(ZZ,'y')
    True

    sage: QQ['y'] < QQ['x']
    False
    sage: QQ['y'] < QQ['z']
    True

We create a polynomial ring over a quaternion algebra:
    sage: A.<i,j,k> = QuaternionAlgebra(QQ, -1,-1)
    sage: R.<w> = PolynomialRing(A,sparse=True)
    sage: f = w^3 + (i+j)*w + 1
    sage: f
    w^3 + (i + j)*w + 1
    sage: f^2
    w^6 + (2*i + 2*j)*w^4 + 2*w^3 + (-2)*w^2 + (2*i + 2*j)*w + 1
    sage: f = w + i ; g = w + j
    sage: f * g
    w^2 + (i + j)*w + k
    sage: g * f
    w^2 + (i + j)*w + -k
"""


#################################################################################
#       Copyright (C) 2006 William Stein <wstein@gmail.com>
#
#  Distributed under the terms of the GNU General Public License (GPL)
#
#                  http://www.gnu.org/licenses/
#*****************************************************************************

import random
import sage.algebras.algebra
import commutative_ring
import commutative_algebra
import ring
import ring_element
import field
import integral_domain
import principal_ideal_domain
import polynomial_element_generic
import multi_polynomial_element
import rational_field
from integer_ring import is_IntegerRing
import integer
import integer_mod_ring
from sage.libs.all import pari
import sage.misc.defaults
import sage.misc.latex as latex
import sage.rings.multi_polynomial_element

from sage.libs.ntl.all import ZZ as ntl_ZZ, set_modulus

from sage.interfaces.all import singular as singular_default, is_SingularElement, is_MagmaElement

from sage.rings.polynomial_singular_interface import PolynomialRing_singular_repr

def is_PolynomialRing(x):
    """
    Return True if x is a *univariate* polynomial ring (and not a sparse multivariate
    polynomial ring in one variable).

    EXAMPLES:
        sage: is_PolynomialRing(2)
        False

    This polynomial ring is not univariate.
        sage: is_PolynomialRing(ZZ['x,y,z'])
        False
        sage: is_MPolynomialRing(ZZ['x,y,z'])
        True

        sage: is_PolynomialRing(ZZ['w'])
        True

    Univariate means not only in one variable, but is a specific data
    type.  There is a multivariate (sparse) polynomial ring data type,
    which supports a single variable as a special case.

        sage: is_PolynomialRing(PolynomialRing(ZZ,1,'w'))
        False
        sage: R = PolynomialRing(ZZ,1,'w'); R
        Polynomial Ring in w over Integer Ring
        sage: is_PolynomialRing(R)
        False
        sage: type(R)
        <class 'sage.rings.multi_polynomial_ring.MPolynomialRing_polydict_domain'>
    """
    return isinstance(x, PolynomialRing_general)

from polynomial_ring_constructor import PolynomialRing

#########################################################################################

class PolynomialRing_general(sage.algebras.algebra.Algebra):
    """
    Univariate polynomial ring over a ring.
    """
    def __init__(self, base_ring, name=None, sparse=False):
        """
        EXAMPLES:
            sage: R.<x> = QQ['x']
            sage: R(-1) + R(1)
            0
            sage: (x - 2/3)*(x^2 - 8*x + 16)
            x^3 - 26/3*x^2 + 64/3*x - 32/3
        """
        sage.algebras.algebra.Algebra.__init__(self, base_ring, names=name, normalize=True)
        self.__is_sparse = sparse
        self.__set_polynomial_class()
        self.__generator = self([0,1], is_gen=True)
        self.__cyclopoly_cache = {}
        self._has_singular = False

    def __reduce__(self):
        import sage.rings.polynomial_ring_constructor
        return (sage.rings.polynomial_ring_constructor.PolynomialRing,
                (self.base_ring(), self.variable_name(), None, self.is_sparse()))


    def __call__(self, x=None, check=True, is_gen = False, construct=False):
        C = self.__polynomial_class
        if isinstance(x, C) and x.parent() is self:
            return x
        elif is_SingularElement(x) and self._has_singular:
            self._singular_().set_ring()
            try:
                return x.sage_poly(self)
            except:
                raise TypeError, "Unable to coerce singular object"
        elif isinstance(x , str) and self._has_singular:
            self._singular_().set_ring()
            try:
                return self._singular_().parent(x).sage_poly(self)
            except:
                raise TypeError,"Unable to coerce string"
        elif isinstance(x, multi_polynomial_element.MPolynomial_polydict):
            return x.univariate_polynomial(self)
        elif is_MagmaElement(x):
            x = list(x.Eltseq())
        return C(self, x, check, is_gen, construct=construct)

    def _coerce_impl(self, x):
        """
        Return the canonical coercion of x to this polynomial ring, if one is
        defined, or raise a TypeError.

        The rings that canonically coerce to this polynomial ring are:
            * this ring itself
            * polynomial rings in the same variable over any base ring that
              canonically coerces to the base ring of this ring
            * any ring that canonically coerces to the base ring of this ring.
        """
        try:
            P = x.parent()

            # polynomial rings in the same variable over any base that coerces in:
            if is_PolynomialRing(P):
                if P.variable_name() == self.variable_name():
                    if self.has_coerce_map_from(P.base_ring()):
                        return self(x)
                    else:
                        raise TypeError, "no natural map between bases of polynomial rings"

        except AttributeError:
            pass

        # any ring that coerces to the base ring of this polynomial ring.
        return self._coerce_try(x, [self.base_ring()])

    def _magma_(self, G=None):
        """
        Used in converting this ring to the corresponding ring in MAGMA.

        EXAMPLES:
            sage: R.<y> = PolynomialRing(QQ)
            sage: S = magma(R) #optional
            sage: print S #optional
            Univariate Polynomial Ring in y over Rational Field
            sage: S.1 #optional
            y

            sage: magma(PolynomialRing(GF(7), 'x')) #optional
            Univariate Polynomial Ring in x over GF(7)

            sage: magma(PolynomialRing(GF(49,'a'), 'x')) #optional
            Univariate Polynomial Ring in x over GF(7^2)

            sage: magma(PolynomialRing(PolynomialRing(ZZ,'w'), 'x')) #optional
            Univariate Polynomial Ring in x over Univariate Polynomial Ring over Integer Ring
        """
        if G is None:
            import sage.interfaces.magma
            G = sage.interfaces.magma.magma
        R = G(self._magma_init_())
        R.assign_names(self.variable_names())
        return R

    def _magma_init_(self):
        return 'PolynomialRing(%s)'%(self.base_ring()._magma_init_())

    def _gap_(self, G=None):
        """
        Used in converting this ring to the corresponding ring in GAP.

        EXAMPLES:
            sage: R.<z> = ZZ[]
            sage: gap(R)
            PolynomialRing(..., [ z ])
            sage: gap(z^2 + z)
            z^2+z
        """
        if G is None:
            import sage.interfaces.gap
            G = sage.interfaces.gap.gap
        R = G(self._gap_init_())
        v = self.variable_name()
        G.eval('%s := IndeterminatesOfPolynomialRing(%s)[1]'%(v, R.name()))
        return R

    def _gap_init_(self):
        return 'PolynomialRing(%s, ["%s"])'%(self.base_ring()._gap_init_(), self.variable_name())

    def _is_valid_homomorphism_(self, codomain, im_gens):
        try:
            # all that is needed is that elements of the base ring
            # of the polynomial ring canonically coerce into codomain.
            # Since poly rings are free, any image of the gen
            # determines a homomorphism
            codomain._coerce_(self.base_ring()(1))
        except TypeError:
            return False
        return True

    def __cmp__(left, right):
        c = cmp(type(left),type(right))
        if c: return c
        return cmp((left.base_ring(), left.variable_name()), (right.base_ring(), right.variable_name()))

    def _repr_(self):
        s = "Univariate Polynomial Ring in %s over %s"%(
                self.variable_name(), self.base_ring())
        if self.is_sparse():
            s = "Sparse " + s
        return s

    def _latex_(self):
        return "%s[%s]"%(latex.latex(self.base_ring()), latex.latex(self.variable_name()))

    def __set_polynomial_class(self, cls=None):
        if not (cls is None):
            self.__polynomial_class = cls
            return
<<<<<<< HEAD
        if isinstance(self.base_ring(), rational_field.RationalField) and not self.is_sparse():
            self.__polynomial_class = polynomial_element_generic.Polynomial_rational_dense
        elif isinstance(self.base_ring(), integer_ring.IntegerRing) and not self.is_sparse():
            self.__polynomial_class = polynomial_element_generic.Polynomial_integer_dense
        elif isinstance(self.base_ring(), field.Field):
=======
        R = self.base_ring()
        if isinstance(R, rational_field.RationalField) and not self.is_sparse():
            self.__polynomial_class = polynomial_element_generic.Polynomial_rational_dense
        elif is_IntegerRing(R) and not self.is_sparse():
            self.__polynomial_class = polynomial_element_generic.Polynomial_integer_dense
        elif isinstance(R, field.Field):
>>>>>>> 298ea8cd
            if self.__is_sparse:
                self.__polynomial_class = polynomial_element_generic.Polynomial_generic_sparse_field
            else:
                self.__polynomial_class = polynomial_element_generic.Polynomial_generic_dense_field
        elif self.__is_sparse:
            self.__polynomial_class = polynomial_element_generic.Polynomial_generic_sparse
        else:
            self.__polynomial_class = polynomial_element_generic.Polynomial_generic_dense

    def base_extend(self, R):
<<<<<<< HEAD
=======
        """
        Return the base extension of this polynomial ring to R.

        EXAMPLES:
            sage: R.<x> = RR[]; R
            Univariate Polynomial Ring in x over Real Field with 53 bits of precision
            sage: R.base_extend(CC)
            Univariate Polynomial Ring in x over Complex Field with 53 bits of precision
            sage: R.base_extend(QQ)
            Traceback (most recent call last):
            ...
            TypeError: no such base extension
            sage: R.change_ring(QQ)
            Univariate Polynomial Ring in x over Rational Field
        """
>>>>>>> 298ea8cd
        if R.has_coerce_map_from(self.base_ring()):
            return PolynomialRing(R, names=self.variable_name(), sparse=self.is_sparse())
        else:
            raise TypeError, "no such base extension"

    def change_ring(self, R):
<<<<<<< HEAD
=======
        """
        Return the polynomial ring in the same variable as self over R.

        EXAMPLES:
            sage: R.<ZZZ> = RealIntervalField() []; R
            Univariate Polynomial Ring in ZZZ over Real Interval Field with 53 bits of precision
            sage: R.change_ring(GF(19^2,'b'))
            Univariate Polynomial Ring in ZZZ over Finite Field in b of size 19^2
        """
>>>>>>> 298ea8cd
        return PolynomialRing(R, names=self.variable_name(), sparse=self.is_sparse())

    def characteristic(self):
        """
        Return the characteristic of this polynomial ring, which is the same
        as that of its base ring.

        EXAMPLES:
            sage: R.<ZZZ> = RealIntervalField() []; R
            Univariate Polynomial Ring in ZZZ over Real Interval Field with 53 bits of precision
            sage: R.characteristic()
            0
            sage: S = R.change_ring(GF(19^2,'b')); S
            Univariate Polynomial Ring in ZZZ over Finite Field in b of size 19^2
            sage: S.characteristic()
            19
        """
        return self.base_ring().characteristic()

    def cyclotomic_polynomial(self, n):
        """
        Return the nth cyclotomic polynomial as a polynomial in this polynomial ring.

        EXAMPLES:
            sage: R = QQ['x']
            sage: R.cyclotomic_polynomial(8)
            x^4 + 1
            sage: R.cyclotomic_polynomial(12)
            x^4 - x^2 + 1
            sage: S = PolynomialRing(FiniteField(7), 'x')
            sage: S.cyclotomic_polynomial(12)
            x^4 + 6*x^2 + 1
        """
        if n <= 0:
            raise ArithmeticError, "n=%s must be positive"%n
        f = pari.polcyclo(n)
        C = self.__polynomial_class
        if C == polynomial_element_generic.Polynomial_rational_dense:
            return self(f, construct=True)
        coeffs = str(f.Vec())
        if C == polynomial_element_generic.Polynomial_integer_dense:
            return self(coeffs, construct=True)

        coeffs = eval(coeffs)
        return self(coeffs, check=True)

    def gen(self, n=0):
        """
        Return the indeterminate generator of this polynomial ring.

        EXAMPLES:
            sage: R.<abc> = Integers(8)[]; R
            Univariate Polynomial Ring in abc over Ring of integers modulo 8
            sage: t = R.gen(); t
            abc
            sage: t.is_gen()
            True

        An identical generator is always returned.
            sage: t is R.gen()
            True
        """
        if n != 0:
            raise IndexError, "generator n not defined"
        return self.__generator

    def parameter(self):
        """
        Return the generator of this polynomial ring.

        This is the same as \code{self.gen()}.
        """
        return self.gen()

    def is_field(self):
        """
        Return False, since polynomial rings are never fields.

        EXAMPLES:
            sage: R.<z> = Integers(2)[]; R
            Univariate Polynomial Ring in z over Ring of integers modulo 2
            sage: R.is_field()
            False
        """
        return False

    def is_sparse(self):
        """
        Return true if elements of this polynomial ring have a sparse representation.

        EXAMPLES:
            sage: R.<z> = Integers(8)[]; R
            Univariate Polynomial Ring in z over Ring of integers modulo 8
            sage: R.is_sparse()
            False
            sage: R.<W> = PolynomialRing(QQ, sparse=True); R
            Sparse Univariate Polynomial Ring in W over Rational Field
            sage: R.is_sparse()
            True
        """
        return self.__is_sparse

    def krull_dimension(self):
        """
        Return the Krull dimension of this polynomial ring, which is one more than
        the Krull dimension of the base ring.

        EXAMPLES:
            sage: R.<x> = QQ[]
            sage: R.krull_dimension()
            1
            sage: R.<z> = GF(9,'a')[]; R
            Univariate Polynomial Ring in z over Finite Field in a of size 3^2
            sage: R.krull_dimension()
            1
            sage: S.<t> = R[]
            sage: S.krull_dimension()
            2
            sage: for n in range(10):
            ...    S = PolynomialRing(S,'w')
            sage: S.krull_dimension()
            12
        """
        return self.base_ring().krull_dimension() + 1

    def ngens(self):
        """
        Return the number of generators of this polynomial ring, which is 1 since
        it is a univariate polynomial ring.

        EXAMPLES:
            sage: R.<z> = Integers(8)[]; R
            Univariate Polynomial Ring in z over Ring of integers modulo 8
            sage: R.ngens()
            1
        """
        return 1

    def random_element(self, degree, bound=0):
        """
        Return a random polynomial.

        INPUT:
            degree -- an integer
            bound -- an integer (default: 0, which tries to spread choice
                      across ring, if implemented)

        OUTPUT:
            Polynomial -- A polynomial such that the coefficient of x^i,
            for i up to degree, are coercions to the base ring of
            random integers between -bound and bound.

        """
        R = self.base_ring()
        return self([R.random_element(bound) for _ in xrange(degree+1)])

    def _monics_degree( self, of_degree ):
        base = self.base_ring()
        x = self.gen()
        for lt1 in sage.misc.mrange.xmrange_iter([[base(1)]]+[base]*of_degree):
            yield sum([x**i*lt1[of_degree-i] for i in range(len(lt1))])

    def _monics_max( self, max_degree ):
        for degree in xrange(max_degree + 1):
            for m in self._monics_degree( degree ):
                yield m

    def monics( self, of_degree = None, max_degree = None ):
        """
        Return an iterator over the monic polynomials of specified degree.

        INPUT:
            Pass exactly one of:
            max_degree -- an int; the iterator will generate all monic polynomials which have degree less than or equal to max_degree
            of_degree -- an int; the iterator will generate all monic polynomials which have degree of_degree

        OUTPUT:
            an iterator

        EXAMPLES:
            sage: P = PolynomialRing(GF(4,'a'),'y')
            sage: for p in P.monics( of_degree = 2 ): print p
            y^2
            y^2 + a
            y^2 + a + 1
            y^2 + 1
            y^2 + a*y
            y^2 + a*y + a
            y^2 + a*y + a + 1
            y^2 + a*y + 1
            y^2 + (a + 1)*y
            y^2 + (a + 1)*y + a
            y^2 + (a + 1)*y + a + 1
            y^2 + (a + 1)*y + 1
            y^2 + y
            y^2 + y + a
            y^2 + y + a + 1
            y^2 + y + 1
            sage: for p in P.monics( max_degree = 1 ): print p
            1
            y
            y + a
            y + a + 1
            y + 1
            sage: for p in P.monics( max_degree = 1, of_degree = 3 ): print p
            Traceback (most recent call last):
            ...
            ValueError
        """

        if self.base_ring().order() is sage.rings.infinity.Infinity:
            raise NotImplementedError
        if of_degree is not None and max_degree is None:
            return self._monics_degree( of_degree )
        if max_degree is not None and of_degree is None:
            return self._monics_max( max_degree )
        raise ValueError # You should pass exactly one of of_degree and max_degree

class PolynomialRing_commutative(PolynomialRing_general, commutative_algebra.CommutativeAlgebra):
    """
    Univariate polynomial ring over a commutative ring.
    """
    def __init__(self, base_ring, name=None, sparse=False):
        if not isinstance(base_ring, commutative_ring.CommutativeRing):
            raise TypeError, "Base ring must be a commutative ring."
        PolynomialRing_general.__init__(self, base_ring, name=name, sparse=sparse)

    def quotient_by_principal_ideal(self, f, names=None):
        """
        Return the quotient of this polynomial ring by the principal
        ideal generated by $f$.

        EXAMPLES:
        """
        import polynomial_quotient_ring
        return polynomial_quotient_ring.PolynomialQuotientRing(self, f, names)




class PolynomialRing_integral_domain(PolynomialRing_commutative, integral_domain.IntegralDomain):
    def __init__(self, base_ring, name="x", sparse=False):
        PolynomialRing_commutative.__init__(self, base_ring, name, sparse)

class PolynomialRing_field(PolynomialRing_integral_domain,
                           PolynomialRing_singular_repr,
                           principal_ideal_domain.PrincipalIdealDomain,
                           ):
    def __init__(self, base_ring, name="x", sparse=False):
        PolynomialRing_commutative.__init__(self, base_ring, name, sparse)
        self._has_singular = self._can_convert_to_singular()

    def lagrange_polynomial(self, points):
        """
        Return the Lagrange interpolation polynomial in self
        associated to the given list of points.

        Given a list of points, i.e. tuples of elements of self's base
        ring, this function returns the interpolation polynomial in
        the Lagrange form.

        INPUT:
            points -- a list of tuples representing points through which
                      the polynomial returned by this function must pass.

        EXAMPLE:
            sage: R = PolynomialRing(QQ, 'x')
            sage: f = R.lagrange_polynomial([(0,1),(2,2),(3,-2),(-4,9)]);f
            -23/84*x^3 - 11/84*x^2 + 13/7*x + 1
            sage: f(0)
            1
            sage: f(2)
            2
            sage: f(3)
            -2
            sage: f(-4)
            9
            sage: R = PolynomialRing(GF(2**3,'a'), 'x')
            sage: a = R.base_ring().gen()
            sage: f = R.lagrange_polynomial([(a^2+a,a),(a,1),(a^2,a^2+a+1)]); f
            a^2*x^2 + a^2*x + a^2
            sage: f(a^2+a)
            a
            sage: f(a)
            1
            sage: f(a^2)
            a^2 + a + 1

        NOTE:  This is a straight forward Lagrange construction and no
        measures were taken to optimize it.   (If you need something
        that is highly optimized, consider implementing it and including
        it with SAGE.)
        """
        var = self.gen()

        def Pj(j):
            denom = 1
            divis = 1
            for i in range(len(points)):
                if i!=j:
                    denom *= (var          - points[i][0])
                    divis *= (points[j][0] - points[i][0])
            return denom/divis

        P = 0
        for j in range(len(points)):
            P += Pj(j)*points[j][1]
        return P


class PolynomialRing_dense_mod_n(PolynomialRing_commutative):
    def __init__(self, base_ring, name="x"):
        self.__modulus = ntl_ZZ(base_ring.order())
        PolynomialRing_commutative.__init__(self, base_ring, name)

    def _ntl_set_modulus(self):
        set_modulus(self.__modulus)

    def __call__(self, x=None, check=True, is_gen = False, construct=False):
        set_modulus(self.__modulus)
        return polynomial_element_generic.Polynomial_dense_mod_n(self, x, check, is_gen, construct=construct)

class PolynomialRing_dense_mod_p(PolynomialRing_dense_mod_n,
                                 PolynomialRing_singular_repr,
                                 principal_ideal_domain.PrincipalIdealDomain):
    def __init__(self, base_ring, name="x"):
        self.__modulus = ntl_ZZ(base_ring.order())
        PolynomialRing_dense_mod_n.__init__(self, base_ring, name)
        self._has_singular = self._can_convert_to_singular()

    def __call__(self, x=None, check=True, is_gen = False, construct=False):
        set_modulus(self.__modulus)
        if is_SingularElement(x) and self._has_singular:
            self._singular_().set_ring()
            try:
                return x.sage_poly(self)
            except:
                raise TypeError, "Unable to coerce singular object"
        elif isinstance(x , str) and self._has_singular:
            self._singular_().set_ring()
            try:
                return self._singular_().parent(x).sage_poly(self)
            except:
                raise TypeError,"Unable to coerce string"
        return polynomial_element_generic.Polynomial_dense_mod_p(self, x, check, is_gen,construct=construct)


def polygen(ring_or_element, name="x"):
    """
    Return a polynomial indeterminate.

    INPUT:
       * polygen(base_ring, name="x")
       * polygen(ring_element, name="x")

    If the first input is a ring, return a polynomial generator
    over that ring.  If it is a ring element, return a polynomial
    generator over the parent of the element.

    EXAMPLES:
        sage: z = polygen(QQ,'z')
        sage: z^3 + z +1
        z^3 + z + 1
        sage: parent(z)
        Univariate Polynomial Ring in z over Rational Field

    NOTE: If you give a list or comma separated string to polygen, you'll
    get a tuple of indeterminates, exactly as if you called polygens.
    """
    if ring_element.is_RingElement(ring_or_element):
        base_ring = ring_or_element.parent()
    elif ring.is_Ring(ring_or_element):
        base_ring = ring_or_element
    else:
        raise TypeError, "input must be a ring or ring element"
    t = PolynomialRing(base_ring, name)
    if t.ngens() > 1:
        return t.gens()
    return t.gen()

def polygens(base_ring, names="x"):
    """
    Return indeterminates over the given base ring with the given names.

    EXAMPLES:
        sage: x,y,z = polygens(QQ,'x,y,z')
        sage: (x+y+z)^2
        z^2 + 2*y*z + y^2 + 2*x*z + 2*x*y + x^2
        sage: parent(x)
        Polynomial Ring in x, y, z over Rational Field
        sage: t = polygens(QQ,['x','yz','abc'])
        sage: t
        (x, yz, abc)
    """
    return PolynomialRing(base_ring, names).gens()<|MERGE_RESOLUTION|>--- conflicted
+++ resolved
@@ -282,20 +282,12 @@
         if not (cls is None):
             self.__polynomial_class = cls
             return
-<<<<<<< HEAD
-        if isinstance(self.base_ring(), rational_field.RationalField) and not self.is_sparse():
-            self.__polynomial_class = polynomial_element_generic.Polynomial_rational_dense
-        elif isinstance(self.base_ring(), integer_ring.IntegerRing) and not self.is_sparse():
-            self.__polynomial_class = polynomial_element_generic.Polynomial_integer_dense
-        elif isinstance(self.base_ring(), field.Field):
-=======
         R = self.base_ring()
         if isinstance(R, rational_field.RationalField) and not self.is_sparse():
             self.__polynomial_class = polynomial_element_generic.Polynomial_rational_dense
         elif is_IntegerRing(R) and not self.is_sparse():
             self.__polynomial_class = polynomial_element_generic.Polynomial_integer_dense
         elif isinstance(R, field.Field):
->>>>>>> 298ea8cd
             if self.__is_sparse:
                 self.__polynomial_class = polynomial_element_generic.Polynomial_generic_sparse_field
             else:
@@ -306,8 +298,6 @@
             self.__polynomial_class = polynomial_element_generic.Polynomial_generic_dense
 
     def base_extend(self, R):
-<<<<<<< HEAD
-=======
         """
         Return the base extension of this polynomial ring to R.
 
@@ -323,15 +313,12 @@
             sage: R.change_ring(QQ)
             Univariate Polynomial Ring in x over Rational Field
         """
->>>>>>> 298ea8cd
         if R.has_coerce_map_from(self.base_ring()):
             return PolynomialRing(R, names=self.variable_name(), sparse=self.is_sparse())
         else:
             raise TypeError, "no such base extension"
 
     def change_ring(self, R):
-<<<<<<< HEAD
-=======
         """
         Return the polynomial ring in the same variable as self over R.
 
@@ -341,7 +328,6 @@
             sage: R.change_ring(GF(19^2,'b'))
             Univariate Polynomial Ring in ZZZ over Finite Field in b of size 19^2
         """
->>>>>>> 298ea8cd
         return PolynomialRing(R, names=self.variable_name(), sparse=self.is_sparse())
 
     def characteristic(self):
