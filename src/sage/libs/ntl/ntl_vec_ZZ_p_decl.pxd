<<<<<<< HEAD
cdef extern from "sage/libs/ntl/ntl_wrap.h":
=======
cdef extern from "sage/libs/ntl/ntlwrap.h":
>>>>>>> 0bd4c02e
    #### vec_ZZ_p_c
    ctypedef struct vec_ZZ_p_c "struct vec_ZZ_p":
        pass
<|MERGE_RESOLUTION|>--- conflicted
+++ resolved
@@ -1,8 +1,4 @@
-<<<<<<< HEAD
-cdef extern from "sage/libs/ntl/ntl_wrap.h":
-=======
 cdef extern from "sage/libs/ntl/ntlwrap.h":
->>>>>>> 0bd4c02e
     #### vec_ZZ_p_c
     ctypedef struct vec_ZZ_p_c "struct vec_ZZ_p":
         pass
