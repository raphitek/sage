--- conflicted
+++ resolved
@@ -1,10 +1,6 @@
 from sage.libs.ntl.ntl_ZZ_pX_decl cimport ZZ_pX_c
 
-<<<<<<< HEAD
-cdef extern from "sage/libs/ntl/ntl_wrap.cpp":
-=======
 cdef extern from "sage/libs/ntl/ntlwrap.cpp":
->>>>>>> 0bd4c02e
     ctypedef struct ZZ_pEContext_c "struct ZZ_pEContext":
         void (*restore)()
 
