r"""
Elements

AUTHORS:
   -- David Harvey (2006-10-16): changed CommutativeAlgebraElement to derive
   from CommutativeRingElement instead of AlgebraElement
   -- David Harvey (2006-10-29): implementation and documentation of new
   arithmetic architecture
   -- William Stein (2006-11): arithmetic architecture -- pushing it through to completion.
   -- Gonzalo Tornaria (2007-06): recursive base extend for coercion -- lots of tests


\subsection{The Abstract Element Class Heierarchy}
This is the abstract class heierchary, i.e., these are all
abstract base classes.
\begin{verbatim}
SageObject
    Element
        ModuleElement
            RingElement
                CommutativeRingElement
                    IntegralDomainElement
                        DedekindDomainElement
                            PrincipalIdealDomainElement
                                EuclideanDomainElement
                    FieldElement
                        FiniteFieldElement
                    CommutativeAlgebraElement
                AlgebraElement   (note -- can't derive from module, since no multiple inheritence)
                    CommutativeAlgebra ??? (should be removed from element.pxd)
                    Matrix
                InfinityElement
                    PlusInfinityElement
                    MinusInfinityElement
            AdditiveGroupElement
            Vector

        MonoidElement
            MultiplicativeGroupElement

\end{verbatim}

\subsection{How to Define a New Element Class}
Elements typically define a method \code{_new_c}, e.g.,
\begin{verbatim}
    cdef _new_c(self, defining data):
        cdef FreeModuleElement_generic_dense x
        x = PY_NEW(FreeModuleElement_generic_dense)
        x._parent = self._parent
        x._entries = v
\end{verbatim}
that creates a new sibling very quickly from defining data
with assumed properties.

SAGE has a special system in place for handling arithmetic operations
for all Element subclasses. There are various rules that must be
followed by both arithmetic implementors and callers.

A quick summary for the impatient:
\begin{itemize}
 \item DO NOT OVERRIDE _add_c. EVER. THANKS.
 \item DO NOT CALL _add_c_impl DIRECTLY.
 \item To implement addition for a python class, override def _add_().
 \item To implement addition for a pyrex class, override cdef _add_c_impl().
 \item If you want to add x and y, whose parents you know are IDENTICAL,
   you may call _add_(x, y) (from python or pyrex) or _add_c(x, y) (from
   pyrex -- this will be faster). This will be the fastest way to guarantee
   that the correct implementation gets called. Of course you can still
   always use "x + y".
\end{itemize}

Now in more detail. The aims of this system are to provide (1) an efficient
calling protocol from both python and pyrex, (2) uniform coercion semantics
across SAGE, (3) ease of use, (4) readability of code.

We will take addition of RingElements as an example; all other operators
and classes are similar. There are four relevant functions.

{\bf def RingElement.__add__}

   This function is called by python or pyrex when the binary "+" operator
   is encountered. It ASSUMES that at least one of its arguments is a
   RingElement; only a really twisted programmer would violate this
   condition. It has a fast pathway to deal with the most common case
   where the arguments have the same parent. Otherwise, it uses the coercion
   module to work out how to make them have the same parent. After any
   necessary coercions have been performed, it calls _add_c to dispatch to
   the correct underlying addition implementation.

   Note that although this function is declared as def, it doesn't have the
   usual overheads associated with python functions (either for the caller
   or for __add__ itself). This is because python has optimised calling
   protocols for such special functions.

{\bf cdef RingElement._add_c}

   DO ***NOT*** OVERRIDE THIS FUNCTION.

   The two arguments to this function MUST have the SAME PARENT.
   Its return value MUST have the SAME PARENT as its arguments.

   If you want to add two objects from pyrex, and you know that their
   parents are the same object, you are encouraged to call this function
   directly, instead of using "x + y".

   This function dispatches to either _add_ or _add_c_impl as appropriate.
   It takes necessary steps to decide whether a pyrex implementation of
   _add_c_impl has been overridden by some python implementation of _add_.
   The code is optimised in favour of reaching _add_c_impl as soon as
   possible.

{\bf def RingElement._add_}

   This is the function you should override to implement addition in a
   python subclass of RingElement.

   WARNING: if you override this in a *pyrex* class, it won't get called.
   You should override _add_c_impl instead. It is especially important to
   keep this in mind whenever you move a class down from python to pyrex.

   The two arguments to this function are guaranteed to have the
   SAME PARENT. Its return value MUST have the SAME PARENT as its
   arguments.

   If you want to add two objects from python, and you know that their
   parents are the same object, you are encouraged to call this function
   directly, instead of using "x + y".

   The default implementation of this function is to call _add_c_impl,
   so if no-one has defined a python implementation, the correct pyrex
   implementation will get called.

{\bf cdef RingElement._add_c_impl}

   This is the function you should override to implement addition in a
   pyrex subclass of RingElement.

   The two arguments to this function are guaranteed to have the
   SAME PARENT. Its return value MUST have the SAME PARENT as its
   arguments.

   DO ***NOT*** CALL THIS FUNCTION DIRECTLY.

   (Exception: you know EXACTLY what you are doing, and you know exactly
   which implementation you are trying to call; i.e. you're not trying to
   write generic code. In particular, if you call this directly, your code
   will not work correctly if you run it on a python class derived from
   a pyrex class where someone has redefined _add_ in python.)

   The default implementation of this function is to raise a
   NotImplementedError, which will happen if no-one has supplied
   implementations of either _add_ or _add_c_impl.


For speed, there are also {\bf inplace} version of the arithmatic commands.
DD NOT call them directly, they may mutate the object and will be called
when and only when it has been determined that the old object will no longer
be accessible from the calling function after this operation.

{\bf def RingElement._iadd_}

   This is the function you should override to inplace implement addition
   in a python subclass of RingElement.

   WARNING: if you override this in a *pyrex* class, it won't get called.
   You should override _iadd_c_impl instead. It is especially important to
   keep this in mind whenever you move a class down from python to pyrex.

   The two arguments to this function are guaranteed to have the
   SAME PARENT. Its return value MUST have the SAME PARENT as its
   arguments.

   The default implementation of this function is to call _add_c_impl,
   so if no-one has defined a python implementation, the correct pyrex
   implementation will get called.

{\bf cdef RingElement._iadd_c_impl}

   This is the function you should override to inplace implement addition
   in a pyrex subclass of RingElement.

   The two arguments to this function are guaranteed to have the
   SAME PARENT. Its return value MUST have the SAME PARENT as its
   arguments.

   The default implementation of this function is to call _add_c

"""


cdef extern from *:
    ctypedef struct RefPyObject "PyObject":
        int ob_refcnt




##################################################################
# Generic element, so all this functionality must be defined
# by any element.  Derived class must call __init__
##################################################################

include "../ext/cdefs.pxi"
include "../ext/stdsage.pxi"
include "../ext/python.pxi"

import operator
import sys

from sage.structure.parent      cimport Parent
from sage.structure.parent_base cimport ParentWithBase
from sage.structure.parent_gens import is_ParentWithGens

# This classes uses element.pxd.  To add data members, you
# must change that file.

def make_element(_class, _dict, parent):
    """
    Used for unpickling Element objects (and subclasses).

    This should work for any Python class deriving from Element, as long
    as it doesn't implement some screwy __new__() method.

    See also Element.__reduce__().
    """
    new_object = _class.__new__(_class)
    new_object._set_parent(parent)
    new_object.__dict__ = _dict
    return new_object

def py_scalar_to_element(py):
    from sage.rings.integer_ring import ZZ
    from sage.rings.real_double import RDF
    from sage.rings.complex_double import CDF
    if PyInt_Check(py) or PyLong_Check(py):
        return ZZ(py)
    elif PyFloat_Check(py):
        return RDF(py)
    elif PyComplex_Check(py):
        return CDF(py)
    else:
        raise TypeError, "Not a scalar"

def is_Element(x):
    """
    Return True if x is of type Element.

    EXAMPLES:
        sage: is_Element(2/3)
        True
        sage: is_Element(QQ^3)
        False
    """
    return IS_INSTANCE(x, Element)

cdef class Element(sage_object.SageObject):
    """
    Generic element of a structure. All other types of elements
    (RingElement, ModuleElement, etc) derive from this type.

    Subtypes must either call __init__() to set _parent, or may
    set _parent themselves if that would be more efficient.
    """

    def __init__(self, parent):
        r"""
        INPUT:
            parent -- a SageObject
        """
        #if parent is None:
        #    raise RuntimeError, "bug -- can't set parent to None"
        self._parent = parent

    def _set_parent(self, parent):
        r"""
        INPUT:
            parent -- a SageObject
        """
        self._parent = parent

    cdef _set_parent_c(self, ParentWithBase parent):
        self._parent = parent

    def _repr_(self):
        return "Generic element of a structure"

    def __reduce__(self):
        return (make_element, (self.__class__, self.__dict__, self._parent))

    def __hash__(self):
        return hash(str(self))

    def _im_gens_(self, codomain, im_gens):
        """
        Return the image of self in codomain under the map that sends
        the images of the generators of the parent of self to the
        tuple of elements of im_gens.
        """
        raise NotImplementedError

    cdef base_extend_c(self, ParentWithBase R):
        if HAS_DICTIONARY(self):
            return self.base_extend(R)
        else:
            return self.base_extend_c_impl(R)

    cdef base_extend_c_impl(self, ParentWithBase R):
        cdef ParentWithBase V
        V = self._parent.base_extend(R)
        return (<Parent>V)._coerce_c(self)

    def base_extend(self, R):
        return self.base_extend_c_impl(R)

    def base_base_extend(self, R):
        return self.base_extend_c_impl(self.base_ring().base_extend(R))

    cdef base_extend_recursive_c(self, ParentWithBase R):
        cdef ParentWithBase V
        # Don't call _c function so we check for ParentWithBase
        V = self._parent.base_extend_recursive(R)
        return (<Parent>V)._coerce_c(self)

    def base_extend_recursive(self, R):
        return self.base_extend_recursive_c(R)

    cdef base_extend_canonical_c(self, ParentWithBase R):
        cdef ParentWithBase V
        V = self._parent.base_extend_canonical(R)
        return (<Parent>V)._coerce_c(self)

    def base_extend_canonical(self, R):
        return self.base_extend_canonical_c(R)

    cdef base_extend_canonical_sym_c(self, ParentWithBase R):
        cdef ParentWithBase V
        # Don't call _c function so we check for ParentWithBase
        V = self._parent.base_extend_canonical_sym(R)
        return (<Parent>V)._coerce_c(self)

    def base_extend_canonical_sym(self, R):
        return self.base_extend_canonical_sym_c(R)

    cdef base_base_extend_canonical_sym_c(self, ParentWithBase R):
        cdef ParentWithBase V
        # Don't call _c function so we check for ParentWithBase
        V = self.base_ring().base_extend_canonical_sym(R)
        return self.base_extend(V)

    def base_base_extend_canonical_sym(self, R):
        return self.base_base_extend_canonical_sym_c(R)

    def base_ring(self):
        """
        Returns the base ring of this element's parent (if that makes sense).
        """
        return self._parent.base_ring()

    def category(self):
        from sage.categories.category_types import Elements
        return Elements(self._parent)

    def parent(self, x=None):
        """
        Returns parent of this element; or, if the optional argument x is
        supplied, the result of coercing x into the parent of this element.
        """
        if x is None:
            return self._parent
        else:
            return self._parent(x)


    def subs(self, in_dict=None, **kwds):
        """
        Substitutes given generators with given values while not touching
        other generators. This is a generic wrapper around __call__.
        The syntax is meant to be compatible with the corresponding method
        for symbolic expressions.

        INPUT:
            in_dict -- (optional) dictionary of inputs
            **kwds  -- named parameters

        OUTPUT:
            new object if substitution is possible, otherwise self.

        EXAMPLES:
            sage: x, y = MPolynomialRing(ZZ,2,'xy').gens()
            sage: f = x^2 + y + x^2*y^2 + 5
            sage: f((5,y))
            25*y^2 + y + 30
            sage: f.subs({x:5})
            25*y^2 + y + 30
            sage: f.subs(x=5)
            25*y^2 + y + 30
            sage: (1/f).subs(x=5)
            1/(25*y^2 + y + 30)
            sage: Integer(5).subs(x=4)
            5
        """
        if not hasattr(self,'__call__'):
            return self
        parent=self._parent
        if not is_ParentWithGens(parent):
            return self
        variables=[]
        # use "gen" instead of "gens" as a ParentWithGens is not
        # required to have the latter
        for i in xrange(0,parent.ngens()):
            gen=parent.gen(i)
            if kwds.has_key(str(gen)):
                variables.append(kwds[str(gen)])
            elif in_dict and in_dict.has_key(gen):
                variables.append(in_dict[gen])
            else:
                variables.append(gen)
        return self(*variables)

    def n(self, prec=None, digits=None):
        """
        Return a numerical approximation of x with at least prec bits of
        precision.

        EXAMPLES:
            sage: (2/3).n()
            0.666666666666667
            sage: a = 2/3
            sage: pi.n(digits=10)
            3.141592654
            sage: pi.n(prec=20)   # 20 bits
            3.1416
        """
        import sage.misc.functional
        return sage.misc.functional.numerical_approx(self, prec=prec, digits=digits)

    def substitute(self,in_dict=None,**kwds):
        """
        This is an alias for self.subs().

        INPUT:
            in_dict -- (optional) dictionary of inputs
            **kwds  -- named parameters

        OUTPUT:
            new object if substitution is possible, otherwise self.

        EXAMPLES:
            sage: x, y = MPolynomialRing(ZZ,2,'xy').gens()
            sage: f = x^2 + y + x^2*y^2 + 5
            sage: f((5,y))
            25*y^2 + y + 30
            sage: f.substitute({x:5})
            25*y^2 + y + 30
            sage: f.substitute(x=5)
            25*y^2 + y + 30
            sage: (1/f).substitute(x=5)
            1/(25*y^2 + y + 30)
            sage: Integer(5).substitute(x=4)
            5
         """
        return self.subs(in_dict,**kwds)




    def __xor__(self, right):
        raise RuntimeError, "Use ** for exponentiation, not '^', which means xor\n"+\
              "in Python, and has the wrong precedence."

    def _coeff_repr(self, no_space=True):
        if self._is_atomic():
            s = repr(self)
        else:
            s = "(%s)"%repr(self)
        if no_space:
            return s.replace(' ','')
        return s

    def _latex_coeff_repr(self):
        try:
            s = self._latex_()
        except AttributeError:
            s = str(self)
        if self._is_atomic():
            return s
        else:
            return "\\left(%s\\right)"%s

    def _is_atomic(self):
        """
        Return True if and only if parenthesis are not required when
        *printing* out any of $x - s$, $x + s$, $x^s$ and $x/s$.

        EXAMPLES:
            sage: n = 5; n._is_atomic()
            True
            sage: n = x+1; n._is_atomic()
            False
        """
        if self._parent.is_atomic_repr():
            return True
        s = str(self)
        return s.find("+") == -1 and s.find("-") == -1 and s.find(" ") == -1

    def __nonzero__(self):
        """
        Return True if self does not equal self.parent()(0).
        """
        return self != self._parent(0)

    def is_zero(self):
        """
        Return True if self equals self.parent()(0). The default
        implementation is to fall back to 'not self.__nonzero__'.

        NOTE: Do not re-implement this method in your subclass but
        implement __nonzero__ instead.
        """
        return not self

    def _cmp_(left, right):
        return left._cmp(right)

    cdef _cmp(left, right):
        """
        Compare left and right.
        """
        global coercion_model
        cdef int r
        if not have_same_parent(left, right):
            try:
                _left, _right = coercion_model.canonical_coercion_c(left, right)
                if PY_IS_NUMERIC(_left):
                    return cmp(_left, _right)
                else:
                    return _left._cmp_(_right)
            except TypeError:
                r = cmp(type(left), type(right))
                if r == 0:
                    r = -1
                return r
        else:
            return left._cmp_c_impl(right)

    def _richcmp_(left, right, op):
        return left._richcmp(right, op)

    cdef _richcmp(left, right, int op):
        """
        Compare left and right, according to the comparison operator op.
        """
        global coercion_model
        cdef int r
        if not have_same_parent(left, right):
            try:
                _left, _right = coercion_model.canonical_coercion_c(left, right)
                if PY_IS_NUMERIC(_left):
                    r = cmp(_left, _right)
                else:
                    return _left._richcmp_(_right, op)
            except (TypeError, NotImplementedError):
                r = cmp(type(left), type(right))
                if r == 0:
                    r = -1
                # Often things are compared against 0 (or 1), even when there
                # is not a cannonical coercion ZZ -> other
                # Things should implement and/or use __nonzero__ and is_one()
                # but we can't do that here as that calls this.
                # The old coercion model would declare a coercion if 0 went in.
                # (Though would fail with a TypeError for other values, thus
                # contaminating the _has_coerce_map_from cache.)
                from sage.rings.integer import Integer
                try:
                    if PY_TYPE_CHECK(left, Element) and isinstance(right, (int, float, Integer)) and not right:
                        r = cmp(left, (<Element>left)._parent(right))
                    elif PY_TYPE_CHECK(right, Element) and isinstance(left, (int, float, Integer)) and not left:
                        r = cmp((<Element>right)._parent(left), right)
                except TypeError:
                    pass
        else:
            if HAS_DICTIONARY(left):   # fast check
                r = left.__cmp__(right)
            else:
                return left._richcmp_c_impl(right, op)

        return left._rich_to_bool(op, r)

    cdef _rich_to_bool(self, int op, int r):
        if op == 0:  #<
            return (r  < 0)
        elif op == 2: #==
            return (r == 0)
        elif op == 4: #>
            return (r  > 0)
        elif op == 1: #<=
            return (r <= 0)
        elif op == 3: #!=
            return (r != 0)
        elif op == 5: #>=
            return (r >= 0)

    ####################################################################
    # For a derived Cython class, you **must** put the following in
    # your subclasses, in order for it to take advantage of the
    # above generic comparison code.  You must also define
    # either _cmp_c_impl (if your subclass is totally ordered),
    # _richcmp_c_impl (if your subclass is partially ordered), or both
    # (if your class has both a total order and a partial order;
    # then the total order will be available with cmp(), and the partial
    # order will be available with the relation operators; in this case
    # you must also define __cmp__ in your subclass).
    # This is simply how Python works.
    #
    # For a *Python* class just define __cmp__ as always.
    # But note that when this gets called you can assume that
    # both inputs have identical parents.
    #
    # If your __cmp__ methods are not getting called, verify that the
    # canonical_coercion(x,y) is not throwing errors.
    #
    ####################################################################
    def __richcmp__(left, right, int op):
        return (<Element>left)._richcmp(right, op)

    ####################################################################
    # If your subclass has both a partial order (available with the
    # relation operators) and a total order (available with cmp()),
    # you **must** put the following in your subclass.
    #
    # Note that in this case the total order defined by cmp() will
    # not properly respect coercions.
    ####################################################################
    def __cmp__(left, right):
        return (<Element>left)._cmp(right)

    cdef _richcmp_c_impl(left, Element right, int op):
        return left._rich_to_bool(op, left._cmp_c_impl(right))

    cdef int _cmp_c_impl(left, Element right) except -2:
        ### For derived SAGEX code, you *MUST* ALSO COPY the __richcmp__ above
        ### into your class!!!  For Python code just use __cmp__.
        raise NotImplementedError, "BUG: sort algorithm for elements of '%s' not implemented"%right.parent()

def is_ModuleElement(x):
    """
    Return True if x is of type ModuleElement.

    This is even faster than using isinstance inline.

    EXAMPLES:
        sage: is_ModuleElement(2/3)
        True
        sage: is_ModuleElement((QQ^3).0)
        True
        sage: is_ModuleElement('a')
        False
    """
    return IS_INSTANCE(x, ModuleElement)


cdef class ModuleElement(Element):
    """
    Generic element of a module.
    """

    ##################################################
    # Addition
    ##################################################
    def __add__(left, right):
        """
        Top-level addition operator for ModuleElements.

        See extensive documentation at the top of element.pyx.
        """
        # Try fast pathway if they are both ModuleElements and the parents
        # match.

        # (We know at least one of the arguments is a ModuleElement. So if
        # their types are *equal* (fast to check) then they are both
        # ModuleElements. Otherwise use the slower test via PY_TYPE_CHECK.)
        if have_same_parent(left, right):
            # If we hold the only references to this object, we can
            # safely mutate it. NOTE the threshold is different by one
            # for __add__ and __iadd__.
            if  (<RefPyObject *>left).ob_refcnt < inplace_threshold:
                return _iadd_c(<ModuleElement>left, <ModuleElement>right)
            else:
                return _add_c(<ModuleElement>left, <ModuleElement>right)

        global coercion_model
        return coercion_model.bin_op_c(left, right, add)

    cdef ModuleElement _add_c(left, ModuleElement right):
        """
        Addition dispatcher for ModuleElements.

        DO NOT OVERRIDE THIS FUNCTION.

        See extensive documentation at the top of element.pyx.
        """
        if HAS_DICTIONARY(left):   # fast check
            # TODO: this bit will be unnecessarily slow if someone derives
            # from the pyrex class *without* overriding _add_, since then
            # we'll be making an unnecessary python call to _add_, which will
            # end up in _add_c_impl anyway. There must be a simple way to
            # distinguish this situation. It's complicated because someone
            # can even override it at the instance level (without overriding
            # it in the class.)
            return left._add_(right)
        else:
            # Must be a pure Pyrex class.
            return left._add_c_impl(right)


    cdef ModuleElement _add_c_impl(left, ModuleElement right):
        """
        Pyrex classes should override this function to implement addition.
        DO NOT CALL THIS FUNCTION DIRECTLY.
        See extensive documentation at the top of element.pyx.
        """
        raise TypeError, arith_error_message(left, right, add)


    def _add_(ModuleElement left, ModuleElement right):
        """
        Python classes should override this function to implement addition.

        See extensive documentation at the top of element.pyx.
        """
        return left._add_c_impl(right)

    def __iadd__(ModuleElement self, right):
        if have_same_parent(self, right):
            if  (<RefPyObject *>self).ob_refcnt <= inplace_threshold:
                return _iadd_c(<ModuleElement>self, <ModuleElement>right)
            else:
                return _add_c(<ModuleElement>self, <ModuleElement>right)
        else:
            global coercion_model
            return coercion_model.bin_op_c(self, right, iadd)

    def _iadd_(self, right):
        return self._iadd_c_impl(right)

    cdef ModuleElement _iadd_c_impl(self, ModuleElement right):
        return self._add_c(right)

    ##################################################
    # Subtraction
    ##################################################

    def __sub__(left, right):
        """
        Top-level subtraction operator for ModuleElements.
        See extensive documentation at the top of element.pyx.
        """
        if have_same_parent(left, right):
            if  (<RefPyObject *>left).ob_refcnt < inplace_threshold:
                return _isub_c(<ModuleElement>left, <ModuleElement>right)
            else:
                return _sub_c(<ModuleElement>left, <ModuleElement>right)
        global coercion_model
        return coercion_model.bin_op_c(left, right, sub)

    cdef ModuleElement _sub_c(left, ModuleElement right):
        """
        Subtraction dispatcher for ModuleElements.

        DO NOT OVERRIDE THIS FUNCTION.

        See extensive documentation at the top of element.pyx.
        """

        if HAS_DICTIONARY(left):   # fast check
            return left._sub_(right)
        else:
            # Must be a pure Pyrex class.
            return left._sub_c_impl(right)


    cdef ModuleElement _sub_c_impl(left, ModuleElement right):
        """
        Pyrex classes should override this function to implement subtraction.

        DO NOT CALL THIS FUNCTION DIRECTLY.

        See extensive documentation at the top of element.pyx.
        """
        # default implementation is to use the negation and addition
        # dispatchers:
        return left._add_c(right._neg_c())


    def _sub_(ModuleElement left, ModuleElement right):
        """
        Python classes should override this function to implement subtraction.

        See extensive documentation at the top of element.pyx.
        """
        return left._sub_c_impl(right)


    def __isub__(ModuleElement self, right):
        if have_same_parent(self, right):
            if  (<RefPyObject *>self).ob_refcnt <= inplace_threshold:
                return _isub_c(<ModuleElement>self, <ModuleElement>right)
            else:
                return _sub_c(<ModuleElement>self, <ModuleElement>right)
        else:
            global coercion_model
            return coercion_model.bin_op_c(self, right, isub)

    def _isub_(self, right):
        return self._isub_c_impl(right)

    cdef ModuleElement _isub_c_impl(self, ModuleElement right):
        return self._sub_c(right)

    ##################################################
    # Negation
    ##################################################

    def __neg__(self):
        """
        Top-level negation operator for ModuleElements.
        See extensive documentation at the top of element.pyx.
        """
        # We ASSUME that self is a ModuleElement. No type checks.
        return (<ModuleElement>self)._neg_c()


    cdef ModuleElement _neg_c(self):
        """
        Negation dispatcher for ModuleElements.
        DO NOT OVERRIDE THIS FUNCTION.
        See extensive documentation at the top of element.pyx.
        """

        if HAS_DICTIONARY(self):   # fast check
            return self._neg_()
        else:
            # Must be a pure Pyrex class.
            return self._neg_c_impl()


    cdef ModuleElement _neg_c_impl(self):
        """
        Pyrex classes should override this function to implement negation.
        DO NOT CALL THIS FUNCTION DIRECTLY.
        See extensive documentation at the top of element.pyx.
        """
        # default implementation is to try multiplying by -1.
        global coercion_model
        return coercion_model.bin_op_c(self._parent._base(-1), self, mul)


    def _neg_(ModuleElement self):
        """
        Python classes should override this function to implement negation.

        See extensive documentation at the top of element.pyx.
        """
        return self._neg_c_impl()

    ##################################################
    # Module element multiplication (scalars, etc.)
    ##################################################
    def __mul__(left, right):
        if have_same_parent(left, right):
            raise arith_error_message(left, right, mul)
        # Always do this
        global coercion_model
        return coercion_model.bin_op_c(left, right, mul)

    def __imul__(left, right):
        if have_same_parent(left, right):
             raise TypeError
        # Always do this
        global coercion_model
        return coercion_model.bin_op_c(left, right, imul)

    cdef ModuleElement _multiply_by_scalar(self, right):
        # self * right,  where right need not be a ring element in the base ring
        # This does type checking and canonical coercion then calls _lmul_c_impl.
        if PY_TYPE_CHECK(right, Element):
            if (<Element>right)._parent is self._parent._base:
                # No coercion needed
                return self._lmul_c(right)
            else:
                # Otherwise we do an explicit canonical coercion.
                try:
                    return self._lmul_c( self._parent._base._coerce_c(right) )
                except TypeError:
                    # that failed -- try to base extend right then do the multiply:
                    self = self.base_extend_recursive_c((<Element>right)._parent)
                    return (<ModuleElement>self)._lmul_c(right)
        else:
            # right is not an element at all
            return (<ModuleElement>self)._lmul_c(self._parent._base._coerce_c(right))

    cdef ModuleElement _rmultiply_by_scalar(self, left):
        # left * self, where left need not be a ring element in the base ring
        # This does type checking and canonical coercion then calls _rmul_c_impl.
        #
        # INPUT:
        #    self -- a module element
        #    left -- a scalar
        # OUTPUT:
        #    left * self
        #
        if PY_TYPE_CHECK(left, Element):
            if (<Element>left)._parent is self._parent._base:
                # No coercion needed
                return self._rmul_c(left)
            else:
                # Otherwise we do an explicit canonical coercion.
                try:
                    return self._rmul_c(self._parent._base._coerce_c(left))
                except TypeError:
                    # that failed -- try to base extend self then do the multiply:
                    self = self.base_extend_recursive_c((<Element>left)._parent)
                    return (<ModuleElement>self)._rmul_c(left)
        else:
            # now left is not an element at all.
            return (<ModuleElement>self)._rmul_c(self._parent._base._coerce_c(left))

    cdef ModuleElement _lmul_nonscalar_c(left, right):
        # Compute the product left * right, where right is assumed to be a nonscalar (so no coercion)
        # This is a last resort.
        if HAS_DICTIONARY(left):
            return left._lmul_nonscalar(right)
        else:
            return left._lmul_nonscalar_c_impl(right)

    cdef ModuleElement _lmul_nonscalar_c_impl(left, right):
        raise TypeError

    def _lmul_nonscalar(left, right):
        return left._lmul_nonscalar_c_impl(right)

    cdef ModuleElement _rmul_nonscalar_c(right, left):
        if HAS_DICTIONARY(right):
            return right._rmul_nonscalar(left)
        else:
            return right._rmul_nonscalar_c_impl(left)

    cdef ModuleElement _rmul_nonscalar_c_impl(right, left):
        raise TypeError

    def _rmul_nonscalar(right, left):
        return right._rmul_nonscalar_c_impl(left)


    # rmul -- left * self
    cdef ModuleElement _rmul_c(self, RingElement left):
        """
        DO NOT OVERRIDE THIS FUNCTION.  OK to call.
        """
        if HAS_DICTIONARY(self):
            return self._rmul_(left)
        else:
            return self._rmul_c_impl(left)

    cdef ModuleElement _rmul_c_impl(self, RingElement left):
        """
        Default module left scalar multiplication, which is to try to
        canonically coerce the scalar to the integers and do that
        multiplication, which is always defined.

        The coercion model will catch this error and create the
        appropriate action.
        """
        raise NotImplementedError

    def _rmul_(self, left):
        return self._rmul_c_impl(left)


    # lmul -- self * right

    cdef ModuleElement _lmul_c(self, RingElement right):
        """
        DO NOT OVERRIDE THIS FUNCTION.
        """
        if HAS_DICTIONARY(self):
            return self._lmul_(right)
        else:
            return self._lmul_c_impl(right)

    cdef ModuleElement _lmul_c_impl(self, RingElement right):
        """
        Default module left scalar multiplication, which is to try to
        canonically coerce the scalar to the integers and do that
        multiplication, which is always defined.

        The coercion model will catch this error and create the
        appropriate action.
        """
        raise NotImplementedError

    def _lmul_(self, right):
        return self._lmul_c_impl(right)

    def _ilmul_(self, right):
        return self._ilmul_c_impl(right)

    cdef ModuleElement _ilmul_c_impl(self, RingElement right):
        return _lmul_c(self, right)

    cdef RingElement coerce_to_base_ring(self, x):
        if PY_TYPE_CHECK(x, Element) and (<Element>x)._parent is self._parent._base:
            return x
        try:
            return self._parent._base._coerce_c(x)
        except AttributeError:
            return self._parent._base(x)

    ##################################################
    # Other properties
    ##################################################
    def order(self):              ### DO NOT OVERRIDE THIS!!! Instead, override additive_order.
        """
        Return the additive order of self.
        """
        return self.additive_order()

    def additive_order(self):
        """
        Return the additive order of self.
        """
        raise NotImplementedError

########################################################################
# Monoid
########################################################################

def is_MonoidElement(x):
    """
    Return True if x is of type MonoidElement.
    """
    return IS_INSTANCE(x, MonoidElement)

cdef class MonoidElement(Element):
    """
    Generic element of a monoid.
    """

    #############################################################
    # Multiplication
    #############################################################
    def __mul__(left, right):
        """
        Top-level multiplication operator for monoid elements.
        See extensive documentation at the top of element.pyx.
        """
        global coercion_model
        if have_same_parent(left, right):
            return (<MonoidElement>left)._mul_c(<MonoidElement>right)
        try:
            return coercion_model.bin_op_c(left, right, mul)
        except TypeError, msg:
            if isinstance(left, (int, long)) and left==1:
                return right
            elif isinstance(right, (int, long)) and right==1:
                return left
            raise TypeError, msg




    cdef MonoidElement _mul_c(left, MonoidElement right):
        """
        Multiplication dispatcher for RingElements.
        DO NOT OVERRIDE THIS FUNCTION.
        See extensive documentation at the top of element.pyx.
        """
        if HAS_DICTIONARY(left):   # fast check
            return left._mul_(right)
        else:
            return left._mul_c_impl(right)


    cdef MonoidElement _mul_c_impl(left, MonoidElement right):
        """
        Pyrex classes should override this function to implement multiplication.
        DO NOT CALL THIS FUNCTION DIRECTLY.
        See extensive documentation at the top of element.pyx.
        """
        raise TypeError

    def _mul_(left, right):
        return left._mul_c_impl(right)

    #############################################################
    # Other generic functions that should be available to
    # any monoid element.
    #############################################################
    def order(self):
        """
        Return the multiplicative order of self.
        """
        return self.multiplicative_order()

    def multiplicative_order(self):
        """
        Return the multiplicative order of self.
        """
        raise NotImplementedError

    def __pow__(self, n, dummy):
        """
        Return the (integral) power of self.
        """
        if dummy is not None:
            raise RuntimeError, "__pow__ dummy argument not used"
        return generic_power_c(self,n,None)

    def __nonzero__(self):
        return True
    def nonzero(self):
        return True
    def is_zero(self):
        return False

def is_AdditiveGroupElement(x):
    """
    Return True if x is of type AdditiveGroupElement.
    """
    return IS_INSTANCE(x, AdditiveGroupElement)

cdef class AdditiveGroupElement(ModuleElement):
    """
    Generic element of an additive group.
    """
    def order(self):
        """
        Return additive order of element
        """
        return self.additive_order()

    def __invert__(self):
        raise NotImplementedError, "multiplicative inverse not defined for additive group elements"

    cdef ModuleElement _rmul_c_impl(self, RingElement left):
        return self._lmul_c_impl(left)

    cdef ModuleElement _lmul_c_impl(self, RingElement right):
        """
        Default module left scalar multiplication, which is to try to
        canonically coerce the scalar to the integers and do that
        multiplication, which is always defined.

        The coercion model will catch this error and create the
        appropriate action.
        """
        raise NotImplementedError

def is_MultiplicativeGroupElement(x):
    """
    Return True if x is of type MultiplicativeGroupElement.
    """
    return IS_INSTANCE(x, MultiplicativeGroupElement)

cdef class MultiplicativeGroupElement(MonoidElement):
    """
    Generic element of a multiplicative group.
    """
    def order(self):
        """
        Return the multiplicative order of self.
        """
        return self.multiplicative_order()

    def _add_(self, x):
        raise ArithmeticError, "addition not defined in a multiplicative group"

    def __div__(left, right):
        if have_same_parent(left, right):
            return left._div_(right)
        global coercion_model
        return coercion_model.bin_op_c(left, right, div)

    cdef MultiplicativeGroupElement _div_c(self, MultiplicativeGroupElement right):
        """
        Multiplication dispatcher for MultiplicativeGroupElements.
        DO NOT OVERRIDE THIS FUNCTION.
        See extensive documentation at the top of element.pyx.
        """
        if HAS_DICTIONARY(self):   # fast check
            return self._div_(right)
        else:
            return self._div_c_impl(right)

    cdef MultiplicativeGroupElement _div_c_impl(self, MultiplicativeGroupElement right):
        """
        Pyrex classes should override this function to implement division.
        DO NOT CALL THIS FUNCTION DIRECTLY.
        See extensive documentation at the top of element.pyx.
        """
        return self._parent.fraction_field()(self, right)

    def _div_(MultiplicativeGroupElement self, MultiplicativeGroupElement right):
        """
        Python classes should override this function to implement division.
        """
        return self._div_c_impl(right)


    def __invert__(self):
        return 1/self


def is_RingElement(x):
    """
    Return True if x is of type RingElement.
    """
    return IS_INSTANCE(x, RingElement)

cdef class RingElement(ModuleElement):
    ##################################################
    def is_one(self):
        return self == self._parent(1)

    ##################################
    # Multiplication
    ##################################

    cdef ModuleElement _lmul_c_impl(self, RingElement right):
        # We raise an error to invoke the default action of coercing into self
        raise NotImplementedError, "parents %s %s %s" % (parent_c(self), parent_c(right), parent_c(self) is parent_c(right))

    cdef ModuleElement _rmul_c_impl(self, RingElement left):
        # We raise an error to invoke the default action of coercing into self
        raise NotImplementedError

    def __mul__(self, right):
        """
        Top-level multiplication operator for ring elements.
        See extensive documentation at the top of element.pyx.

        AUTHOR:

            Gonzalo Tornaria (2007-06-25) - write base-extending test cases and fix them

        TEST CASES:

            (scalar * vector)

            sage: x, y = var('x, y')

            sage: parent(ZZ(1)*vector(ZZ,[1,2]))
            Ambient free module of rank 2 over the principal ideal domain Integer Ring
            sage: parent(QQ(1)*vector(ZZ,[1,2]))
            Vector space of dimension 2 over Rational Field
            sage: parent(ZZ(1)*vector(QQ,[1,2]))
            Vector space of dimension 2 over Rational Field
            sage: parent(QQ(1)*vector(QQ,[1,2]))
            Vector space of dimension 2 over Rational Field

            sage: parent(QQ(1)*vector(ZZ[x],[1,2]))
            Ambient free module of rank 2 over the principal ideal domain Univariate Polynomial Ring in x over Rational Field
            sage: parent(ZZ[x](1)*vector(QQ,[1,2]))
            Ambient free module of rank 2 over the principal ideal domain Univariate Polynomial Ring in x over Rational Field

            sage: parent(QQ(1)*vector(ZZ[x][y],[1,2]))
            Ambient free module of rank 2 over the integral domain Univariate Polynomial Ring in y over Univariate Polynomial Ring in x over Rational Field
            sage: parent(ZZ[x][y](1)*vector(QQ,[1,2]))
            Ambient free module of rank 2 over the integral domain Univariate Polynomial Ring in y over Univariate Polynomial Ring in x over Rational Field

            sage: parent(QQ[x](1)*vector(ZZ[x][y],[1,2]))
            Ambient free module of rank 2 over the integral domain Univariate Polynomial Ring in y over Univariate Polynomial Ring in x over Rational Field
            sage: parent(ZZ[x][y](1)*vector(QQ[x],[1,2]))
            Ambient free module of rank 2 over the integral domain Univariate Polynomial Ring in y over Univariate Polynomial Ring in x over Rational Field

            sage: parent(QQ[y](1)*vector(ZZ[x][y],[1,2]))
            Ambient free module of rank 2 over the integral domain Univariate Polynomial Ring in y over Univariate Polynomial Ring in x over Rational Field
            sage: parent(ZZ[x][y](1)*vector(QQ[y],[1,2]))
            Ambient free module of rank 2 over the integral domain Univariate Polynomial Ring in y over Univariate Polynomial Ring in x over Rational Field

            sage: parent(ZZ[x](1)*vector(ZZ[y],[1,2]))
            Traceback (most recent call last):
            ...
            TypeError: unsupported operand parent(s) for '*': 'Univariate Polynomial Ring in x over Integer Ring' and 'Ambient free module of rank 2 over the integral domain Univariate Polynomial Ring in y over Integer Ring'
            sage: parent(ZZ[x](1)*vector(QQ[y],[1,2]))
            Traceback (most recent call last):
            ...
            TypeError: unsupported operand parent(s) for '*': 'Univariate Polynomial Ring in x over Integer Ring' and 'Ambient free module of rank 2 over the principal ideal domain Univariate Polynomial Ring in y over Rational Field'
            sage: parent(QQ[x](1)*vector(ZZ[y],[1,2]))
            Traceback (most recent call last):
            ...
            TypeError: unsupported operand parent(s) for '*': 'Univariate Polynomial Ring in x over Rational Field' and 'Ambient free module of rank 2 over the integral domain Univariate Polynomial Ring in y over Integer Ring'
            sage: parent(QQ[x](1)*vector(QQ[y],[1,2]))
            Traceback (most recent call last):
            ...
            TypeError: unsupported operand parent(s) for '*': 'Univariate Polynomial Ring in x over Rational Field' and 'Ambient free module of rank 2 over the principal ideal domain Univariate Polynomial Ring in y over Rational Field'

            (scalar * matrix)

            sage: parent(ZZ(1)*matrix(ZZ,2,2,[1,2,3,4]))
            Full MatrixSpace of 2 by 2 dense matrices over Integer Ring
            sage: parent(QQ(1)*matrix(ZZ,2,2,[1,2,3,4]))
            Full MatrixSpace of 2 by 2 dense matrices over Rational Field
            sage: parent(ZZ(1)*matrix(QQ,2,2,[1,2,3,4]))
            Full MatrixSpace of 2 by 2 dense matrices over Rational Field
            sage: parent(QQ(1)*matrix(QQ,2,2,[1,2,3,4]))
            Full MatrixSpace of 2 by 2 dense matrices over Rational Field

            sage: parent(QQ(1)*matrix(ZZ[x],2,2,[1,2,3,4]))
            Full MatrixSpace of 2 by 2 dense matrices over Univariate Polynomial Ring in x over Rational Field
            sage: parent(ZZ[x](1)*matrix(QQ,2,2,[1,2,3,4]))
            Full MatrixSpace of 2 by 2 dense matrices over Univariate Polynomial Ring in x over Rational Field

            sage: parent(QQ(1)*matrix(ZZ[x][y],2,2,[1,2,3,4]))
            Full MatrixSpace of 2 by 2 dense matrices over Univariate Polynomial Ring in y over Univariate Polynomial Ring in x over Rational Field
            sage: parent(ZZ[x][y](1)*matrix(QQ,2,2,[1,2,3,4]))
            Full MatrixSpace of 2 by 2 dense matrices over Univariate Polynomial Ring in y over Univariate Polynomial Ring in x over Rational Field

            sage: parent(QQ[x](1)*matrix(ZZ[x][y],2,2,[1,2,3,4]))
            Full MatrixSpace of 2 by 2 dense matrices over Univariate Polynomial Ring in y over Univariate Polynomial Ring in x over Rational Field
            sage: parent(ZZ[x][y](1)*matrix(QQ[x],2,2,[1,2,3,4]))
            Full MatrixSpace of 2 by 2 dense matrices over Univariate Polynomial Ring in y over Univariate Polynomial Ring in x over Rational Field

            sage: parent(QQ[y](1)*matrix(ZZ[x][y],2,2,[1,2,3,4]))
            Full MatrixSpace of 2 by 2 dense matrices over Univariate Polynomial Ring in y over Univariate Polynomial Ring in x over Rational Field
            sage: parent(ZZ[x][y](1)*matrix(QQ[y],2,2,[1,2,3,4]))
            Full MatrixSpace of 2 by 2 dense matrices over Univariate Polynomial Ring in y over Univariate Polynomial Ring in x over Rational Field

            sage: parent(ZZ[x](1)*matrix(ZZ[y],2,2,[1,2,3,4]))
            Traceback (most recent call last):
            ...
            TypeError: unsupported operand parent(s) for '*': 'Univariate Polynomial Ring in x over Integer Ring' and 'Full MatrixSpace of 2 by 2 dense matrices over Univariate Polynomial Ring in y over Integer Ring'
            sage: parent(ZZ[x](1)*matrix(QQ[y],2,2,[1,2,3,4]))
            Traceback (most recent call last):
            ...
            TypeError: unsupported operand parent(s) for '*': 'Univariate Polynomial Ring in x over Integer Ring' and 'Full MatrixSpace of 2 by 2 dense matrices over Univariate Polynomial Ring in y over Rational Field'
            sage: parent(QQ[x](1)*matrix(ZZ[y],2,2,[1,2,3,4]))
            Traceback (most recent call last):
            ...
            TypeError: unsupported operand parent(s) for '*': 'Univariate Polynomial Ring in x over Rational Field' and 'Full MatrixSpace of 2 by 2 dense matrices over Univariate Polynomial Ring in y over Integer Ring'
            sage: parent(QQ[x](1)*matrix(QQ[y],2,2,[1,2,3,4]))
            Traceback (most recent call last):
            ...
            TypeError: unsupported operand parent(s) for '*': 'Univariate Polynomial Ring in x over Rational Field' and 'Full MatrixSpace of 2 by 2 dense matrices over Univariate Polynomial Ring in y over Rational Field'

        """
        # Try fast pathway if they are both RingElements and the parents match.
        # (We know at least one of the arguments is a RingElement. So if their
        # types are *equal* (fast to check) then they are both RingElements.
        # Otherwise use the slower test via PY_TYPE_CHECK.)
        if have_same_parent(self, right):
            if  (<RefPyObject *>self).ob_refcnt < inplace_threshold:
                return _imul_c(<RingElement>self, <RingElement>right)
            else:
                return _mul_c(<RingElement>self, <RingElement>right)
        global coercion_model
        return coercion_model.bin_op_c(self, right, mul)

    cdef RingElement _mul_c(self, RingElement right):
        """
        Multiplication dispatcher for RingElements.
        DO NOT OVERRIDE THIS FUNCTION.
        See extensive documentation at the top of element.pyx.
        """
        if HAS_DICTIONARY(self):   # fast check
            return self._mul_(right)
        else:
            return self._mul_c_impl(right)

    cdef RingElement _mul_c_impl(self, RingElement right):
        """
        Pyrex classes should override this function to implement multiplication.
        DO NOT CALL THIS FUNCTION DIRECTLY.
        See extensive documentation at the top of element.pyx.
        """
        raise TypeError, arith_error_message(self, right, mul)

    def _mul_(RingElement self, RingElement right):
        """
        Python classes should override this function to implement multiplication.
        See extensive documentation at the top of element.pyx.
        """
        return self._mul_c_impl(right)

    def __imul__(left, right):
        if have_same_parent(left, right):
            if  (<RefPyObject *>left).ob_refcnt <= inplace_threshold:
#                print "doing __imul__"
                return _imul_c(<RingElement>left, <RingElement>right)
            else:
#                print "doing __mul__"
                return _mul_c(<RingElement>left, <RingElement>right)

        global coercion_model
        return coercion_model.bin_op_c(left, right, imul)

    def _imul_(self, right):
        return self._imul_c_impl(right)

    cdef RingElement _imul_c_impl(RingElement self, RingElement right):
        return _mul_c(self, right)

    def __pow__(self, n, dummy):
        """
        Retern the (integral) power of self.

        EXAMPLE:
            sage: a = Integers(389)['x']['y'](37)
            sage: a^2
            202
            sage: a^388
            1
            sage: a^(2^120)
            81
            sage: a^0
            1
            sage: a^1 == a
            True
            sage: a^2 * a^3 == a^5
            True
            sage: (a^3)^2 == a^6
            True
            sage: a^57 * a^43 == a^100
            True
            sage: a^(-1) == 1/a
            True
            sage: a^200 * a^(-64) == a^136
            True

        TESTS:
            sage: 2r**(SR(2)-1-1r)
            Traceback (most recent call last):
            ...
            NotImplementedError: non-integral exponents not supported
            sage: 2r**(Integer(SR(2)-1-1r))
            1


        """
        if dummy is not None:
            raise RuntimeError, "__pow__ dummy argument not used"
        return generic_power_c(self,n,None)

    ##################################
    # Division
    ##################################

    def __truediv__(self, right):
        # in sage all divs are true
        if not PY_TYPE_CHECK(self, Element):
            return coercion_model.bin_op_c(self, right, div)
        return self.__div__(right)

    def __div__(self, right):
        """
        Top-level multiplication operator for ring elements.
        See extensive documentation at the top of element.pyx.
        """
        if have_same_parent(self, right):
            if  (<RefPyObject *>self).ob_refcnt < inplace_threshold:
                return _idiv_c(<RingElement>self, <RingElement>right)
            else:
                return _div_c(<RingElement>self, <RingElement>right)
        global coercion_model
        return coercion_model.bin_op_c(self, right, div)


    cdef RingElement _div_c(self, RingElement right):
        """
        Multiplication dispatcher for RingElements.
        DO NOT OVERRIDE THIS FUNCTION.
        See extensive documentation at the top of element.pyx.
        """
        if HAS_DICTIONARY(self):   # fast check
            return self._div_(right)
        else:
            return self._div_c_impl(right)

    cdef RingElement _div_c_impl(self, RingElement right):
        """
        Pyrex classes should override this function to implement division.
        DO NOT CALL THIS FUNCTION DIRECTLY.
        See extensive documentation at the top of element.pyx.
        """
        try:
            return self._parent.fraction_field()(self, right)
        except AttributeError:
            if not right:
                raise ZeroDivisionError, "Cannot divide by zero"
            else:
                raise TypeError, arith_error_message(self, right, div)

    def _div_(RingElement self, RingElement right):
        """
        Python classes should override this function to implement division.
        """
        return self._div_c_impl(right)

    def __idiv__(self, right):
        """
        Top-level multiplication operator for ring elements.
        See extensive documentation at the top of element.pyx.
        """
        if have_same_parent(self, right):
            if  (<RefPyObject *>self).ob_refcnt <= inplace_threshold:
                return _idiv_c(<RingElement>self, <RingElement>right)
            else:
                return _div_c(<RingElement>self, <RingElement>right)
        global coercion_model
        return coercion_model.bin_op_c(self, right, idiv)

    def _idiv_(self, right):
        return self._idiv_c_impl(right)

    cdef RingElement _idiv_c_impl(RingElement self, RingElement right):
        return _div_c(self, right)

    def __pos__(self):
        return self

    def __invert__(self):
        return 1/self

    ##################################################

    def order(self):
        """
        Return the additive order of self.
        """
        return self.additive_order()

    def additive_order(self):
        """
        Return the additive order of self.
        """
        raise NotImplementedError

    def multiplicative_order(self):
        r"""
        Return the multiplicative order of self, if self is a unit, or raise
        \code{ArithmeticError} otherwise.
        """
        if not self.is_unit():
            raise ArithmeticError, "self (=%s) must be a unit to have a multiplicative order."
        raise NotImplementedError

    def is_unit(self):
        if self == 1 or self == -1:
            return True
        raise NotImplementedError

    def is_nilpotent(self):
        """
        Return True if self is nilpotent, i.e., some power of self
        is 0.
        """
        if self.is_unit():
            return False
        if self.is_zero():
            return True
        raise NotImplementedError




def is_CommutativeRingElement(x):
    """
    Return True if x is of type CommutativeRingElement.
    """
    return IS_INSTANCE(x, CommutativeRingElement)

cdef class CommutativeRingElement(RingElement):
    def _im_gens_(self, codomain, im_gens):
        if len(im_gens) == 1 and self._parent.gen(0) == 1:
            return codomain(self)
        raise NotImplementedError

    def inverse_mod(self, I):
        r"""
        Return an inverse of self modulo the ideal $I$, if defined,
        i.e., if $I$ and self together generate the unit ideal.
        """
        raise NotImplementedError

    def mod(self, I):
        r"""
        Return a representative for self modulo the ideal I (or the ideal
        generated by the elements of I if I is not an ideal.)

        EXAMPLE:  Integers
        Reduction of 5 modulo an ideal:
            sage: n = 5
            sage: n.mod(3*ZZ)
            2

        Reduction of 5 modulo the ideal generated by 3.
            sage: n.mod(3)
            2

        Reduction of 5 modulo the ideal generated by 15 and 6, which is $(3)$.
            sage: n.mod([15,6])
            2


        EXAMPLE: Univiate polynomials
            sage: R.<x> = PolynomialRing(QQ)
            sage: f = x^3 + x + 1
            sage: f.mod(x + 1)
            -1

        When little is implemented about a given ring, then mod may
        return simply return $f$.  For example, reduction is not
        implemented for $\Z[x]$ yet. (TODO!)

            sage: R.<x> = PolynomialRing(ZZ)
            sage: f = x^3 + x + 1
            sage: f.mod(x + 1)
            x^3 + x + 1



        EXAMPLE: Multivariate polynomials
        We reduce a polynomial in two variables modulo a polynomial
        and an ideal:
            sage: R.<x,y,z> = PolynomialRing(QQ, 3)
            sage: (x^2 + y^2 + z^2).mod(x+y+z)
            2*y^2 + 2*y*z + 2*z^2

        Notice above that $x$ is eliminated.  In the next example,
        both $y$ and $z$ are eliminated.

            sage: (x^2 + y^2 + z^2).mod( (x - y, y - z) )
            3*z^2
            sage: f = (x^2 + y^2 + z^2)^2; f
            x^4 + 2*x^2*y^2 + y^4 + 2*x^2*z^2 + 2*y^2*z^2 + z^4
            sage: f.mod( (x - y, y - z) )
            9*z^4

        In this example $y$ is eliminated.
            sage: (x^2 + y^2 + z^2).mod( (x^3, y - z) )
            x^2 + 2*z^2
        """
        from sage.rings.all import is_Ideal
        if not is_Ideal(I) or not I.ring() is self._parent:
            I = self._parent.ideal(I)
            #raise TypeError, "I = %s must be an ideal in %s"%(I, self.parent())
        return I.reduce(self)

cdef class Vector(ModuleElement):
    cdef bint is_sparse_c(self):
        raise NotImplementedError

    cdef bint is_dense_c(self):
        raise NotImplementedError

    def __imul__(left, right):
        if have_same_parent(left, right):
            return (<Vector>left)._dot_product_c(<Vector>right)
        # Always do this
        global coercion_model
        return coercion_model.bin_op_c(left, right, imul)


    def __mul__(left, right):
        """
        Multiplication of vector by vector, matrix, or scalar

        AUTHOR:

            Gonzalo Tornaria (2007-06-21) - write test cases and fix them

        NOTE:

            scalar * vector is implemented (and tested) in class RingElement
            matrix * vector is implemented (and tested) in class Matrix

        TEST CASES:

            (vector * vector)

            sage: x, y = var('x, y')

            sage: parent(vector(ZZ,[1,2])*vector(ZZ,[1,2]))
            Integer Ring
            sage: parent(vector(ZZ,[1,2])*vector(QQ,[1,2]))
            Rational Field
            sage: parent(vector(QQ,[1,2])*vector(ZZ,[1,2]))
            Rational Field
            sage: parent(vector(QQ,[1,2])*vector(QQ,[1,2]))
            Rational Field

            sage: parent(vector(QQ,[1,2,3,4])*vector(ZZ[x],[1,2,3,4]))
            Univariate Polynomial Ring in x over Rational Field
            sage: parent(vector(ZZ[x],[1,2,3,4])*vector(QQ,[1,2,3,4]))
            Univariate Polynomial Ring in x over Rational Field

            sage: parent(vector(QQ,[1,2,3,4])*vector(ZZ[x][y],[1,2,3,4]))
            Univariate Polynomial Ring in y over Univariate Polynomial Ring in x over Rational Field
            sage: parent(vector(ZZ[x][y],[1,2,3,4])*vector(QQ,[1,2,3,4]))
            Univariate Polynomial Ring in y over Univariate Polynomial Ring in x over Rational Field

            sage: parent(vector(QQ[x],[1,2,3,4])*vector(ZZ[x][y],[1,2,3,4]))
            Univariate Polynomial Ring in y over Univariate Polynomial Ring in x over Rational Field
            sage: parent(vector(ZZ[x][y],[1,2,3,4])*vector(QQ[x],[1,2,3,4]))
            Univariate Polynomial Ring in y over Univariate Polynomial Ring in x over Rational Field

            sage: parent(vector(QQ[y],[1,2,3,4])*vector(ZZ[x][y],[1,2,3,4]))
            Univariate Polynomial Ring in y over Univariate Polynomial Ring in x over Rational Field
            sage: parent(vector(ZZ[x][y],[1,2,3,4])*vector(QQ[y],[1,2,3,4]))
            Univariate Polynomial Ring in y over Univariate Polynomial Ring in x over Rational Field

            sage: parent(vector(ZZ[x],[1,2,3,4])*vector(ZZ[y],[1,2,3,4]))
            Traceback (most recent call last):
            ...
            TypeError: unsupported operand parent(s) for '*': 'Ambient free module of rank 4 over the integral domain Univariate Polynomial Ring in x over Integer Ring' and 'Ambient free module of rank 4 over the integral domain Univariate Polynomial Ring in y over Integer Ring'
            sage: parent(vector(ZZ[x],[1,2,3,4])*vector(QQ[y],[1,2,3,4]))
            Traceback (most recent call last):
            ...
            TypeError: unsupported operand parent(s) for '*': 'Ambient free module of rank 4 over the integral domain Univariate Polynomial Ring in x over Integer Ring' and 'Ambient free module of rank 4 over the principal ideal domain Univariate Polynomial Ring in y over Rational Field'
            sage: parent(vector(QQ[x],[1,2,3,4])*vector(ZZ[y],[1,2,3,4]))
            Traceback (most recent call last):
            ...
            TypeError: unsupported operand parent(s) for '*': 'Ambient free module of rank 4 over the principal ideal domain Univariate Polynomial Ring in x over Rational Field' and 'Ambient free module of rank 4 over the integral domain Univariate Polynomial Ring in y over Integer Ring'
            sage: parent(vector(QQ[x],[1,2,3,4])*vector(QQ[y],[1,2,3,4]))
            Traceback (most recent call last):
            ...
            TypeError: unsupported operand parent(s) for '*': 'Ambient free module of rank 4 over the principal ideal domain Univariate Polynomial Ring in x over Rational Field' and 'Ambient free module of rank 4 over the principal ideal domain Univariate Polynomial Ring in y over Rational Field'

            (vector * matrix)

            sage: parent(vector(ZZ,[1,2])*matrix(ZZ,2,2,[1,2,3,4]))
            Ambient free module of rank 2 over the principal ideal domain Integer Ring
            sage: parent(vector(QQ,[1,2])*matrix(ZZ,2,2,[1,2,3,4]))
            Vector space of dimension 2 over Rational Field
            sage: parent(vector(ZZ,[1,2])*matrix(QQ,2,2,[1,2,3,4]))
            Vector space of dimension 2 over Rational Field
            sage: parent(vector(QQ,[1,2])*matrix(QQ,2,2,[1,2,3,4]))
            Vector space of dimension 2 over Rational Field

            sage: parent(vector(QQ,[1,2])*matrix(ZZ[x],2,2,[1,2,3,4]))
            Ambient free module of rank 2 over the principal ideal domain Univariate Polynomial Ring in x over Rational Field
            sage: parent(vector(ZZ[x],[1,2])*matrix(QQ,2,2,[1,2,3,4]))
            Ambient free module of rank 2 over the principal ideal domain Univariate Polynomial Ring in x over Rational Field

            sage: parent(vector(QQ,[1,2])*matrix(ZZ[x][y],2,2,[1,2,3,4]))
            Ambient free module of rank 2 over the integral domain Univariate Polynomial Ring in y over Univariate Polynomial Ring in x over Rational Field
            sage: parent(vector(ZZ[x][y],[1,2])*matrix(QQ,2,2,[1,2,3,4]))
            Ambient free module of rank 2 over the integral domain Univariate Polynomial Ring in y over Univariate Polynomial Ring in x over Rational Field

            sage: parent(vector(QQ[x],[1,2])*matrix(ZZ[x][y],2,2,[1,2,3,4]))
            Ambient free module of rank 2 over the integral domain Univariate Polynomial Ring in y over Univariate Polynomial Ring in x over Rational Field
            sage: parent(vector(ZZ[x][y],[1,2])*matrix(QQ[x],2,2,[1,2,3,4]))
            Ambient free module of rank 2 over the integral domain Univariate Polynomial Ring in y over Univariate Polynomial Ring in x over Rational Field

            sage: parent(vector(QQ[y],[1,2])*matrix(ZZ[x][y],2,2,[1,2,3,4]))
            Ambient free module of rank 2 over the integral domain Univariate Polynomial Ring in y over Univariate Polynomial Ring in x over Rational Field
            sage: parent(vector(ZZ[x][y],[1,2])*matrix(QQ[y],2,2,[1,2,3,4]))
            Ambient free module of rank 2 over the integral domain Univariate Polynomial Ring in y over Univariate Polynomial Ring in x over Rational Field

            sage: parent(vector(ZZ[x],[1,2])*matrix(ZZ[y],2,2,[1,2,3,4]))
            Traceback (most recent call last):
            ...
            TypeError: unsupported operand parent(s) for '*': 'Ambient free module of rank 2 over the integral domain Univariate Polynomial Ring in x over Integer Ring' and 'Full MatrixSpace of 2 by 2 dense matrices over Univariate Polynomial Ring in y over Integer Ring'
            sage: parent(vector(ZZ[x],[1,2])*matrix(QQ[y],2,2,[1,2,3,4]))
            Traceback (most recent call last):
            ...
            TypeError: unsupported operand parent(s) for '*': 'Ambient free module of rank 2 over the integral domain Univariate Polynomial Ring in x over Integer Ring' and 'Full MatrixSpace of 2 by 2 dense matrices over Univariate Polynomial Ring in y over Rational Field'
            sage: parent(vector(QQ[x],[1,2])*matrix(ZZ[y],2,2,[1,2,3,4]))
            Traceback (most recent call last):
            ...
            TypeError: unsupported operand parent(s) for '*': 'Ambient free module of rank 2 over the principal ideal domain Univariate Polynomial Ring in x over Rational Field' and 'Full MatrixSpace of 2 by 2 dense matrices over Univariate Polynomial Ring in y over Integer Ring'
            sage: parent(vector(QQ[x],[1,2])*matrix(QQ[y],2,2,[1,2,3,4]))
            Traceback (most recent call last):
            ...
            TypeError: unsupported operand parent(s) for '*': 'Ambient free module of rank 2 over the principal ideal domain Univariate Polynomial Ring in x over Rational Field' and 'Full MatrixSpace of 2 by 2 dense matrices over Univariate Polynomial Ring in y over Rational Field'

            (vector * scalar)

            sage: parent(vector(ZZ,[1,2])*ZZ(1))
            Ambient free module of rank 2 over the principal ideal domain Integer Ring
            sage: parent(vector(QQ,[1,2])*ZZ(1))
            Vector space of dimension 2 over Rational Field
            sage: parent(vector(ZZ,[1,2])*QQ(1))
            Vector space of dimension 2 over Rational Field
            sage: parent(vector(QQ,[1,2])*QQ(1))
            Vector space of dimension 2 over Rational Field

            sage: parent(vector(QQ,[1,2])*ZZ[x](1))
            Ambient free module of rank 2 over the principal ideal domain Univariate Polynomial Ring in x over Rational Field
            sage: parent(vector(ZZ[x],[1,2])*QQ(1))
            Ambient free module of rank 2 over the principal ideal domain Univariate Polynomial Ring in x over Rational Field

            sage: parent(vector(QQ,[1,2])*ZZ[x][y](1))
            Ambient free module of rank 2 over the integral domain Univariate Polynomial Ring in y over Univariate Polynomial Ring in x over Rational Field
            sage: parent(vector(ZZ[x][y],[1,2])*QQ(1))
            Ambient free module of rank 2 over the integral domain Univariate Polynomial Ring in y over Univariate Polynomial Ring in x over Rational Field

            sage: parent(vector(QQ[x],[1,2])*ZZ[x][y](1))
            Ambient free module of rank 2 over the integral domain Univariate Polynomial Ring in y over Univariate Polynomial Ring in x over Rational Field
            sage: parent(vector(ZZ[x][y],[1,2])*QQ[x](1))
            Ambient free module of rank 2 over the integral domain Univariate Polynomial Ring in y over Univariate Polynomial Ring in x over Rational Field

            sage: parent(vector(QQ[y],[1,2])*ZZ[x][y](1))
            Ambient free module of rank 2 over the integral domain Univariate Polynomial Ring in y over Univariate Polynomial Ring in x over Rational Field
            sage: parent(vector(ZZ[x][y],[1,2])*QQ[y](1))
            Ambient free module of rank 2 over the integral domain Univariate Polynomial Ring in y over Univariate Polynomial Ring in x over Rational Field

            sage: parent(vector(ZZ[x],[1,2])*ZZ[y](1))
            Traceback (most recent call last):
            ...
            TypeError: unsupported operand parent(s) for '*': 'Ambient free module of rank 2 over the integral domain Univariate Polynomial Ring in x over Integer Ring' and 'Univariate Polynomial Ring in y over Integer Ring'
            sage: parent(vector(ZZ[x],[1,2])*QQ[y](1))
            Traceback (most recent call last):
            ...
            TypeError: unsupported operand parent(s) for '*': 'Ambient free module of rank 2 over the integral domain Univariate Polynomial Ring in x over Integer Ring' and 'Univariate Polynomial Ring in y over Rational Field'
            sage: parent(vector(QQ[x],[1,2])*ZZ[y](1))
            Traceback (most recent call last):
            ...
            TypeError: unsupported operand parent(s) for '*': 'Ambient free module of rank 2 over the principal ideal domain Univariate Polynomial Ring in x over Rational Field' and 'Univariate Polynomial Ring in y over Integer Ring'
            sage: parent(vector(QQ[x],[1,2])*QQ[y](1))
            Traceback (most recent call last):
            ...
            TypeError: unsupported operand parent(s) for '*': 'Ambient free module of rank 2 over the principal ideal domain Univariate Polynomial Ring in x over Rational Field' and 'Univariate Polynomial Ring in y over Rational Field'

        """
        if have_same_parent(left, right):
            return (<Vector>left)._dot_product_c(<Vector>right)
        # Always do this
        global coercion_model
        return coercion_model.bin_op_c(left, right, imul)

    cdef Element _dot_product_c(Vector left, Vector right):
        if left._degree != right._degree:
            raise TypeError, "incompatible degrees"
        elif left._parent._base is not right._parent._base:
            global coercion_model
            left, right = coercion_model.canonical_coercion_c(left, right)
        if HAS_DICTIONARY(left):
            return left._dot_product(right)
        else:
            return left._dot_product_c_impl(right)

    def _dot_product(left, right):
        return left._dot_product_c_impl(right)

    cdef Element _dot_product_c_impl(Vector left, Vector right):
        raise TypeError,arith_error_message(left, right, operator.mul)

    cdef Vector _pairwise_product_c(Vector left, Vector right):
        if left._degree != right._degree:
            raise TypeError, "incompatible degrees"
        elif left._parent._base is not right._parent._base:
            global coercion_model
            left, right = coercion_model.canonical_coercion_c(left, right)
        if HAS_DICTIONARY(left):
            return left._pairwise_product(right)
        else:
            return left._pairwise_product_c_impl(right)

    cdef Vector _pairwise_product_c_impl(Vector left, Vector right):
        raise TypeError, "unsupported operation for '%s' and '%s'"%(parent_c(left), parent_c(right))

    def __div__(self, right):
        if PY_IS_NUMERIC(right):
            right = py_scalar_to_element(right)
        if PY_TYPE_CHECK(right, RingElement):
            # Let __mul__ do the job
            return self.__mul__(~right)
        if PY_TYPE_CHECK(right, Vector):
            try:
                W = right.parent().submodule([right])
                return W.coordinates(self)[0] / W.coordinates(right)[0]
            except ArithmeticError:
                if right.is_zero():
                    raise ZeroDivisionError, "division by zero vector"
                else:
                    raise ArithmeticError, "vector is not in free module"
        raise TypeError, arith_error_message(self, right, div)



def is_Vector(x):
    return IS_INSTANCE(x, Vector)

cdef class Matrix(AlgebraElement):
    cdef bint is_sparse_c(self):
        raise NotImplementedError

    cdef bint is_dense_c(self):
        raise NotImplementedError

    def __imul__(left, right):
        if have_same_parent(left, right):
            return (<Matrix>left)._matrix_times_matrix_c_impl(<Matrix>right)
        else:
            global coercion_model
            return coercion_model.bin_op_c(left, right, imul)

    def __mul__(left, right):
        """
        Multiplication of matrix by matrix, vector, or scalar

        AUTHOR:

            Gonzalo Tornaria (2007-06-25) - write test cases and fix them

        NOTE:

            scalar * matrix is implemented (and tested) in class RingElement
            vector * matrix is implemented (and tested) in class Vector

        TEST CASES:

            (matrix * matrix)

            sage: x, y = var('x, y')

            sage: parent(matrix(ZZ,2,2,[1,2,3,4])*matrix(ZZ,2,2,[1,2,3,4]))
            Full MatrixSpace of 2 by 2 dense matrices over Integer Ring
            sage: parent(matrix(QQ,2,2,[1,2,3,4])*matrix(ZZ,2,2,[1,2,3,4]))
            Full MatrixSpace of 2 by 2 dense matrices over Rational Field
            sage: parent(matrix(ZZ,2,2,[1,2,3,4])*matrix(QQ,2,2,[1,2,3,4]))
            Full MatrixSpace of 2 by 2 dense matrices over Rational Field
            sage: parent(matrix(QQ,2,2,[1,2,3,4])*matrix(QQ,2,2,[1,2,3,4]))
            Full MatrixSpace of 2 by 2 dense matrices over Rational Field

            sage: parent(matrix(QQ,2,2,[1,2,3,4])*matrix(ZZ[x],2,2,[1,2,3,4]))
            Full MatrixSpace of 2 by 2 dense matrices over Univariate Polynomial Ring in x over Rational Field
            sage: parent(matrix(ZZ[x],2,2,[1,2,3,4])*matrix(QQ,2,2,[1,2,3,4]))
            Full MatrixSpace of 2 by 2 dense matrices over Univariate Polynomial Ring in x over Rational Field

            sage: parent(matrix(QQ,2,2,[1,2,3,4])*matrix(ZZ[x][y],2,2,[1,2,3,4]))
            Full MatrixSpace of 2 by 2 dense matrices over Univariate Polynomial Ring in y over Univariate Polynomial Ring in x over Rational Field
            sage: parent(matrix(ZZ[x][y],2,2,[1,2,3,4])*matrix(QQ,2,2,[1,2,3,4]))
            Full MatrixSpace of 2 by 2 dense matrices over Univariate Polynomial Ring in y over Univariate Polynomial Ring in x over Rational Field

            sage: parent(matrix(QQ[x],2,2,[1,2,3,4])*matrix(ZZ[x][y],2,2,[1,2,3,4]))
            Full MatrixSpace of 2 by 2 dense matrices over Univariate Polynomial Ring in y over Univariate Polynomial Ring in x over Rational Field
            sage: parent(matrix(ZZ[x][y],2,2,[1,2,3,4])*matrix(QQ[x],2,2,[1,2,3,4]))
            Full MatrixSpace of 2 by 2 dense matrices over Univariate Polynomial Ring in y over Univariate Polynomial Ring in x over Rational Field

            sage: parent(matrix(QQ[y],2,2,[1,2,3,4])*matrix(ZZ[x][y],2,2,[1,2,3,4]))
            Full MatrixSpace of 2 by 2 dense matrices over Univariate Polynomial Ring in y over Univariate Polynomial Ring in x over Rational Field
            sage: parent(matrix(ZZ[x][y],2,2,[1,2,3,4])*matrix(QQ[y],2,2,[1,2,3,4]))
            Full MatrixSpace of 2 by 2 dense matrices over Univariate Polynomial Ring in y over Univariate Polynomial Ring in x over Rational Field

            sage: parent(matrix(ZZ[x],2,2,[1,2,3,4])*matrix(ZZ[y],2,2,[1,2,3,4]))
            Traceback (most recent call last):
            ...
            TypeError: unsupported operand parent(s) for '*': 'Full MatrixSpace of 2 by 2 dense matrices over Univariate Polynomial Ring in x over Integer Ring' and 'Full MatrixSpace of 2 by 2 dense matrices over Univariate Polynomial Ring in y over Integer Ring'
            sage: parent(matrix(ZZ[x],2,2,[1,2,3,4])*matrix(QQ[y],2,2,[1,2,3,4]))
            Traceback (most recent call last):
            ...
            TypeError: unsupported operand parent(s) for '*': 'Full MatrixSpace of 2 by 2 dense matrices over Univariate Polynomial Ring in x over Integer Ring' and 'Full MatrixSpace of 2 by 2 dense matrices over Univariate Polynomial Ring in y over Rational Field'
            sage: parent(matrix(QQ[x],2,2,[1,2,3,4])*matrix(ZZ[y],2,2,[1,2,3,4]))
            Traceback (most recent call last):
            ...
            TypeError: unsupported operand parent(s) for '*': 'Full MatrixSpace of 2 by 2 dense matrices over Univariate Polynomial Ring in x over Rational Field' and 'Full MatrixSpace of 2 by 2 dense matrices over Univariate Polynomial Ring in y over Integer Ring'
            sage: parent(matrix(QQ[x],2,2,[1,2,3,4])*matrix(QQ[y],2,2,[1,2,3,4]))
            Traceback (most recent call last):
            ...
            TypeError: unsupported operand parent(s) for '*': 'Full MatrixSpace of 2 by 2 dense matrices over Univariate Polynomial Ring in x over Rational Field' and 'Full MatrixSpace of 2 by 2 dense matrices over Univariate Polynomial Ring in y over Rational Field'

            (matrix * vector)

            sage: parent(matrix(ZZ,2,2,[1,2,3,4])*vector(ZZ,[1,2]))
            Ambient free module of rank 2 over the principal ideal domain Integer Ring
            sage: parent(matrix(QQ,2,2,[1,2,3,4])*vector(ZZ,[1,2]))
            Vector space of dimension 2 over Rational Field
            sage: parent(matrix(ZZ,2,2,[1,2,3,4])*vector(QQ,[1,2]))
            Vector space of dimension 2 over Rational Field
            sage: parent(matrix(QQ,2,2,[1,2,3,4])*vector(QQ,[1,2]))
            Vector space of dimension 2 over Rational Field

            sage: parent(matrix(QQ,2,2,[1,2,3,4])*vector(ZZ[x],[1,2]))
            Ambient free module of rank 2 over the principal ideal domain Univariate Polynomial Ring in x over Rational Field
            sage: parent(matrix(ZZ[x],2,2,[1,2,3,4])*vector(QQ,[1,2]))
            Ambient free module of rank 2 over the principal ideal domain Univariate Polynomial Ring in x over Rational Field

            sage: parent(matrix(QQ,2,2,[1,2,3,4])*vector(ZZ[x][y],[1,2]))
            Ambient free module of rank 2 over the integral domain Univariate Polynomial Ring in y over Univariate Polynomial Ring in x over Rational Field
            sage: parent(matrix(ZZ[x][y],2,2,[1,2,3,4])*vector(QQ,[1,2]))
            Ambient free module of rank 2 over the integral domain Univariate Polynomial Ring in y over Univariate Polynomial Ring in x over Rational Field

            sage: parent(matrix(QQ[x],2,2,[1,2,3,4])*vector(ZZ[x][y],[1,2]))
            Ambient free module of rank 2 over the integral domain Univariate Polynomial Ring in y over Univariate Polynomial Ring in x over Rational Field
            sage: parent(matrix(ZZ[x][y],2,2,[1,2,3,4])*vector(QQ[x],[1,2]))
            Ambient free module of rank 2 over the integral domain Univariate Polynomial Ring in y over Univariate Polynomial Ring in x over Rational Field

            sage: parent(matrix(QQ[y],2,2,[1,2,3,4])*vector(ZZ[x][y],[1,2]))
            Ambient free module of rank 2 over the integral domain Univariate Polynomial Ring in y over Univariate Polynomial Ring in x over Rational Field
            sage: parent(matrix(ZZ[x][y],2,2,[1,2,3,4])*vector(QQ[y],[1,2]))
            Ambient free module of rank 2 over the integral domain Univariate Polynomial Ring in y over Univariate Polynomial Ring in x over Rational Field

            sage: parent(matrix(ZZ[x],2,2,[1,2,3,4])*vector(ZZ[y],[1,2]))
            Traceback (most recent call last):
            ...
            TypeError: unsupported operand parent(s) for '*': 'Full MatrixSpace of 2 by 2 dense matrices over Univariate Polynomial Ring in x over Integer Ring' and 'Ambient free module of rank 2 over the integral domain Univariate Polynomial Ring in y over Integer Ring'
            sage: parent(matrix(ZZ[x],2,2,[1,2,3,4])*vector(QQ[y],[1,2]))
            Traceback (most recent call last):
            ...
            TypeError: unsupported operand parent(s) for '*': 'Full MatrixSpace of 2 by 2 dense matrices over Univariate Polynomial Ring in x over Integer Ring' and 'Ambient free module of rank 2 over the principal ideal domain Univariate Polynomial Ring in y over Rational Field'
            sage: parent(matrix(QQ[x],2,2,[1,2,3,4])*vector(ZZ[y],[1,2]))
            Traceback (most recent call last):
            ...
            TypeError: unsupported operand parent(s) for '*': 'Full MatrixSpace of 2 by 2 dense matrices over Univariate Polynomial Ring in x over Rational Field' and 'Ambient free module of rank 2 over the integral domain Univariate Polynomial Ring in y over Integer Ring'
            sage: parent(matrix(QQ[x],2,2,[1,2,3,4])*vector(QQ[y],[1,2]))
            Traceback (most recent call last):
            ...
            TypeError: unsupported operand parent(s) for '*': 'Full MatrixSpace of 2 by 2 dense matrices over Univariate Polynomial Ring in x over Rational Field' and 'Ambient free module of rank 2 over the principal ideal domain Univariate Polynomial Ring in y over Rational Field'

            (matrix * scalar)

            sage: parent(matrix(ZZ,2,2,[1,2,3,4])*ZZ(1))
            Full MatrixSpace of 2 by 2 dense matrices over Integer Ring
            sage: parent(matrix(QQ,2,2,[1,2,3,4])*ZZ(1))
            Full MatrixSpace of 2 by 2 dense matrices over Rational Field
            sage: parent(matrix(ZZ,2,2,[1,2,3,4])*QQ(1))
            Full MatrixSpace of 2 by 2 dense matrices over Rational Field
            sage: parent(matrix(QQ,2,2,[1,2,3,4])*QQ(1))
            Full MatrixSpace of 2 by 2 dense matrices over Rational Field

            sage: parent(matrix(QQ,2,2,[1,2,3,4])*ZZ[x](1))
            Full MatrixSpace of 2 by 2 dense matrices over Univariate Polynomial Ring in x over Rational Field
            sage: parent(matrix(ZZ[x],2,2,[1,2,3,4])*QQ(1))
            Full MatrixSpace of 2 by 2 dense matrices over Univariate Polynomial Ring in x over Rational Field

            sage: parent(matrix(QQ,2,2,[1,2,3,4])*ZZ[x][y](1))
            Full MatrixSpace of 2 by 2 dense matrices over Univariate Polynomial Ring in y over Univariate Polynomial Ring in x over Rational Field
            sage: parent(matrix(ZZ[x][y],2,2,[1,2,3,4])*QQ(1))
            Full MatrixSpace of 2 by 2 dense matrices over Univariate Polynomial Ring in y over Univariate Polynomial Ring in x over Rational Field

            sage: parent(matrix(QQ[x],2,2,[1,2,3,4])*ZZ[x][y](1))
            Full MatrixSpace of 2 by 2 dense matrices over Univariate Polynomial Ring in y over Univariate Polynomial Ring in x over Rational Field
            sage: parent(matrix(ZZ[x][y],2,2,[1,2,3,4])*QQ[x](1))
            Full MatrixSpace of 2 by 2 dense matrices over Univariate Polynomial Ring in y over Univariate Polynomial Ring in x over Rational Field

            sage: parent(matrix(QQ[y],2,2,[1,2,3,4])*ZZ[x][y](1))
            Full MatrixSpace of 2 by 2 dense matrices over Univariate Polynomial Ring in y over Univariate Polynomial Ring in x over Rational Field
            sage: parent(matrix(ZZ[x][y],2,2,[1,2,3,4])*QQ[y](1))
            Full MatrixSpace of 2 by 2 dense matrices over Univariate Polynomial Ring in y over Univariate Polynomial Ring in x over Rational Field

            sage: parent(matrix(ZZ[x],2,2,[1,2,3,4])*ZZ[y](1))
            Traceback (most recent call last):
            ...
            TypeError: unsupported operand parent(s) for '*': 'Full MatrixSpace of 2 by 2 dense matrices over Univariate Polynomial Ring in x over Integer Ring' and 'Univariate Polynomial Ring in y over Integer Ring'
            sage: parent(matrix(ZZ[x],2,2,[1,2,3,4])*QQ[y](1))
            Traceback (most recent call last):
            ...
            TypeError: unsupported operand parent(s) for '*': 'Full MatrixSpace of 2 by 2 dense matrices over Univariate Polynomial Ring in x over Integer Ring' and 'Univariate Polynomial Ring in y over Rational Field'
            sage: parent(matrix(QQ[x],2,2,[1,2,3,4])*ZZ[y](1))
            Traceback (most recent call last):
            ...
            TypeError: unsupported operand parent(s) for '*': 'Full MatrixSpace of 2 by 2 dense matrices over Univariate Polynomial Ring in x over Rational Field' and 'Univariate Polynomial Ring in y over Integer Ring'
            sage: parent(matrix(QQ[x],2,2,[1,2,3,4])*QQ[y](1))
            Traceback (most recent call last):
            ...
<<<<<<< HEAD
            TypeError: unsupported operand parent(s) for '*': 'Full MatrixSpace of 2 by 2 dense matrices over Univariate Polynomial Ring in x over Rational Field' and 'Univariate Polynomial Ring in y over Rational Field'
=======
            TypeError: Ambiguous base extension

        """
        if PY_TYPE_CHECK(left, Matrix):
            # left is the matrix
            # Possibilities:
            #     left * matrix
            if PY_TYPE_CHECK(right, Matrix):
                if (<Matrix>left)._parent._base is not (<Matrix>right)._parent._base:
                    right = (<Matrix>right).base_base_extend_canonical_sym_c((<Matrix>left)._parent._base)
                return (<Matrix>left)._matrix_times_matrix_c(<Matrix>right)
            #     left * vector
            if PY_TYPE_CHECK(right, Vector):
                right = (<Vector>right).base_base_extend_canonical_sym_c((<Matrix>left)._parent._base)
                return (<Matrix>left)._matrix_times_vector_c(<Vector>right)
            #     left * scalar
            if not isinstance(right, Element):
                right = py_scalar_to_element(right)
            left = (<Matrix>left).base_base_extend_canonical_sym_c((<Element>right)._parent)
            return (<Matrix>left)._multiply_by_scalar(right)
>>>>>>> b8681f35

        """
        if have_same_parent(left, right):
            return (<Matrix>left)._matrix_times_matrix_c_impl(<Matrix>right)
        else:
            global coercion_model
            return coercion_model.bin_op_c(left, right, mul)

    cdef Vector _vector_times_matrix_c_impl(matrix_right, Vector vector_left):
        raise TypeError

    cdef Vector _matrix_times_vector_c_impl(matrix_left, Vector vector_right):
        raise TypeError

    cdef Matrix _matrix_times_matrix_c_impl(left, Matrix right):
        raise TypeError



def is_Matrix(x):
    return IS_INSTANCE(x, Matrix)

def is_IntegralDomainElement(x):
    """
    Return True if x is of type IntegralDomainElement.
    """
    return IS_INSTANCE(x, IntegralDomainElement)

cdef class IntegralDomainElement(CommutativeRingElement):
    def is_nilpotent(self):
        return self.is_zero()


def is_DedekindDomainElement(x):
    """
    Return True if x is of type DedekindDomainElement.
    """
    return IS_INSTANCE(x, DedekindDomainElement)

cdef class DedekindDomainElement(IntegralDomainElement):
    pass

def is_PrincipalIdealDomainElement(x):
    """
    Return True if x is of type PrincipalIdealDomainElement.
    """
    return IS_INSTANCE(x, PrincipalIdealDomainElement)

cdef class PrincipalIdealDomainElement(DedekindDomainElement):
    def lcm(self, right):
        """
        Returns the least common multiple of self and right.
        """
        if not PY_TYPE_CHECK(right, Element) or not ((<Element>right)._parent is self._parent):
            return coercion_model.bin_op_c(self, right, lcm)
        return self._lcm(right)

    def gcd(self, right):
        """
        Returns the gcd of self and right, or 0 if both are 0.
        """
        if not PY_TYPE_CHECK(right, Element) or not ((<Element>right)._parent is self._parent):
            return coercion_model.bin_op_c(self, right, gcd)
        return self._gcd(right)

    def xgcd(self, right):
        r"""
        Return the extended gcd of self and other, i.e., elements $r, s, t$ such that
        $$
           r = s \cdot self + t \cdot other.
        $$
        """
        if not PY_TYPE_CHECK(right, Element) or not ((<Element>right)._parent is self._parent):
            return coercion_model.bin_op_c(self, right, xgcd)
        return self._xgcd(right)


# This is pretty nasty low level stuff. The idea is to speed up construction
# of EuclideanDomainElements (in particular Integers) by skipping some tp_new
# calls up the inheritance tree.
PY_SET_TP_NEW(EuclideanDomainElement, Element)

def is_EuclideanDomainElement(x):
    """
    Return True if x is of type EuclideanDomainElement.
    """
    return IS_INSTANCE(x, EuclideanDomainElement)

cdef class EuclideanDomainElement(PrincipalIdealDomainElement):

    def degree(self):
        raise NotImplementedError

    def _gcd(self, other):
        """
        Return the greatest common divisor of self and other.

        Algorithm 3.2.1 in Cohen, GTM 138.
        """
        A = self
        B = other
        while not B.is_zero():
            Q, R = A.quo_rem(B)
            A = B
            B = R
        return A

    def leading_coefficient(self):
        raise NotImplementedError

    def quo_rem(self, other):
        raise NotImplementedError

    def __divmod__(self, other):
        """
        Return the quotient and remainder of self divided by other.

        EXAMPLES:
            sage: divmod(5,3)
            (1, 2)
        """
        return self.quo_rem(other)

    def __floordiv__(self,right):
        """
        Quotient of division of self by other.  This is denoted //.
        """
        Q, _ = self.quo_rem(right)
        return Q

    def __mod__(self, other):
        """
        Remainder of division of self by other.

        EXAMPLES:
            sage: R.<x> = ZZ[]
            sage: x % (x+1)
            -1
            sage: (x**3 + x - 1) % (x**2 - 1)
            2*x - 1
        """
        _, R = self.quo_rem(other)
        return R

def is_FieldElement(x):
    """
    Return True if x is of type FieldElement.
    """
    return IS_INSTANCE(x, FieldElement)

cdef class FieldElement(CommutativeRingElement):

    def __floordiv__(self, other):
        return self / other

    def is_unit(self):
        """
        Return True if self is a unit in its parent ring.

        EXAMPLES:
            sage: a = 2/3; a.is_unit()
            True

        On the other hand, 2 is not a unit, since its parent is ZZ.
            sage: a = 2; a.is_unit()
            False
            sage: parent(a)
            Integer Ring

        However, a is a unit when viewed as an element of QQ:
            sage: a = QQ(2); a.is_unit()
            True
        """
        return not not self

    def _gcd(self, FieldElement other):
        """
        Return the greatest common divisor of self and other.
        """
        if self.is_zero() and other.is_zero():
            return self
        else:
            return self._parent(1)

    def _lcm(self, FieldElement other):
        """
        Return the least common multiple of self and other.
        """
        if self.is_zero() and other.is_zero():
            return self
        else:
            return self._parent(1)

    def _xgcd(self, FieldElement other):
        R = self._parent
        if not self.is_zero():
            return R(1), ~self, R(0)
        elif not other.is_zero():
            return R(1), R(0), ~self
        else: # both are 0
            return self, self, self


    def quo_rem(self, right):
        if not isinstance(right, FieldElement) or not (right._parent is self._parent):
            right = self.parent()(right)
        return self/right, 0

## def is_FiniteFieldElement(x):
##     """
##     Return True if x is of type FiniteFieldElement.
##     """
##     return IS_INSTANCE(x, FiniteFieldElement)

cdef class FiniteFieldElement(FieldElement):

    def _im_gens_(self, codomain, im_gens):
        """
        Used for applying homomorphisms of finite fields.

        EXAMPLES:
            sage: k.<a> = FiniteField(73^2, 'a')
            sage: K.<b> = FiniteField(73^4, 'b')
            sage: phi = k.hom([ b^(73*73+1) ])
            sage: phi(0)
            0
            sage: phi(a)
            7*b^3 + 13*b^2 + 65*b + 71

            sage: phi(a+3)
            7*b^3 + 13*b^2 + 65*b + 1
        """
        ## NOTE: see the note in sage/rings/number_field_element.pyx,
        ## in the comments for _im_gens_ there -- something analogous
        ## applies here.
        return codomain(self.polynomial()(im_gens[0]))

    def minpoly(self,var='x'):
        """
        Returns the minimal polynomial of this element
        (over the corresponding prime subfield).
        EXAMPLES:
            sage: k.<a> = FiniteField(19^2)
            sage: parent(a)
            Finite Field in a of size 19^2
            sage: b=a**20;p=b.charpoly("x");p
            x^2 + 15*x + 4
            sage: factor(p)
            (x + 17)^2
            sage: b.minpoly('x')
            x + 17
        """
        p=self.charpoly(var);
        for q in p.factor():
            if q[0](self)==0:
                return q[0]
        # This shouldn't be reached, but you never know!
        raise ArithmeticError("Could not find the minimal polynomial")

        ## We have two names for the same method
        ## for compatibility with sage.matrix
    def minimal_polynomial(self,var='x'):
        """
        Returns the minimal polynomial of this element
        (over the corresponding prime subfield).
        EXAMPLES:
            sage: k.<a> = FiniteField(3^4)
            sage: parent(a)
            Finite Field in a of size 3^4
            sage: b=a**20;p=charpoly(b,"y");p
            y^4 + 2*y^2 + 1
            sage: factor(p)
            (y^2 + 1)^2
            sage: b.minimal_polynomial('y')
            y^2 + 1
        """
        return self.minpoly(var)


def is_AlgebraElement(x):
    """
    Return True if x is of type AlgebraElement.
    """
    return IS_INSTANCE(x, AlgebraElement)

cdef class AlgebraElement(RingElement):
    pass

def is_CommutativeAlgebraElement(x):
    """
    Return True if x is of type CommutativeAlgebraElement.
    """
    return IS_INSTANCE(x, CommutativeAlgebraElement)

cdef class CommutativeAlgebraElement(CommutativeRingElement):
    pass

def is_InfinityElement(x):
    """
    Return True if x is of type InfinityElement.
    """
    return IS_INSTANCE(x, InfinityElement)

cdef class InfinityElement(RingElement):
    pass

cdef class PlusInfinityElement(InfinityElement):
    pass

cdef class MinusInfinityElement(InfinityElement):
    pass

include "coerce.pxi"


#################################################################################
#
#  Coercion of elements
#
#################################################################################

def canonical_coercion(x, y):
    """
    canonical_coercion(x,y) is what is called before doing an
    arithmetic operation between x and y.  It returns a pair (z,w)
    such that z is got from x and w from y via canonical coercion and
    the parents of z and w are identical.

    EXAMPLES:
        sage: A = Matrix([[0,1],[1,0]])
        sage: canonical_coercion(A,1)
        ([0 1]
        [1 0], [1 0]
        [0 1])
    """
    global coercion_model
    return coercion_model.canonical_coercion_c(x,y)

def canonical_base_coercion(x, y):
    global coercion_model
    return coercion_model.canonical_base_coercion(x,y)

def bin_op(x, y, op):
    global coercion_model
    return coercion_model.bin_op_c(x,y,op)



cdef bin_op_c(x, y, op):
    """
    Compute x op y, where coercion of x and y works according to
    SAGE's coercion rules.

    AUTHOR:

        Gonzalo Tornaria (2007-06-20) - write test cases and fix them

    TEST CASES:

        sage: x, y = var('x, y')
        sage: parent(ZZ[x](x) / ZZ(2))
        Univariate Polynomial Ring in x over Rational Field
        sage: parent(QQ(1/2)+ZZ[x](x))
        Univariate Polynomial Ring in x over Rational Field
        sage: parent(QQ(1/2)*ZZ[x](x))
        Univariate Polynomial Ring in x over Rational Field
        sage: parent(ZZ[x](x) / QQ(2))
        Univariate Polynomial Ring in x over Rational Field
        sage: parent(Mod(1,5)+ZZ[x](x))
        Univariate Polynomial Ring in x over Ring of integers modulo 5
        sage: parent(Mod(1,5)*ZZ[x](x))
        Univariate Polynomial Ring in x over Ring of integers modulo 5
        sage: parent(ZZ[x](x) / Mod(1,5))
        Univariate Polynomial Ring in x over Ring of integers modulo 5
        sage: parent(QQ(1/2) + Mod(1,5))
        Traceback (most recent call last):
        ...
        TypeError: unsupported operand parent(s) for '+': 'Rational Field' and 'Ring of integers modulo 5'
        sage: parent(QQ(1/2) * Mod(1,5))
        Traceback (most recent call last):
        ...
        TypeError: unsupported operand parent(s) for '*': 'Rational Field' and 'Ring of integers modulo 5'
        sage: parent(ZZ[x](x)+ZZ[y](y))
        Traceback (most recent call last):
        ...
        TypeError: unsupported operand parent(s) for '+': 'Univariate Polynomial Ring in x over Integer Ring' and 'Univariate Polynomial Ring in y over Integer Ring'
        sage: parent(ZZ[x](x)*ZZ[y](y))
        Traceback (most recent call last):
        ...
        TypeError: unsupported operand parent(s) for '*': 'Univariate Polynomial Ring in x over Integer Ring' and 'Univariate Polynomial Ring in y over Integer Ring'
        sage: parent(ZZ[x](x)+QQ[y](y))
        Traceback (most recent call last):
        ...
        TypeError: unsupported operand parent(s) for '+': 'Univariate Polynomial Ring in x over Integer Ring' and 'Univariate Polynomial Ring in y over Rational Field'
        sage: parent(ZZ[x](x)*QQ[y](y))
        Traceback (most recent call last):
        ...
        TypeError: unsupported operand parent(s) for '*': 'Univariate Polynomial Ring in x over Integer Ring' and 'Univariate Polynomial Ring in y over Rational Field'
        sage: parent(QQ[x](x)+ZZ[y](y))
        Traceback (most recent call last):
        ...
        TypeError: unsupported operand parent(s) for '+': 'Univariate Polynomial Ring in x over Rational Field' and 'Univariate Polynomial Ring in y over Integer Ring'
        sage: parent(QQ[x](x)*ZZ[y](y))
        Traceback (most recent call last):
        ...
        TypeError: unsupported operand parent(s) for '*': 'Univariate Polynomial Ring in x over Rational Field' and 'Univariate Polynomial Ring in y over Integer Ring'
        sage: parent(QQ(1/2)+matrix(ZZ,2,2,[1,2,3,4]))
        Full MatrixSpace of 2 by 2 dense matrices over Rational Field
        sage: parent(QQ(1/2)*matrix(ZZ,2,2,[1,2,3,4]))
        Full MatrixSpace of 2 by 2 dense matrices over Rational Field
        sage: parent(QQ[x](1/2)+matrix(ZZ[x],2,2,[1,2,3,4]))
        Full MatrixSpace of 2 by 2 dense matrices over Univariate Polynomial Ring in x over Rational Field
        sage: parent(QQ[x](1/2)*matrix(ZZ[x],2,2,[1,2,3,4]))
        Full MatrixSpace of 2 by 2 dense matrices over Univariate Polynomial Ring in x over Rational Field
        sage: parent(QQ(1/2)+matrix(ZZ[x],2,2,[1,2,3,4]))
        Full MatrixSpace of 2 by 2 dense matrices over Univariate Polynomial Ring in x over Rational Field
        sage: parent(matrix(ZZ[x],2,2,[1,2,3,4])+QQ(1/2))
        Full MatrixSpace of 2 by 2 dense matrices over Univariate Polynomial Ring in x over Rational Field
        sage: parent(QQ(1/2)*matrix(ZZ[x],2,2,[1,2,3,4]))
        Full MatrixSpace of 2 by 2 dense matrices over Univariate Polynomial Ring in x over Rational Field
        sage: parent(matrix(ZZ[x],2,2,[1,2,3,4])*QQ(1/2))
        Full MatrixSpace of 2 by 2 dense matrices over Univariate Polynomial Ring in x over Rational Field
    """
    # Try canonical element coercion.
    try:
        x1, y1 = canonical_coercion_c(x, y)
        return op(x1,y1)
    except TypeError, msg:
        #print msg  # this can be useful for debugging.
        if op is add or op is sub:
            return addsub_op_c(x, y, op)
        if op is mul or op is div:
            return muldiv_op_c(x, y, op)
        raise TypeError, arith_error_message(x,y,op)

cdef addsub_op_c(x, y, op):

    # Try base extending one object by the parent of the other object
    # raise an error if both are defined

    nr = 0
    if  PY_TYPE_CHECK(x, RingElement):
        try:
            val = op(x, y.base_extend_recursive((<RingElement>x)._parent))
            nr += 1
        except (TypeError, AttributeError), msg:
            pass
    # Also try to base extending the left object by the parent of the right
    if  PY_TYPE_CHECK(y, RingElement):
        try:
            val = op(x.base_extend_recursive((<RingElement>y)._parent), y)
            nr += 1
        except (TypeError, AttributeError), msg:
            pass
    if nr == 1:
        return val

    raise TypeError, arith_error_message(x,y,op)


cdef muldiv_op_c(x, y, op):
    # If the op is multiplication, then some other algebra multiplications
    # may be defined

    if op is div and PY_TYPE_CHECK(y, RingElement):
        y = y.__invert__()

    # 2. Try scalar multiplication.
    # No way to multiply x and y using the ``coerce into a canonical
    # parent'' rule.
    # The next rule to try is scalar multiplication by coercing
    # into the base ring.
    cdef bint x_is_modelt, y_is_modelt

    y_is_modelt = PY_TYPE_CHECK(y, ModuleElement)
    if y_is_modelt:
        # First try to coerce x into the base ring of y if y is an element.
        try:
            R = (<ModuleElement> y)._parent._base
            if R is None:
                raise RuntimeError, "base of '%s' must be set to a ring (but it is None)!"%((<ModuleElement> y)._parent)
            x = (<Parent>R)._coerce_c(x)
            return (<ModuleElement> y)._rmul_c(x)     # the product x * y
        except TypeError, msg:
            pass

    x_is_modelt = PY_TYPE_CHECK(x, ModuleElement)
    if x_is_modelt:
        # That did not work.  Try to coerce y into the base ring of x.
        try:
            R = (<ModuleElement> x)._parent._base
            if R is None:
                raise RuntimeError, "base of '%s' must be set to a ring (but it is None)!"%((<ModuleElement> x)._parent)
            y = (<Parent> R)._coerce_c(y)
            return (<ModuleElement> x)._lmul_c(y)    # the product x * y
        except TypeError:
            pass

    if y_is_modelt and x_is_modelt:
        # 3. Both canonical coercion failed, but both are module elements.
        # Try base extending the right object by the parent of the left

        try:
            return addsub_op_c(x, y, mul)
        except TypeError:
            pass

#        ## TODO -- WORRY -- only unambiguous if one succeeds!
#        nr = 0
#        if  PY_TYPE_CHECK(x, RingElement):
#            try:
#                val = operator.mul(x, y.base_extend((<RingElement>x)._parent))
#                nr += 1
#            except (TypeError, AttributeError), msg:
#                pass
#        # Also try to base extending the left object by the parent of the right
#        if  PY_TYPE_CHECK(y, RingElement):
#            try:
#                val =  operator.mul(x.base_extend((<Element>y)._parent), y)
#                nr += 1
#            except (TypeError, AttributeError), msg:
#                pass
#        if nr == 1:
#            return val

    # 4. Try _l_action or _r_action.
    # Test to see if an _r_action or _l_action is
    # defined on either side.
    try:
        return x._l_action(y)
    except (AttributeError, TypeError):
        pass
    try:
        return y._r_action(x)
    except (AttributeError, TypeError):
        pass

    raise TypeError, arith_error_message(x,y,op)

def coerce(Parent p, x):
    try:
        return p._coerce_c(x)
    except AttributeError:
        return p(x)

def coerce_cmp(x,y):
    global coercion_model
    cdef int c
    try:
        x, y = coercion_model.canonical_coercion_c(x, y)
        return cmp(x,y)
    except TypeError:
        c = cmp(type(x), type(y))
        if c == 0: c = -1
        return c

# We define this base class here to avoid circular cimports.
cdef class CoercionModel:
    """
    Most basic coersion scheme. If it doesn't already match, throw an error.
    """
    def canonical_coercion(self, x, y):
        return self.canonical_coercion_c(x,y)
    cdef canonical_coercion_c(self, x, y):
        if parent_c(x) is parent_c(y):
            return x,y
        raise TypeError, "no common canonical parent for objects with parents: '%s' and '%s'"%(parent_c(x), parent_c(y))

    cdef canonical_base_coercion_c(self, Element x, Element y):
        if have_same_base(x, y):
            return x,y
        raise TypeError, "Incompatible bases '%s' and '%s'"%(parent_c(x), parent_c(y))

    def bin_op(self, x, y, op):
        return self.bin_op_c(x,y,op)
    cdef bin_op_c(self, x, y, op):
        if parent_c(x) is parent_c(y):
            return op(x,y)
        raise TypeError, arith_error_message(x,y,op)

import coerce
cdef CoercionModel coercion_model = coerce.CoercionModel_cache_maps()

# for now while I'm merging in base extension code
cdef canonical_coercion_c(x, y):
    return coercion_model.canonical_coercion_c(x,y)


def set_coercion_model(cm):
    global coercion_model
    coercion_model = cm

def swap_coercion_model():
    global coercion_model
    if isinstance(coercion_model, coerce.CoercionModel_cache_maps):
        coercion_model = coerce.CoercionModel_original()
    else:
        coercion_model = coerce.CoercionModel_cache_maps()
    return coercion_model



###############################################################################

def lcm(x,y):
    from sage.rings.arith import lcm
    return lcm(x,y)

def gcd(x,y):
    from sage.rings.arith import gcd
    return gcd(x,y)

def xgcd(x,y):
    from sage.rings.arith import xgcd
    return xgcd(x,y)




######################

def generic_power(a, n, one=None):
    """
    Computes $a^n$, where $n$ is an integer, and $a$ is an object which
    supports multiplication.  Optionally an additional argument,
    which is used in the case that n == 0:

        one: the "unit" element, returned directly (can be anything)

    If this is not supplied, int(1) is returned.

    EXAMPLES:
        sage: generic_power(int(12),int(0))
        1
        sage: generic_power(int(0),int(100))
        0
        sage: generic_power(Integer(10),Integer(0))
        1
        sage: generic_power(Integer(0),Integer(23))
        0
        sage: sum([generic_power(2,i) for i in range(17)]) #test all 4-bit combinations
        131071
        sage: F = Zmod(5)
        sage: a = generic_power(F(2), 5); a
        2
        sage: a.parent() is F
        True
        sage: a = generic_power(F(1), 2)
        sage: a.parent() is F
        True

        sage: generic_power(int(5), 0)
        1
    """

    return generic_power_c(a,n,one)

cdef generic_power_c(a, nn, one):
    try:
        n = PyNumber_Index(nn)
    except TypeError:
        raise NotImplementedError, "non-integral exponents not supported"

    if not a:
        # a is zero, return it, or raise an exception if n is zero
        if not n:
            raise ArithmeticError, "0^0 is undefined."
        elif n < 0:
            raise ZeroDivisionError
        else:
            return a
    elif not n:
        # n is zero, let's try our best to return a one that doesn't suck
        if one is None:
            if PY_TYPE_CHECK(a, Element):
                return (<Element>a)._parent(1)
            try:
                try:
                    return a.parent()(1)
                except AttributeError:
                    return type(a)(1)
            except:
                return 1 #oops, the one sucks
        else:
            return one

    if n < 0:
        # negative exponent! flip it all around.
        a = ~a
        n = -n

    if n < 4:
        # These cases will probably be called often
        # and don't benefit from the code below
        if n == 1:
            return a
        elif n == 2:
            return a*a
        elif n == 3:
            return a*a*a

    # check for idempotence, and store the result otherwise
    aa = a*a
    if aa == a:
        return a

    # since we've computed a^2, let's start squaring there
    # so, let's keep the least-significant bit around, just
    # in case.
    m = n & 1
    n = n >> 1

    # One multiplication can be saved by starting with
    # the second-smallest power needed rather than with 1
    # we've already squared a, so let's start there.
    apow = aa
    while n&1 == 0:
        apow = apow*apow
        n = n >> 1
    power = apow
    n = n >> 1

    # now multiply that least-significant bit in...
    if m:
        power = power * a

    # and this is straight from the book.
    while n != 0:
        apow = apow*apow
        if n&1 != 0:
            power = power*apow
        n = n >> 1

    return power<|MERGE_RESOLUTION|>--- conflicted
+++ resolved
@@ -2055,30 +2055,7 @@
             sage: parent(matrix(QQ[x],2,2,[1,2,3,4])*QQ[y](1))
             Traceback (most recent call last):
             ...
-<<<<<<< HEAD
             TypeError: unsupported operand parent(s) for '*': 'Full MatrixSpace of 2 by 2 dense matrices over Univariate Polynomial Ring in x over Rational Field' and 'Univariate Polynomial Ring in y over Rational Field'
-=======
-            TypeError: Ambiguous base extension
-
-        """
-        if PY_TYPE_CHECK(left, Matrix):
-            # left is the matrix
-            # Possibilities:
-            #     left * matrix
-            if PY_TYPE_CHECK(right, Matrix):
-                if (<Matrix>left)._parent._base is not (<Matrix>right)._parent._base:
-                    right = (<Matrix>right).base_base_extend_canonical_sym_c((<Matrix>left)._parent._base)
-                return (<Matrix>left)._matrix_times_matrix_c(<Matrix>right)
-            #     left * vector
-            if PY_TYPE_CHECK(right, Vector):
-                right = (<Vector>right).base_base_extend_canonical_sym_c((<Matrix>left)._parent._base)
-                return (<Matrix>left)._matrix_times_vector_c(<Vector>right)
-            #     left * scalar
-            if not isinstance(right, Element):
-                right = py_scalar_to_element(right)
-            left = (<Matrix>left).base_base_extend_canonical_sym_c((<Element>right)._parent)
-            return (<Matrix>left)._multiply_by_scalar(right)
->>>>>>> b8681f35
 
         """
         if have_same_parent(left, right):
