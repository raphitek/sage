--- conflicted
+++ resolved
@@ -124,20 +124,9 @@
         sage: convert_latex_macro_to_mathjax('\\newcommand{\\GF}[1]{\\Bold{F}_{#1}}')
         ('GF', ['\\Bold{F}_{#1}', 1])
     """
-    left_bracket = macro.find("[")
-    right_bracket = macro.find("[")
+    left_bracket = macro.find('[')
+    right_bracket = macro.find('[')
     if left_bracket >= 0:
-<<<<<<< HEAD
-        right_bracket = macro.find("]")
-        num_args = int(macro[left_bracket + 1 : right_bracket])
-    else:
-        num_args = 0
-    start_name = macro.find("{") + 1  # add one to go past the backslash
-    end_name = macro.find("}")
-    name = macro[start_name + 1 : end_name]
-    start_defn = macro.find("{", end_name)
-    end_defn = macro.rfind("}")
-=======
         right_bracket = macro.find(']')
         num_args = int(macro[left_bracket + 1 : right_bracket])
     else:
@@ -147,7 +136,6 @@
     name = macro[start_name + 1 : end_name]
     start_defn = macro.find('{', end_name)
     end_defn = macro.rfind('}')
->>>>>>> 89ec4175
     defn = macro[start_defn + 1 : end_defn]
     if num_args == 0:
         return name, defn
@@ -210,11 +198,7 @@
 def sage_mathjax_macros():
     r"""
     Return Sage's macro definitions for usage with MathJax.
-<<<<<<< HEAD
-    
-=======
-
->>>>>>> 89ec4175
+
     This feeds each item output by :func:`sage_latex_macros` to
     :func:`convert_latex_macro_to_mathjax`.
 
@@ -224,10 +208,4 @@
         sage: sage_mathjax_macros()
         {'Bold': ['\\mathbf{#1}', 1], 'CC': '\\Bold{C}', ...
     """
-<<<<<<< HEAD
-    return dict(
-        [convert_latex_macro_to_mathjax(m) for m in sage_latex_macros()]
-    )
-=======
-    return dict(convert_latex_macro_to_mathjax(m) for m in sage_latex_macros())
->>>>>>> 89ec4175
+    return dict(convert_latex_macro_to_mathjax(m) for m in sage_latex_macros())