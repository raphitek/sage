r"""
Unitary Groups `GU(n,q)` and `SU(n,q)`

These are `n \times n` unitary matrices with entries in
`GF(q^2)`.

EXAMPLES::

    sage: G = SU(3,5)
    sage: G.order()
    378000
    sage: G
    Special Unitary Group of degree 3 over Finite Field in a of size 5^2
    sage: G.gens()
    (
    [      a       0       0]  [4*a   4   1]
    [      0 2*a + 2       0]  [  4   4   0]
    [      0       0     3*a], [  1   0   0]
    )
    sage: G.base_ring()
    Finite Field in a of size 5^2

AUTHORS:

- David Joyner (2006-03): initial version, modified from
  special_linear (by W. Stein)

- David Joyner (2006-05): minor additions (examples, _latex_, __str__,
  gens)

- William Stein (2006-12): rewrite

- Volker Braun (2013-1) port to new Parent, libGAP, extreme refactoring.

- Sebastian Oehms (2018-8) add  ``_UG``,
  :meth:`~sage.groups.matrix_gps.unitary.UnitaryMatrixGroup_generic.invariant_form`,
  option for user defined invariant bilinear form, and bug-fix in
  ``_check_matrix`` (see :trac:`26028`)
"""

# ****************************************************************************
#       Copyright (C) 2006 David Joyner and William Stein
#       Copyright (C) 2013 Volker Braun <vbraun.name@gmail.com>
#
# This program is free software: you can redistribute it and/or modify
# it under the terms of the GNU General Public License as published by
# the Free Software Foundation, either version 2 of the License, or
# (at your option) any later version.
#                  https://www.gnu.org/licenses/
# ****************************************************************************

from sage.rings.finite_rings.finite_field_constructor import GF
from sage.rings.finite_rings.finite_field_base import FiniteField
from sage.misc.latex import latex
from sage.misc.cachefunc import cached_method
from sage.groups.matrix_gps.named_group import (
    normalize_args_vectorspace, normalize_args_invariant_form,
    NamedMatrixGroup_generic)


def finite_field_sqrt(ring):
    """
    Helper function.

    INPUT:

    A ring.

    OUTPUT:

    Integer q such that ``ring`` is the finite field with `q^2` elements.

    EXAMPLES::

        sage: from sage.groups.matrix_gps.unitary import finite_field_sqrt
        sage: finite_field_sqrt(GF(4, 'a'))
        2
    """
    if not isinstance(ring, FiniteField):
        raise ValueError('not a finite field')
    q, rem = ring.cardinality().sqrtrem()
    if rem:
        raise ValueError('cardinality not a square')
    return q


###############################################################################
# Unitary Group: common Code for both GU and SU
###############################################################################

def _UG(n, R, special, var='a', invariant_form=None):
    r"""
    This function is commonly used by the functions :func:`GU` and :func:`SU`
    to avoid duplicated code. For documentation and examples
    see the individual functions.

    TESTS::

        sage: GU(3,25).order()  # indirect doctest
        3961191000000
    """
    prefix = 'General'
    latex_prefix ='G'
    if special:
        prefix = 'Special'
        latex_prefix ='S'

    degree, ring = normalize_args_vectorspace(n, R, var=var)
    if isinstance(ring, FiniteField):
        q = ring.cardinality()
        ring = GF(q**2, name=var)
        if invariant_form is not None:
            raise NotImplementedError("invariant_form for finite groups is fixed by GAP")

    if invariant_form is not None:
        invariant_form = normalize_args_invariant_form(ring, degree, invariant_form)
        if not invariant_form.is_hermitian():
            raise ValueError("invariant_form must be hermitian")

        try:
            if invariant_form.is_positive_definite():
                inserted_text = "with respect to positive definite hermitian form"
            else:
                inserted_text = "with respect to non positive definite hermitian form"
        except ValueError:
            inserted_text = "with respect to hermitian form"

        name = '{0} Unitary Group of degree {1} over {2} {3}\n{4}'.format(prefix,
                                 degree, ring, inserted_text, invariant_form)
        ltx  = r'\text{{{0}U}}_{{{1}}}({2})\text{{ {3} }}{4}'.format(latex_prefix,
                     degree, latex(ring), inserted_text, latex(invariant_form))
    else:
        name = '{0} Unitary Group of degree {1} over {2}'.format(prefix, degree, ring)
        ltx  = r'\text{{{0}U}}_{{{1}}}({2})'.format(latex_prefix, degree, latex(ring))

<<<<<<< HEAD
    if is_FiniteField(ring):
        from .unitary_gap import UnitaryMatrixGroup_gap

=======
    if isinstance(ring, FiniteField):
>>>>>>> e62066f5
        cmd = '{0}U({1}, {2})'.format(latex_prefix, degree, q)
        return UnitaryMatrixGroup_gap(degree, ring, special, name, ltx, cmd)
    else:
        return UnitaryMatrixGroup_generic(degree, ring, special, name, ltx, invariant_form=invariant_form)



###############################################################################
# General Unitary Group
###############################################################################

def GU(n, R, var='a', invariant_form=None):
    r"""
    Return the general unitary group.

    The general unitary group `GU( d, R )` consists of all `d \times d`
    matrices that preserve a nondegenerate sesquilinear form over the
    ring `R`.

    .. NOTE::

        For a finite field the matrices that preserve a sesquilinear
        form over `F_q` live over `F_{q^2}`. So ``GU(n,q)`` for
        a prime power ``q`` constructs the matrix group over the base
        ring ``GF(q^2)``.

    .. NOTE::

        This group is also available via ``groups.matrix.GU()``.

    INPUT:

    - ``n`` -- a positive integer

    - ``R`` -- ring or an integer; if an integer is specified, the
      corresponding finite field is used

    - ``var`` -- (optional, default: ``'a'``) variable used to
      represent generator of the finite field, if needed

    - ``invariant_form`` -- (optional) instances being accepted by
      the matrix-constructor which define a `n \times n` square matrix
      over R describing the hermitian form to be kept invariant
      by the unitary group; the form is checked to be
      non-degenerate and hermitian but not to be positive definite

    OUTPUT:

    Return the general unitary group.

    EXAMPLES::

        sage: G = GU(3, 7); G
        General Unitary Group of degree 3 over Finite Field in a of size 7^2
        sage: G.gens()
        (
        [  a   0   0]  [6*a   6   1]
        [  0   1   0]  [  6   6   0]
        [  0   0 5*a], [  1   0   0]
        )
        sage: GU(2,QQ)
        General Unitary Group of degree 2 over Rational Field

        sage: G = GU(3, 5, var='beta')
        sage: G.base_ring()
        Finite Field in beta of size 5^2
        sage: G.gens()
        (
        [  beta      0      0]  [4*beta      4      1]
        [     0      1      0]  [     4      4      0]
        [     0      0 3*beta], [     1      0      0]
        )

    Using the ``invariant_form`` option::

        sage: UCF = UniversalCyclotomicField(); e5=UCF.gen(5)
        sage: m = matrix(UCF, 3,3, [[1,e5,0],[e5.conjugate(),2,0],[0,0,1]])
        sage: G  = GU(3, UCF)
        sage: Gm = GU(3, UCF, invariant_form=m)
        sage: G == Gm
        False
        sage: G.invariant_form()
        [1 0 0]
        [0 1 0]
        [0 0 1]
        sage: Gm.invariant_form()
        [     1   E(5)      0]
        [E(5)^4      2      0]
        [     0      0      1]
        sage: pm = Permutation((1,2,3)).to_matrix()
        sage: g = G(pm); g in G; g
        True
        [0 0 1]
        [1 0 0]
        [0 1 0]
        sage: Gm(pm)
        Traceback (most recent call last):
        ...
        TypeError: matrix must be unitary with respect to the hermitian form
        [     1   E(5)      0]
        [E(5)^4      2      0]
        [     0      0      1]

        sage: GU(3,3, invariant_form=[[1,0,0],[0,2,0],[0,0,1]])
        Traceback (most recent call last):
        ...
        NotImplementedError: invariant_form for finite groups is fixed by GAP

        sage: GU(2,QQ, invariant_form=[[1,0],[2,0]])
        Traceback (most recent call last):
        ...
        ValueError: invariant_form must be non-degenerate

    TESTS::

        sage: TestSuite(G).run()
        sage: groups.matrix.GU(2, 3)
        General Unitary Group of degree 2 over Finite Field in a of size 3^2
    """
    return _UG(n, R, False, var=var, invariant_form=invariant_form)



###############################################################################
# Special Unitary Group
###############################################################################

def SU(n, R, var='a', invariant_form=None):
    r"""
    The special unitary group `SU( d, R )` consists of all `d \times d`
    matrices that preserve a nondegenerate sesquilinear form over the
    ring `R` and have determinant `1`.

    .. NOTE::

        For a finite field the matrices that preserve a sesquilinear
        form over `F_q` live over `F_{q^2}`. So ``SU(n,q)`` for
        a prime power ``q`` constructs the matrix group over the base
        ring ``GF(q^2)``.

    .. NOTE::

        This group is also available via ``groups.matrix.SU()``.

    INPUT:

    - ``n`` -- a positive integer

    - ``R`` -- ring or an integer; if an integer is specified, the
      corresponding finite field is used

    - ``var`` -- (optional, default: ``'a'``) variable used to
      represent generator of the finite field, if needed

    - ``invariant_form`` -- (optional) instances being accepted by
      the matrix-constructor which define a `n \times n` square matrix
      over R describing the hermitian form to be kept invariant
      by the unitary group; the form is checked to be
      non-degenerate and hermitian but not to be positive definite

    OUTPUT:

    Return the special unitary group.

    EXAMPLES::

        sage: SU(3,5)
        Special Unitary Group of degree 3 over Finite Field in a of size 5^2
        sage: SU(3, GF(5))
        Special Unitary Group of degree 3 over Finite Field in a of size 5^2
        sage: SU(3,QQ)
        Special Unitary Group of degree 3 over Rational Field

    Using the ``invariant_form`` option::

        sage: CF3 = CyclotomicField(3); e3 = CF3.gen()
        sage: m = matrix(CF3, 3,3, [[1,e3,0],[e3.conjugate(),2,0],[0,0,1]])
        sage: G  = SU(3, CF3)
        sage: Gm = SU(3, CF3, invariant_form=m)
        sage: G == Gm
        False
        sage: G.invariant_form()
        [1 0 0]
        [0 1 0]
        [0 0 1]
        sage: Gm.invariant_form()
        [         1      zeta3          0]
        [-zeta3 - 1          2          0]
        [         0          0          1]
        sage: pm = Permutation((1,2,3)).to_matrix()
        sage: G(pm)
        [0 0 1]
        [1 0 0]
        [0 1 0]
        sage: Gm(pm)
        Traceback (most recent call last):
        ...
        TypeError: matrix must be unitary with respect to the hermitian form
        [         1      zeta3          0]
        [-zeta3 - 1          2          0]
        [         0          0          1]

        sage: SU(3,5, invariant_form=[[1,0,0],[0,2,0],[0,0,3]])
        Traceback (most recent call last):
        ...
        NotImplementedError: invariant_form for finite groups is fixed by GAP

    TESTS::

        sage: TestSuite(Gm).run()
        sage: groups.matrix.SU(2, 3)
        Special Unitary Group of degree 2 over Finite Field in a of size 3^2
    """
    return _UG(n, R, True, var=var, invariant_form=invariant_form)



########################################################################
# Unitary Group class
########################################################################

class UnitaryMatrixGroup_generic(NamedMatrixGroup_generic):
    r"""
    General Unitary Group over arbitrary rings.

    EXAMPLES::

        sage: G = GU(3, GF(7)); G
        General Unitary Group of degree 3 over Finite Field in a of size 7^2
        sage: latex(G)
        \text{GU}_{3}(\Bold{F}_{7^{2}})

        sage: G = SU(3, GF(5));  G
        Special Unitary Group of degree 3 over Finite Field in a of size 5^2
        sage: latex(G)
        \text{SU}_{3}(\Bold{F}_{5^{2}})

        sage: CF3 = CyclotomicField(3); e3 = CF3.gen()
        sage: m = matrix(CF3, 3,3, [[1,e3,0],[e3.conjugate(),2,0],[0,0,1]])
        sage: G = SU(3, CF3, invariant_form=m)
        sage: latex(G)
        \text{SU}_{3}(\Bold{Q}(\zeta_{3}))\text{ with respect to positive definite hermitian form }\left(\begin{array}{rrr}
        1 & \zeta_{3} & 0 \\
        -\zeta_{3} - 1 & 2 & 0 \\
        0 & 0 & 1
        \end{array}\right)
    """

    @cached_method
    def invariant_form(self):
        """
        Return the hermitian form preserved by the unitary
        group.

        OUTPUT:

        A square matrix describing the bilinear form

        EXAMPLES::

            sage: SU4 = SU(4,QQ)
            sage: SU4.invariant_form()
            [1 0 0 0]
            [0 1 0 0]
            [0 0 1 0]
            [0 0 0 1]
        """
        if self._invariant_form is not None:
            return self._invariant_form

        from sage.matrix.constructor import identity_matrix
        m = identity_matrix(self.base_ring(), self.degree())
        m.set_immutable()
        return m


    def _check_matrix(self, x, *args):
        """
        Check whether the matrix ``x`` is unitary.

        See :meth:`~sage.groups.matrix_gps.matrix_group._check_matrix`
        for details.

        EXAMPLES::

            sage: G = GU(2, GF(5))
            sage: G._check_matrix(G.an_element().matrix())
            sage: G = SU(2, GF(5))
            sage: G._check_matrix(G.an_element().matrix())
        """
        if self._special and x.determinant() != 1:
            raise TypeError('matrix must have determinant one')

        H = self.invariant_form()
        if x * H * x.conjugate_transpose() != H:
            if H == self.one().matrix():
                raise TypeError('matrix must be unitary')
            else:
                raise TypeError('matrix must be unitary with respect to the hermitian form\n{}'.format(H))<|MERGE_RESOLUTION|>--- conflicted
+++ resolved
@@ -133,13 +133,9 @@
         name = '{0} Unitary Group of degree {1} over {2}'.format(prefix, degree, ring)
         ltx  = r'\text{{{0}U}}_{{{1}}}({2})'.format(latex_prefix, degree, latex(ring))
 
-<<<<<<< HEAD
-    if is_FiniteField(ring):
+    if isinstance(ring, FiniteField):
         from .unitary_gap import UnitaryMatrixGroup_gap
 
-=======
-    if isinstance(ring, FiniteField):
->>>>>>> e62066f5
         cmd = '{0}U({1}, {2})'.format(latex_prefix, degree, q)
         return UnitaryMatrixGroup_gap(degree, ring, special, name, ltx, cmd)
     else:
