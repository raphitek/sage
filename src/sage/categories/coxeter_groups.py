--- conflicted
+++ resolved
@@ -2000,18 +2000,11 @@
             for i in self.parent().index_set():
                 wi = self.apply_simple_reflection(i)
                 if i in self.descents():
-<<<<<<< HEAD
-                    Covers += [(u.apply_simple_reflection(i), r.apply_conjugation_by_simple_reflection(i)) for u, r in wi.bruhat_upper_covers_reflections() if i not in u.descents()]
-                else:
-                    Covers += [(wi, self.parent().simple_reflection(i))]
-            return uniq(Covers)
-=======
                     Covers.update((u.apply_simple_reflection(i), r.apply_conjugation_by_simple_reflection(i))
                                   for u, r in wi.bruhat_upper_covers_reflections() if i not in u.descents())
                 else:
                     Covers.add((wi, self.parent().simple_reflection(i)))
             return sorted(Covers)
->>>>>>> 9db4320e
 
         def cover_reflections(self, side='right'):
             r"""
