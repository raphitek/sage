--- conflicted
+++ resolved
@@ -42,11 +42,8 @@
 
          * ``backend="normaliz"`` uses normaliz
 
-<<<<<<< HEAD
          * ``backend="polymake"`` uses polymake
 
-=======
->>>>>>> 8204e97c
          * ``backend="field"`` a generic Sage implementation
 
     OUTPUT:
