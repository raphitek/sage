r"""
Convex rational polyhedral cones

This module was designed as a part of framework for toric varieties
(:mod:`~sage.schemes.toric.variety`,
:mod:`~sage.schemes.toric.fano_variety`). While the emphasis is on
strictly convex cones, non-strictly convex cones are supported as well. Work
with distinct lattices (in the sense of discrete subgroups spanning vector
spaces) is supported. The default lattice is :class:`ToricLattice
<sage.geometry.toric_lattice.ToricLatticeFactory>` `N` of the appropriate
dimension. The only case when you must specify lattice explicitly is creation
of a 0-dimensional cone, where dimension of the ambient space cannot be
guessed.

AUTHORS:

- Andrey Novoseltsev (2010-05-13): initial version.

- Andrey Novoseltsev (2010-06-17): substantial improvement during review by
  Volker Braun.

- Volker Braun (2010-06-21): various spanned/quotient/dual lattice
  computations added.

- Volker Braun (2010-12-28): Hilbert basis for cones.

- Andrey Novoseltsev (2012-02-23): switch to PointCollection container.

EXAMPLES:

Use :func:`Cone` to construct cones::

    sage: octant = Cone([(1,0,0), (0,1,0), (0,0,1)])
    sage: halfspace = Cone([(1,0,0), (0,1,0), (-1,-1,0), (0,0,1)])
    sage: positive_xy = Cone([(1,0,0), (0,1,0)])
    sage: four_rays = Cone([(1,1,1), (1,-1,1), (-1,-1,1), (-1,1,1)])

For all of the cones above we have provided primitive generating rays, but in
fact this is not necessary - a cone can be constructed from any collection of
rays (from the same space, of course). If there are non-primitive (or even
non-integral) rays, they will be replaced with primitive ones. If there are
extra rays, they will be discarded. Of course, this means that :func:`Cone`
has to do some work before actually constructing the cone and sometimes it is
not desirable, if you know for sure that your input is already "good". In this
case you can use options ``check=False`` to force :func:`Cone` to use
exactly the directions that you have specified and ``normalize=False`` to
force it to use exactly the rays that you have specified. However, it is
better not to use these possibilities without necessity, since cones are
assumed to be represented by a minimal set of primitive generating rays.
See :func:`Cone` for further documentation on construction.

Once you have a cone, you can perform numerous operations on it. The most
important ones are, probably, ray accessing methods::

    sage: rays = halfspace.rays()
    sage: rays
    N( 0,  0, 1),
    N( 0,  1, 0),
    N( 0, -1, 0),
    N( 1,  0, 0),
    N(-1,  0, 0)
    in 3-d lattice N
    sage: rays.set()
    frozenset({N(-1, 0, 0), N(0, -1, 0), N(0, 0, 1), N(0, 1, 0), N(1, 0, 0)})
    sage: rays.matrix()
    [ 0  0  1]
    [ 0  1  0]
    [ 0 -1  0]
    [ 1  0  0]
    [-1  0  0]
    sage: rays.column_matrix()
    [ 0  0  0  1 -1]
    [ 0  1 -1  0  0]
    [ 1  0  0  0  0]
    sage: rays(3)
    N(1, 0, 0)
    in 3-d lattice N
    sage: rays[3]
    N(1, 0, 0)
    sage: halfspace.ray(3)
    N(1, 0, 0)

The method :meth:`~IntegralRayCollection.rays` returns a
:class:`~sage.geometry.point_collection.PointCollection` with the
`i`-th element being the primitive integral generator of the `i`-th
ray. It is possible to convert this collection to a matrix with either
rows or columns corresponding to these generators. You may also change
the default
:meth:`~sage.geometry.point_collection.PointCollection.output_format`
of all point collections to be such a matrix.

If you want to do something with each ray of a cone, you can write ::

    sage: for ray in positive_xy: print(ray)
    N(1, 0, 0)
    N(0, 1, 0)

There are two dimensions associated to each cone - the dimension of the
subspace spanned by the cone and the dimension of the space where it lives::

    sage: positive_xy.dim()
    2
    sage: positive_xy.lattice_dim()
    3

You also may be interested in this dimension::

    sage: dim(positive_xy.linear_subspace())
    0
    sage: dim(halfspace.linear_subspace())
    2

Or, perhaps, all you care about is whether it is zero or not::

    sage: positive_xy.is_strictly_convex()
    True
    sage: halfspace.is_strictly_convex()
    False

You can also perform these checks::

    sage: positive_xy.is_simplicial()
    True
    sage: four_rays.is_simplicial()
    False
    sage: positive_xy.is_smooth()
    True

You can work with subcones that form faces of other cones::

    sage: # needs sage.graphs
    sage: face = four_rays.faces(dim=2)[0]
    sage: face
    2-d face of 3-d cone in 3-d lattice N
    sage: face.rays()
    N(-1, -1, 1),
    N(-1,  1, 1)
    in 3-d lattice N
    sage: face.ambient_ray_indices()
    (2, 3)
    sage: four_rays.rays(face.ambient_ray_indices())
    N(-1, -1, 1),
    N(-1,  1, 1)
    in 3-d lattice N

If you need to know inclusion relations between faces, you can use ::

    sage: # needs sage.graphs
    sage: L = four_rays.face_lattice()
    sage: [len(s) for s in L.level_sets()]
    [1, 4, 4, 1]
    sage: face = L.level_sets()[2][0]
    sage: face.rays()
    N(1,  1, 1),
    N(1, -1, 1)
    in 3-d lattice N
    sage: L.hasse_diagram().neighbors_in(face)
    [1-d face of 3-d cone in 3-d lattice N,
     1-d face of 3-d cone in 3-d lattice N]

.. WARNING::

    The order of faces in level sets of
    the face lattice may differ from the order of faces returned by
    :meth:`~ConvexRationalPolyhedralCone.faces`. While the first order is
    random, the latter one ensures that one-dimensional faces are listed in
    the same order as generating rays.

When all the functionality provided by cones is not enough, you may want to
check if you can do necessary things using polyhedra corresponding to cones::

    sage: four_rays.polyhedron()
    A 3-dimensional polyhedron in ZZ^3 defined as
    the convex hull of 1 vertex and 4 rays

And of course you are always welcome to suggest new features that should be
added to cones!

REFERENCES:

- [Ful1993]_
"""

# ****************************************************************************
#       Copyright (C) 2010-2014 Volker Braun <vbraun.name@gmail.com>
#       Copyright (C) 2010-2018 Andrey Novoseltsev <novoselt@gmail.com>
#       Copyright (C) 2010      William Stein <wstein@gmail.com>
#       Copyright (C) 2012      Christian Stump
#       Copyright (C) 2014-2018 Frédéric Chapoton
#       Copyright (C) 2014      Peter Bruin
#       Copyright (C) 2015-2017 Jori Mäntysalo
#       Copyright (C) 2015-2020 Michael Orlitzky
#       Copyright (C) 2016-2020 John H. Palmieri
#       Copyright (C) 2018      David Coudert
#       Copyright (C) 2019-2020 Jonathan Kliem
#       Copyright (C) 2020-2021 Matthias Koeppe
#
# This program is free software: you can redistribute it and/or modify
# it under the terms of the GNU General Public License as published by
# the Free Software Foundation, either version 2 of the License, or
# (at your option) any later version.
#                  https://www.gnu.org/licenses/
# ****************************************************************************

from collections.abc import Hashable, Iterable, Container
from copy import copy
from warnings import warn

from sage.misc.lazy_import import lazy_import
lazy_import('sage.combinat.posets.posets', 'FinitePoset')
from sage.arith.misc import GCD as gcd
from sage.arith.functions import lcm
from sage.geometry.point_collection import PointCollection
from sage.geometry.polyhedron.constructor import Polyhedron
<<<<<<< HEAD
from sage.geometry.hasse_diagram import lattice_from_incidences
from sage.geometry.toric_lattice import (ToricLattice, ToricLattice_generic,
                                         ToricLattice_quotient)
from sage.geometry.toric_plotter import ToricPlotter, label_list
=======
lazy_import('sage.geometry.hasse_diagram', 'lattice_from_incidences')
from sage.geometry.toric_lattice import (ToricLattice, is_ToricLattice,
                                         is_ToricLatticeQuotient)
lazy_import('sage.geometry.toric_plotter', ['ToricPlotter', 'label_list'])
>>>>>>> e5f42fac
from sage.geometry.relative_interior import RelativeInterior
from sage.matrix.constructor import matrix
from sage.matrix.matrix_space import MatrixSpace
from sage.matrix.special import column_matrix
from sage.misc.cachefunc import cached_method
from sage.misc.flatten import flatten
from sage.misc.latex import latex
from sage.modules.free_module import span, VectorSpace
from sage.modules.free_module_element import vector
from sage.rings.integer_ring import ZZ
from sage.rings.rational_field import QQ
from sage.structure.all import SageObject, parent
from sage.structure.richcmp import richcmp_method, richcmp
lazy_import('sage.geometry.integral_points', 'parallelotope_points')
from sage.geometry.convex_set import ConvexSet_closed
import sage.geometry.abc

from sage.features import PythonModule
lazy_import('ppl', ['C_Polyhedron', 'Generator_System', 'Constraint_System',
                    'Linear_Expression', 'Poly_Con_Relation'],
                    feature=PythonModule("ppl", spkg="pplpy", type="standard"))
lazy_import('ppl', ['ray', 'point'], as_=['PPL_ray', 'PPL_point'],
                    feature=PythonModule("ppl", spkg="pplpy", type="standard"))


def is_Cone(x):
    r"""
    Check if ``x`` is a cone.

    INPUT:

    - ``x`` -- anything.

    OUTPUT:

    - ``True`` if ``x`` is a cone and ``False`` otherwise.

    EXAMPLES::

        sage: from sage.geometry.cone import is_Cone
        sage: is_Cone(1)
        doctest:warning...
        DeprecationWarning: is_Cone is deprecated, use isinstance instead
        See https://github.com/sagemath/sage/issues/34307 for details.
        False
        sage: quadrant = Cone([(1,0), (0,1)])
        sage: quadrant
        2-d cone in 2-d lattice N
        sage: is_Cone(quadrant)
        True
    """
    from sage.misc.superseded import deprecation
    deprecation(34307, "is_Cone is deprecated, use isinstance instead")
    return isinstance(x, ConvexRationalPolyhedralCone)


def Cone(rays, lattice=None, check=True, normalize=True):
    r"""
    Construct a (not necessarily strictly) convex rational polyhedral cone.

    INPUT:

    - ``rays`` -- a list of rays. Each ray should be given as a list
      or a vector convertible to the rational extension of the given
      ``lattice``. May also be specified by a
      :class:`~sage.geometry.polyhedron.base.Polyhedron_base` object;

    - ``lattice`` -- :class:`ToricLattice
      <sage.geometry.toric_lattice.ToricLatticeFactory>`, `\ZZ^n`, or any
      other object that behaves like these. If not specified, an attempt will
      be made to determine an appropriate toric lattice automatically;

    - ``check`` -- by default the input data will be checked for
      correctness (e.g. that all rays have the same number of
      components) and generating rays will be constructed from
      ``rays``. If you know that the input is a minimal set of
      generators of a valid cone, you may significantly decrease
      construction time using ``check=False`` option;

    - ``normalize`` -- you can further speed up construction using
      ``normalize=False`` option. In this case ``rays`` must be a list of
      immutable primitive rays in ``lattice``. In general, you should not use
      this option, it is designed for code optimization and does not give as
      drastic improvement in speed as the previous one.

    OUTPUT:

    - convex rational polyhedral cone determined by ``rays``.

    EXAMPLES:

    Let's define a cone corresponding to the first quadrant of the plane
    (note, you can even mix objects of different types to represent rays, as
    long as you let this function to perform all the checks and necessary
    conversions!)::

        sage: quadrant = Cone([(1,0), [0,1]])
        sage: quadrant
        2-d cone in 2-d lattice N
        sage: quadrant.rays()
        N(1, 0),
        N(0, 1)
        in 2-d lattice N

    If you give more rays than necessary, the extra ones will be discarded::

        sage: Cone([(1,0), (0,1), (1,1), (0,1)]).rays()
        N(0, 1),
        N(1, 0)
        in 2-d lattice N

    However, this work is not done with ``check=False`` option, so use it
    carefully! ::

        sage: Cone([(1,0), (0,1), (1,1), (0,1)], check=False).rays()
        N(1, 0),
        N(0, 1),
        N(1, 1),
        N(0, 1)
        in 2-d lattice N

    Even worse things can happen with ``normalize=False`` option::

        sage: Cone([(1,0), (0,1)], check=False, normalize=False)
        Traceback (most recent call last):
        ...
        AttributeError: 'tuple' object has no attribute 'parent'...

    You can construct different "not" cones: not full-dimensional, not
    strictly convex, not containing any rays::

        sage: one_dimensional_cone = Cone([(1,0)])
        sage: one_dimensional_cone.dim()
        1
        sage: half_plane = Cone([(1,0), (0,1), (-1,0)])
        sage: half_plane.rays()
        N( 0, 1),
        N( 1, 0),
        N(-1, 0)
        in 2-d lattice N
        sage: half_plane.is_strictly_convex()
        False
        sage: origin = Cone([(0,0)])
        sage: origin.rays()
        Empty collection
        in 2-d lattice N
        sage: origin.dim()
        0
        sage: origin.lattice_dim()
        2

    You may construct the cone above without giving any rays, but in this case
    you must provide ``lattice`` explicitly::

        sage: origin = Cone([])
        Traceback (most recent call last):
        ...
        ValueError: lattice must be given explicitly if there are no rays!
        sage: origin = Cone([], lattice=ToricLattice(2))
        sage: origin.dim()
        0
        sage: origin.lattice_dim()
        2
        sage: origin.lattice()
        2-d lattice N

    However, the trivial cone in ``n`` dimensions has a predefined
    constructor for you to use::

        sage: origin = cones.trivial(2)
        sage: origin.rays()
        Empty collection
        in 2-d lattice N

    Of course, you can also provide ``lattice`` in other cases::

        sage: L = ToricLattice(3, "L")
        sage: c1 = Cone([(1,0,0),(1,1,1)], lattice=L)
        sage: c1.rays()
        L(1, 0, 0),
        L(1, 1, 1)
        in 3-d lattice L

    Or you can construct cones from rays of a particular lattice::

        sage: ray1 = L(1,0,0)
        sage: ray2 = L(1,1,1)
        sage: c2 = Cone([ray1, ray2])
        sage: c2.rays()
        L(1, 0, 0),
        L(1, 1, 1)
        in 3-d lattice L
        sage: c1 == c2
        True

    When the cone in question is not strictly convex, the standard form for
    the "generating rays" of the linear subspace is "basis vectors and their
    negatives", as in the following example::

        sage: plane = Cone([(1,0), (0,1), (-1,-1)])
        sage: plane.rays()
        N( 0,  1),
        N( 0, -1),
        N( 1,  0),
        N(-1,  0)
        in 2-d lattice N

    The cone can also be specified by a
    :class:`~sage.geometry.polyhedron.base.Polyhedron_base`::

        sage: p = plane.polyhedron()
        sage: Cone(p)
        2-d cone in 2-d lattice N
        sage: Cone(p) == plane
        True

    TESTS::

        sage: N = ToricLattice(2)
        sage: Nsub = N.span([ N(1,2) ])
        sage: Cone(Nsub.basis())
        1-d cone in Sublattice <N(1, 2)>
        sage: Cone([N(0)])
        0-d cone in 2-d lattice N
    """
    # Cone from Polyhedron
    if isinstance(rays, sage.geometry.abc.Polyhedron):
        polyhedron = rays
        if lattice is None:
            lattice = ToricLattice(polyhedron.ambient_dim())
        if polyhedron.n_vertices() > 1:
            raise ValueError("%s is not a cone!" % polyhedron)
        apex = polyhedron.vertices()[0]
        if apex.count(0) != len(apex):
            raise ValueError("the apex of %s is not at the origin!"
                             % polyhedron)
        rays = normalize_rays(polyhedron.rays(), lattice)
        for line in normalize_rays(polyhedron.lines(), lattice):
            rays.append(line)
            rays.append(-line)
            rays[-1].set_immutable()
        return ConvexRationalPolyhedralCone(rays, lattice)
    # Cone from rays
    if check or normalize:
        rays = normalize_rays(rays, lattice)
    if lattice is None:
        if rays:
            lattice = rays[0].parent()
        else:
            raise ValueError(
                "lattice must be given explicitly if there are no rays!")
    if not check or not rays:
        return ConvexRationalPolyhedralCone(rays, lattice)
    # Any set of rays forms a cone, but we want to keep only generators
    if isinstance(lattice, ToricLattice_quotient):
        gs = Generator_System(
                        PPL_point(Linear_Expression(lattice(0).vector(), 0)))
        for r in rays:
            if not r.is_zero():
                gs.insert(PPL_ray(Linear_Expression(r.vector(), 0)))
    else:
        gs = Generator_System( PPL_point(Linear_Expression(lattice(0),0)) )
        for r in rays:
            if not r.is_zero():
                gs.insert( PPL_ray(Linear_Expression(r,0)) )
    cone = C_Polyhedron(gs)
    return _Cone_from_PPL(cone, lattice, rays)


def _Cone_from_PPL(cone, lattice, original_rays=None):
    r"""
    Construct a cone from a :class:`~ppl.polyhedron.Polyhedron`.

    This is a private function and not intended to be exposed to the
    end user. It is used internally by :func:`Cone` and in
    :meth:`ConvexRationalPolyhedralCone.intersection`.

    INPUT:

    - ``cone`` -- a :class:`~ppl.polyhedron.Polyhedron` having the
      origin as its single point.

    - ``lattice`` -- :class:`ToricLattice
      <sage.geometry.toric_lattice.ToricLatticeFactory>`, `\ZZ^n`, or any
      other object that behaves like these.

    - ``original_rays`` -- (default: ``None``) if given, must be a minimal list
      of normalized generating rays of ``cone``. If ``cone`` is strictly convex
      and ``original_rays`` were given, they will be used as internal rays of
      the constructed cone, in the given order.

    OUTPUT:

    A :class:`ConvexRationalPolyhedralCone`.

    TESTS::

        sage: Cone([(1,0), (0,1), (1,1), (0,1)]).rays()   # indirect doctest
        N(0, 1),
        N(1, 0)
        in 2-d lattice N
    """
    rays = []
    lines = []
    for g in cone.minimized_generators():
        if g.is_ray():
            rays.append(g)
        if g.is_line():
            lines.append(g)
    if (original_rays is not None and not lines and
        len(rays) == len(original_rays)):
        return ConvexRationalPolyhedralCone(original_rays, lattice, PPL=cone)
    else:
        rays = [ray.coefficients() for ray in rays]
        for line in lines:
            rays.append(line.coefficients())
            rays.append(-vector(ZZ, rays[-1]))
        try:
            for i, ray in enumerate(rays):
                rays[i] = lattice(ray)
                rays[i].set_immutable()
        except TypeError:
            rays = normalize_rays(rays, lattice)
        return ConvexRationalPolyhedralCone(rays, lattice, PPL=cone)


def _ambient_space_point(body, data):
    r"""
    Try to convert ``data`` to a point of the ambient space of ``body``.

    INPUT:

    - ``body`` -- a cone, fan, or lattice polytope with ``lattice()`` method

    - ``data`` -- anything

    OUTPUT:

    An integral, rational, real algebraic, or numeric point of the
    ambient space of ``body`` is returned if ``data`` were
    successfully interpreted in such a way. A :class:`TypeError` is raised
    otherwise.

    TESTS::

        sage: from sage.geometry.cone import _ambient_space_point
        sage: c = Cone([(1,0), (0,1)])
        sage: _ambient_space_point(c, [1,1])
        N(1, 1)
        sage: _ambient_space_point(c, vector(ZZ,[1,1]))
        N(1, 1)
        sage: _ambient_space_point(c, c.dual_lattice()([1,1]))
        Traceback (most recent call last):
        ...
        TypeError: the point M(1, 1) and
         2-d cone in 2-d lattice N have incompatible lattices
        sage: _ambient_space_point(c, [1,1/3])
        (1, 1/3)
        sage: _ambient_space_point(c, vector(QQ,[1,1/3]))
        (1, 1/3)
        sage: _ambient_space_point(c, [1/2, 1/sqrt(3)])                                 # needs sage.rings.number_field sage.symbolic
        (1/2, 0.5773502691896258?)
        sage: _ambient_space_point(c, vector(AA, [1/2, 1/sqrt(3)]))                     # needs sage.rings.number_field sage.symbolic
        (1/2, 0.5773502691896258?)
        sage: _ambient_space_point(c, [1,1,3])
        Traceback (most recent call last):
        ...
        TypeError: [1, 1, 3] does not represent a valid point
        in the ambient space of 2-d cone in 2-d lattice N
        sage: _ambient_space_point(c, vector(ZZ,[1,1,3]))
        Traceback (most recent call last):
        ...
        TypeError: (1, 1, 3) does not represent a valid point
        in the ambient space of 2-d cone in 2-d lattice N

    Ensure that transcendental elements can, at the very least, be
    represented numerically::

        sage: from sage.geometry.cone import _ambient_space_point
        sage: c = Cone([(1,0), (0,1)])
        sage: _ambient_space_point(c, [1, pi])                                          # needs sage.rings.number_field sage.symbolic
        (1.00000000000000, 3.14159265358979)
        sage: _ambient_space_point(c, vector(SR,[1, pi]))                               # needs sage.rings.number_field sage.symbolic
        (1.00000000000000, 3.14159265358979)

    """
    L = body.lattice()

    def try_base_extend(ring):
        # Factor out the "try this ring..." code that's repeated four
        # times.
        try:
            return L.base_extend(ring)(data)
        except TypeError:
            pass
        except ValueError as ex:
            if str(ex).startswith("Cannot coerce"):
                pass

    # Special treatment for toric lattice elements
    p = try_base_extend(ZZ)
    if p is not None:
        return p
    if isinstance(parent(data), ToricLattice_generic):
        raise TypeError("the point %s and %s have incompatible "
                        "lattices" % (data, body))

    # If we don't have a lattice element, try successively
    # less-desirable ambient spaces until (as a last resort) we
    # attempt a numerical representation.
    rings = [QQ]
    try:
        from sage.rings.qqbar import AA
    except ImportError:
        pass
    else:
        rings.append(AA)
    try:
        from sage.rings.real_mpfr import RR
    except ImportError:
        pass
    else:
        rings.append(RR)

    for ring in rings:
        p = try_base_extend(ring)
        if p is not None:
            return p

    # Raise TypeError with our own message
    raise TypeError("%s does not represent a valid point in the ambient "
                    "space of %s" % (data, body))


def integral_length(v):
    """
    Compute the integral length of a given rational vector.

    INPUT:

    - ``v`` -- any object which can be converted to a list of rationals

    OUTPUT:

    Rational number `r`` such that ``v = r * u``, where ``u`` is the
    primitive integral vector in the direction of ``v``.

    EXAMPLES::

        sage: from sage.geometry.cone import integral_length
        sage: integral_length([1, 2, 4])
        1
        sage: integral_length([2, 2, 4])
        2
        sage: integral_length([2/3, 2, 4])
        2/3
    """
    data = [QQ(e) for e in list(v)]
    ns = [e.numerator() for e in data]
    ds = [e.denominator() for e in data]
    return gcd(ns) / lcm(ds)


def normalize_rays(rays, lattice):
    r"""
    Normalize a list of rational rays: make them primitive and immutable.

    INPUT:

    - ``rays`` -- list of rays which can be converted to the rational
      extension of ``lattice``;

    - ``lattice`` -- :class:`ToricLattice
      <sage.geometry.toric_lattice.ToricLatticeFactory>`, `\ZZ^n`, or any
      other object that behaves like these. If ``None``, an attempt will
      be made to determine an appropriate toric lattice automatically.

    OUTPUT:

    - list of immutable primitive vectors of the ``lattice`` in the same
      directions as original ``rays``.

    EXAMPLES::

        sage: from sage.geometry.cone import normalize_rays
        sage: normalize_rays([(0, 1), (0, 2), (3, 2), (5/7, 10/3)], None)
        [N(0, 1), N(0, 1), N(3, 2), N(3, 14)]
        sage: L = ToricLattice(2, "L")
        sage: normalize_rays([(0, 1), (0, 2), (3, 2), (5/7, 10/3)], L.dual())
        [L*(0, 1), L*(0, 1), L*(3, 2), L*(3, 14)]
        sage: ray_in_L = L(0,1)
        sage: normalize_rays([ray_in_L, (0, 2), (3, 2), (5/7, 10/3)], None)
        [L(0, 1), L(0, 1), L(3, 2), L(3, 14)]
        sage: normalize_rays([(0, 1), (0, 2), (3, 2), (5/7, 10/3)], ZZ^2)
        [(0, 1), (0, 1), (3, 2), (3, 14)]
        sage: normalize_rays([(0, 1), (0, 2), (3, 2), (5/7, 10/3)], ZZ^3)
        Traceback (most recent call last):
        ...
        TypeError: cannot convert (0, 1) to
        Vector space of dimension 3 over Rational Field!
        sage: normalize_rays([], ZZ^3)
        []
    """
    if rays is None:
        rays = []
    try:
        rays = list(rays)
    except TypeError:
        raise TypeError(
                    "rays must be given as a list or a compatible structure!"
                    "\nGot: %s" % rays)
    if rays:
        if lattice is None:
            ray_parent = parent(rays[0])
            lattice = (ray_parent if isinstance(ray_parent, ToricLattice_generic)
                                  else ToricLattice(len(rays[0])))
        if lattice.base_ring() is not ZZ:
            raise TypeError("lattice must be a free module over ZZ")
        # Are we dealing with a quotient lattice?
        try:
            if not lattice.is_torsion_free():
                raise ValueError("cannot normalize rays of torsion quotients!")
        except AttributeError:
            pass
        V = None
        try:
            if lattice.is_ambient():
                # Handle the most common case efficiently.
                V = lattice.base_extend(QQ)
                length = integral_length
        except AttributeError:
            pass
        if V is None:
            # Use a more general, but slower way.
            V = lattice.vector_space_span_of_basis(lattice.basis())
            length = lambda ray: integral_length(V.coordinate_vector(ray))
        for n, ray in enumerate(rays):
            try:
                if isinstance(ray, (list, tuple, V.element_class)):
                    ray = V(ray)
                else:
                    ray = V(list(ray))
            except TypeError:
                raise TypeError("cannot convert %s to %s!" % (ray, V))
            if ray.is_zero():
                ray = lattice(0)
            else:
                ray = lattice(ray / length(ray))
            ray.set_immutable()
            rays[n] = ray
    return rays


@richcmp_method
class IntegralRayCollection(SageObject, Hashable, Iterable):
    r"""
    Create a collection of integral rays.

    .. WARNING::

        No correctness check or normalization is performed on the input data.
        This class is designed for internal operations and you probably should
        not use it directly.

    This is a base class for :class:`convex rational polyhedral cones
    <ConvexRationalPolyhedralCone>` and :class:`fans
    <sage.geometry.fan.RationalPolyhedralFan>`.

    Ray collections are immutable, but they cache most of the returned values.

    INPUT:

    - ``rays`` -- list of immutable vectors in ``lattice``;

    - ``lattice`` -- :class:`ToricLattice
      <sage.geometry.toric_lattice.ToricLatticeFactory>`, `\ZZ^n`, or any
      other object that behaves like these. If ``None``, it will be determined
      as :func:`parent` of the first ray. Of course, this cannot be done if
      there are no rays, so in this case you must give an appropriate
      ``lattice`` directly. Note that ``None`` is *not* the default value -
      you always *must* give this argument explicitly, even if it is ``None``.

    OUTPUT:

    - collection of given integral rays.
    """

    def __init__(self, rays, lattice):
        r"""
        See :class:`IntegralRayCollection` for documentation.

        TESTS::

            sage: from sage.geometry.cone import (
            ....:           IntegralRayCollection)
            sage: v = vector([1,0])
            sage: v.set_immutable()
            sage: c = IntegralRayCollection([v], ZZ^2)
            sage: c = IntegralRayCollection([v], None)
            sage: c.lattice()  # Determined automatically
            Ambient free module of rank 2
            over the principal ideal domain Integer Ring
            sage: c.rays()
            (1, 0)
            in Ambient free module of rank 2
            over the principal ideal domain Integer Ring
            sage: TestSuite(c).run()
        """
        if lattice is None:
            lattice = rays[0].parent()
        self._rays = PointCollection(rays, lattice)
        self._lattice = lattice

    def __richcmp__(self, right, op):
        r"""
        Compare ``self`` and ``right``.

        INPUT:

        - ``right`` -- anything.

        OUTPUT:

        boolean

        There is equality if ``right`` is of the same type as
        ``self``, they have the same ambient lattices, and their
        rays are the same and listed in the same order.

        TESTS::

            sage: c1 = Cone([(1,0), (0,1)])
            sage: c2 = Cone([(0,1), (1,0)])
            sage: c3 = Cone([(0,1), (1,0)])
            sage: c1 > c2
            True
            sage: c2 < c1
            True
            sage: c2 == c3
            True
            sage: c2 is c3
            False
        """
        if type(self) is not type(right):
            return NotImplemented

        # We probably do need to have explicit comparison of lattices here
        # since if one of the collections does not live in a toric lattice,
        # comparison of rays may miss the difference.
        return richcmp((self.lattice(), self.rays()),
                       (right.lattice(), right.rays()), op)

    def __hash__(self):
        r"""
        Return the hash of ``self`` computed from rays.

        OUTPUT:

        - integer.

        TESTS::

            sage: c = Cone([(1,0), (0,1)])
            sage: hash(c) == hash(c)
            True
        """
        if "_hash" not in self.__dict__:
            self._hash = hash(self._rays)
        return self._hash

    def __iter__(self):
        r"""
        Return an iterator over rays of ``self``.

        OUTPUT:

        -  iterator.

        TESTS::

            sage: c = Cone([(1,0), (0,1)])
            sage: for ray in c: print(ray)
            N(1, 0)
            N(0, 1)
        """
        return iter(self._rays)

    def cartesian_product(self, other, lattice=None):
        r"""
        Return the Cartesian product of ``self`` with ``other``.

        INPUT:

        - ``other`` -- an :class:`IntegralRayCollection`;

        - ``lattice`` -- (optional) the ambient lattice for the result. By
          default, the direct sum of the ambient lattices of ``self`` and
          ``other`` is constructed.

        OUTPUT:

        - an :class:`IntegralRayCollection`.

        By the Cartesian product of ray collections `(r_0, \dots, r_{n-1})` and
        `(s_0, \dots, s_{m-1})` we understand the ray collection of the form
        `((r_0, 0), \dots, (r_{n-1}, 0), (0, s_0), \dots, (0, s_{m-1}))`, which
        is suitable for Cartesian products of cones and fans. The ray order is
        guaranteed to be as described.

        EXAMPLES::

            sage: c = Cone([(1,)])
            sage: c.cartesian_product(c)    # indirect doctest
            2-d cone in 2-d lattice N+N
            sage: _.rays()
            N+N(1, 0),
            N+N(0, 1)
            in 2-d lattice N+N
        """
        assert isinstance(other, IntegralRayCollection)
        if lattice is None:
            lattice = self.lattice().direct_sum(other.lattice())
        suffix = [0] * other.lattice_dim()
        rays = [lattice(list(r1) + suffix) for r1 in self.rays()]
        prefix = [0] * self.lattice_dim()
        rays.extend(lattice(prefix + list(r2)) for r2 in other.rays())
        for r in rays:
            r.set_immutable()
        return IntegralRayCollection(rays, lattice)

    def __neg__(self):
        """
        Return the collection with opposite rays.

        EXAMPLES::

            sage: c = Cone([(1,1),(0,1)]); c
            2-d cone in 2-d lattice N
            sage: d = -c  # indirect doctest
            sage: d.rays()
            N(-1, -1),
            N( 0, -1)
            in 2-d lattice N
        """
        lattice = self.lattice()
        rays = [-r1 for r1 in self.rays()]
        for r in rays:
            r.set_immutable()
        return IntegralRayCollection(rays, lattice)

    def dim(self):
        r"""
        Return the dimension of the subspace spanned by rays of ``self``.

        OUTPUT:

        - integer.

        EXAMPLES::

            sage: c = Cone([(1,0)])
            sage: c.lattice_dim()
            2
            sage: c.dim()
            1
        """
        if "_dim" not in self.__dict__:
            self._dim = self.rays().matrix().rank()
        return self._dim

    def lattice(self):
        r"""
        Return the ambient lattice of ``self``.

        OUTPUT:

        - lattice.

        EXAMPLES::

            sage: c = Cone([(1,0)])
            sage: c.lattice()
            2-d lattice N
            sage: Cone([], ZZ^3).lattice()
            Ambient free module of rank 3
            over the principal ideal domain Integer Ring
        """
        return self._lattice

    def ambient_vector_space(self, base_field=None):
        r"""
        Return the ambient vector space.

        It is the ambient lattice (:meth:`lattice`) tensored with a field.

        INPUT:

        - ``base_field`` -- (default: the rationals) a field.

        EXAMPLES::

            sage: c = Cone([(1,0)])
            sage: c.ambient_vector_space()
            Vector space of dimension 2 over Rational Field
            sage: c.ambient_vector_space(AA)                                            # needs sage.rings.number_field
            Vector space of dimension 2 over Algebraic Real Field
        """
        return self.lattice().vector_space(base_field=base_field)

    @cached_method
    def dual_lattice(self):
        r"""
        Return the dual of the ambient lattice of ``self``.

        OUTPUT:

        - lattice. If possible (that is, if :meth:`lattice` has a
          ``dual()`` method), the dual lattice is returned. Otherwise,
          `\ZZ^n` is returned, where `n` is the dimension of :meth:`lattice`.

        EXAMPLES::

            sage: c = Cone([(1,0)])
            sage: c.dual_lattice()
            2-d lattice M
            sage: Cone([], ZZ^3).dual_lattice()
            Ambient free module of rank 3
            over the principal ideal domain Integer Ring

        TESTS:

        The dual lattice of the dual lattice of a random cone should be
        the original lattice::

            sage: K = random_cone(max_ambient_dim=8, max_rays=10)
            sage: K.dual_lattice().dual() is K.lattice()
            True
        """
        try:
            return self.lattice().dual()
        except AttributeError:
            return ZZ**self.lattice_dim()

    def lattice_dim(self):
        r"""
        Return the dimension of the ambient lattice of ``self``.

        An alias is :meth:`ambient_dim`.

        OUTPUT:

        - integer.

        EXAMPLES::

            sage: c = Cone([(1,0)])
            sage: c.lattice_dim()
            2
            sage: c.dim()
            1
        """
        return self.lattice().dimension()

    ambient_dim = lattice_dim

    def nrays(self):
        r"""
        Return the number of rays of ``self``.

        OUTPUT:

        - integer.

        EXAMPLES::

            sage: c = Cone([(1,0), (0,1)])
            sage: c.nrays()
            2
        """
        return len(self._rays)

    def plot(self, **options):
        r"""
        Plot ``self``.

        INPUT:

        - any options for toric plots (see :func:`toric_plotter.options
          <sage.geometry.toric_plotter.options>`), none are mandatory.

        OUTPUT:

        - a plot.

        EXAMPLES::

            sage: quadrant = Cone([(1,0), (0,1)])
            sage: quadrant.plot()                                                       # needs sage.plot sage.symbolic
            Graphics object consisting of 9 graphics primitives
        """
        tp = ToricPlotter(options, self.lattice().degree(), self.rays())
        return tp.plot_lattice() + tp.plot_rays() + tp.plot_generators()

    def ray(self, n):
        r"""
        Return the ``n``-th ray of ``self``.

        INPUT:

        - ``n`` -- integer, an index of a ray of ``self``. Enumeration of rays
          starts with zero.

        OUTPUT:

        - ray, an element of the lattice of ``self``.

        EXAMPLES::

            sage: c = Cone([(1,0), (0,1)])
            sage: c.ray(0)
            N(1, 0)
        """
        return self._rays[n]

    def rays(self, *args):
        r"""
        Return (some of the) rays of ``self``.

        INPUT:

        - ``ray_list`` -- a list of integers, the indices of the requested
          rays. If not specified, all rays of ``self`` will be returned.

        OUTPUT:

        - a :class:`~sage.geometry.point_collection.PointCollection`
          of primitive integral ray generators.

        EXAMPLES::

            sage: c = Cone([(1,0), (0,1), (-1, 0)])
            sage: c.rays()
            N( 0, 1),
            N( 1, 0),
            N(-1, 0)
            in 2-d lattice N
            sage: c.rays([0, 2])
            N( 0, 1),
            N(-1, 0)
            in 2-d lattice N

        You can also give ray indices directly, without packing them into a
        list::

            sage: c.rays(0, 2)
            N( 0, 1),
            N(-1, 0)
            in 2-d lattice N
        """
        return self._rays if not args else self._rays(*args)

    def codim(self):
        r"""
        Return the codimension of ``self``.

        The codimension of a collection of rays (of a cone/fan) is the
        difference between the dimension of the ambient space and the
        dimension of the subspace spanned by those rays (of the cone/fan).

        OUTPUT:

        A nonnegative integer representing the codimension of ``self``.

        .. SEEALSO::

            :meth:`dim`, :meth:`lattice_dim`

        EXAMPLES:

        The codimension of the nonnegative orthant is zero, since the
        span of its generators equals the entire ambient space::

            sage: K = cones.nonnegative_orthant(3)
            sage: K.codim()
            0

        However, if we remove a ray so that the entire cone is contained
        within the `x`-`y` plane, then the resulting cone will have
        codimension one, because the `z`-axis is perpendicular to every
        element of the cone::

            sage: K = Cone([(1,0,0), (0,1,0)])
            sage: K.codim()
            1

        If our cone is all of `\mathbb{R}^{2}`, then its codimension is
        zero::

            sage: K = Cone([(1,0), (-1,0), (0,1), (0,-1)])
            sage: K.is_full_space()
            True
            sage: K.codim()
            0

        And if the cone is trivial in any space, then its codimension is
        equal to the dimension of the ambient space::

            sage: K = cones.trivial(0)
            sage: K.lattice_dim()
            0
            sage: K.codim()
            0

            sage: K = cones.trivial(1)
            sage: K.lattice_dim()
            1
            sage: K.codim()
            1

            sage: K = cones.trivial(2)
            sage: K.lattice_dim()
            2
            sage: K.codim()
            2

        TESTS:

        The codimension of a cone should be an integer between zero and
        the dimension of the ambient space, inclusive::

            sage: K = random_cone(max_ambient_dim = 8)
            sage: c = K.codim()
            sage: c in ZZ
            True
            sage: 0 <= c <= K.lattice_dim()
            True

        A solid cone should have codimension zero::

            sage: K = random_cone(max_ambient_dim = 8, solid = True)
            sage: K.codim()
            0

        The codimension of a cone is equal to the lineality of its dual::

            sage: K = random_cone(max_ambient_dim = 8)
            sage: K.codim() == K.dual().lineality()
            True
        """
        # same as ConvexSet_base.codim; the main point is the much more detailed
        # docstring.
        return (self.lattice_dim() - self.dim())

    codimension = codim

    def span(self, base_ring=None):
        r"""
        Return the span of ``self``.

        INPUT:

        - ``base_ring`` -- (default: from lattice) the base ring to use
                           for the generated module.

        OUTPUT:

        A module spanned by the generators of ``self``.

        EXAMPLES:

        The span of a single ray is a one-dimensional sublattice::

            sage: K1 = Cone([(1,)])
            sage: K1.span()
            Sublattice <N(1)>
            sage: K2 = Cone([(1,0)])
            sage: K2.span()
            Sublattice <N(1, 0)>

        The span of the nonnegative orthant is the entire ambient lattice::

            sage: K = cones.nonnegative_orthant(3)
            sage: K.span() == K.lattice()
            True

        By specifying a ``base_ring``, we can obtain a vector space::

            sage: K = Cone([(1,0,0),(0,1,0),(0,0,1)])
            sage: K.span(base_ring=QQ)
            Vector space of degree 3 and dimension 3 over Rational Field
            Basis matrix:
            [1 0 0]
            [0 1 0]
            [0 0 1]

        TESTS:

        We can take the span of the trivial cone::

            sage: cones.trivial(0).span()
            Sublattice <>

        The span of a solid cone is the entire ambient space::

            sage: K = random_cone(max_ambient_dim=6, max_rays=8, solid=True)
            sage: K.span().vector_space() == K.lattice().vector_space()
            True
        """
        L = self.lattice()

        if base_ring is None:
            base_ring = L.base_ring()

        return L.span(self, base_ring)


def classify_cone_2d(ray0, ray1, check=True):
    r"""
    Return `(d,k)` classifying the lattice cone spanned by the two rays.

    INPUT:

    - ``ray0``, ``ray1`` -- two primitive integer vectors. The
      generators of the two rays generating the two-dimensional cone.

    - ``check`` -- boolean (default: ``True``). Whether to check the
      input rays for consistency.

    OUTPUT:

    A pair `(d,k)` of integers classifying the cone up to `GL(2, \ZZ)`
    equivalence. See Proposition 10.1.1 of [CLS2011]_ for the
    definition. We return the unique `(d,k)` with minimal `k`, see
    Proposition 10.1.3 of [CLS2011]_.

    EXAMPLES::

        sage: ray0 = vector([1,0])
        sage: ray1 = vector([2,3])
        sage: from sage.geometry.cone import classify_cone_2d
        sage: classify_cone_2d(ray0, ray1)
        (3, 2)

        sage: ray0 = vector([2,4,5])
        sage: ray1 = vector([5,19,11])
        sage: classify_cone_2d(ray0, ray1)
        (3, 1)

        sage: m = matrix(ZZ, [(19, -14, -115), (-2, 5, 25), (43, -42, -298)])
        sage: m.det()   # check that it is in GL(3,ZZ)
        -1
        sage: classify_cone_2d(m*ray0, m*ray1)
        (3, 1)

    TESTS:

    Check using the connection between the Hilbert basis of the cone
    spanned by the two rays (in arbitrary dimension) and the
    Hirzebruch-Jung continued fraction expansion, see Chapter 10 of
    [CLS2011]_ ::

        sage: from sage.geometry.cone import normalize_rays
        sage: for i in range(10):
        ....:     ray0 = random_vector(ZZ, 3)
        ....:     ray1 = random_vector(ZZ, 3)
        ....:     if ray0.is_zero() or ray1.is_zero(): continue
        ....:     ray0, ray1 = normalize_rays([ray0, ray1], ZZ^3)
        ....:     d, k = classify_cone_2d(ray0, ray1, check=True)
        ....:     assert (d,k) == classify_cone_2d(ray1, ray0)
        ....:     if d == 0: continue
        ....:     frac = (k/d).continued_fraction_list("hj")
        ....:     if len(frac)>100: continue   # avoid expensive computation
        ....:     hilb = Cone([ray0, ray1]).Hilbert_basis()
        ....:     assert len(hilb) == len(frac) + 1
    """
    if check:
        assert ray0.parent() is ray1.parent()
        assert ray0.base_ring() is ZZ
        assert gcd(ray0) == 1
        assert gcd(ray1) == 1
        assert not ray0.is_zero() and not ray1.is_zero()

    m = matrix([ray0, ray1])              # dim(ray) x 2 matrix
    basis = m.saturation().solve_left(m)  # 2-d basis for the span of the cone
    basis = basis.change_ring(ZZ).transpose()
    if basis.nrows() < 2:
        d = 0
        k = basis[0,1]
    else:
        basis.echelonize()                    # columns are the "cone normal form"
        d = basis[1,1]
        k = basis[0,1]

    if check:
        if d == 0:  # degenerate cone
            assert basis[0,0] == 1
            assert k == -1 or k == +1
        else:       # non-degenerate cone
            assert basis[0,0] == 1 and basis[1,0] == 0
            assert d > 0
            assert 0 <= k < d
            assert gcd(d,k) == 1

    # compute unique k, see Proposition 10.1.3 of [CLS2011]
    if d > 0:
        for ktilde in range(k):
            if (k*ktilde) % d == 1:
                k = ktilde
                break
    return (d,k)


# Derived classes MUST allow construction of their objects using ``ambient``
# and ``ambient_ray_indices`` keyword parameters. See ``intersection`` method
# for an example why this is needed.
@richcmp_method
class ConvexRationalPolyhedralCone(IntegralRayCollection, Container, ConvexSet_closed, sage.geometry.abc.ConvexRationalPolyhedralCone):
    r"""
    Create a convex rational polyhedral cone.

    .. WARNING::

        This class does not perform any checks of correctness of input nor
        does it convert input into the standard representation. Use
        :func:`Cone` to construct cones.

    Cones are immutable, but they cache most of the returned values.

    INPUT:

    The input can be either:

    - ``rays`` -- list of immutable primitive vectors in ``lattice``;

    - ``lattice`` -- :class:`ToricLattice
      <sage.geometry.toric_lattice.ToricLatticeFactory>`, `\ZZ^n`, or any
      other object that behaves like these. If ``None``, it will be determined
      as :func:`parent` of the first ray. Of course, this cannot be done if
      there are no rays, so in this case you must give an appropriate
      ``lattice`` directly.

    or (these parameters must be given as keywords):

    - ``ambient`` -- ambient structure of this cone, a bigger :class:`cone
      <ConvexRationalPolyhedralCone>` or a :class:`fan
      <sage.geometry.fan.RationalPolyhedralFan>`, this cone *must be a face
      of* ``ambient``;

    - ``ambient_ray_indices`` -- increasing list or tuple of integers, indices
      of rays of ``ambient`` generating this cone.

    In both cases, the following keyword parameter may be specified in addition:

    - ``PPL`` -- either ``None`` (default) or a
      :class:`~ppl.polyhedron.C_Polyhedron` representing the cone. This
      serves only to cache the polyhedral data if you know it
      already. The constructor does not make a copy so the ``PPL`` object
      should not be modified afterwards.

    OUTPUT:

    - convex rational polyhedral cone.

    .. NOTE::

        Every cone has its ambient structure. If it was not specified, it is
        this cone itself.
    """

    def __init__(self, rays=None, lattice=None,
                 ambient=None, ambient_ray_indices=None, PPL=None):
        r"""
        See :class:`ConvexRationalPolyhedralCone` for documentation.

        TESTS::

            sage: from sage.geometry.cone import (
            ....:       ConvexRationalPolyhedralCone)
            sage: v1 = vector([1,0])
            sage: v2 = vector([0,1])
            sage: v1.set_immutable()
            sage: v2.set_immutable()
            sage: ac = ConvexRationalPolyhedralCone([v1, v2], ZZ^2)
            sage: ac = ConvexRationalPolyhedralCone([v1, v2], None)
            sage: ac.lattice()  # Determined automatically
            Ambient free module of rank 2
            over the principal ideal domain Integer Ring
            sage: ac.rays()
            (1, 0),
            (0, 1)
            in Ambient free module of rank 2
            over the principal ideal domain Integer Ring
            sage: ac.ambient() is ac
            True
            sage: TestSuite(ac).run()
            sage: sc = ConvexRationalPolyhedralCone(ambient=ac,
            ....:                       ambient_ray_indices=[1])
            sage: sc.rays()
            (0, 1)
            in Ambient free module of rank 2
            over the principal ideal domain Integer Ring
            sage: sc.ambient() is ac
            True
            sage: TestSuite(sc).run()
        """
        superinit = super().__init__
        if ambient is None:
            superinit(rays, lattice)
            self._ambient = self
            self._ambient_ray_indices = tuple(range(self.nrays()))
        else:
            self._ambient = ambient
            self._ambient_ray_indices = tuple(ambient_ray_indices)
            superinit(ambient.rays(self._ambient_ray_indices),
                      ambient.lattice())
        if PPL is not None:
            self._PPL_C_Polyhedron = PPL

    def _sage_input_(self, sib, coerced):
        """
        Return Sage command to reconstruct ``self``.

        See :mod:`sage.misc.sage_input` for details.

        EXAMPLES::

            sage: cone = Cone([(1,0), (1,1)])
            sage: sage_input(cone)
            Cone([(1, 0), (1, 1)])
        """
        return sib.name('Cone')([sib(tuple(r)) for r in self.rays()])

    def _PPL_cone(self):
        r"""
        Returns the Parma Polyhedra Library (PPL) representation of the cone.

        OUTPUT:

        A :class:`~ppl.polyhedron.C_Polyhedron` representing the cone.

        EXAMPLES::

            sage: c = Cone([(1,0), (1,1), (0,1)])
            sage: c._PPL_cone()
            A 2-dimensional polyhedron in QQ^2 defined as
            the convex hull of 1 point, 2 rays
            sage: c._PPL_cone().minimized_generators()
            Generator_System {point(0/1, 0/1), ray(0, 1), ray(1, 0)}
            sage: c._PPL_cone().minimized_constraints()
            Constraint_System {x1>=0, x0>=0}

        TESTS:

        There are no empty cones, the origin always belongs to them::

            sage: Cone([(0,0)])._PPL_cone()
            A 0-dimensional polyhedron in QQ^2
            defined as the convex hull of 1 point
            sage: cones.trivial(2)._PPL_cone()
            A 0-dimensional polyhedron in QQ^2
            defined as the convex hull of 1 point
        """
        if "_PPL_C_Polyhedron" not in self.__dict__:
            gs = Generator_System(
                            PPL_point(Linear_Expression(self._lattice(0), 0)))
            for r in self.rays():
                gs.insert( PPL_ray(Linear_Expression(r,0)) )
            self._PPL_C_Polyhedron = C_Polyhedron(gs)
        return self._PPL_C_Polyhedron

    def __contains__(self, point):
        r"""
        Check if ``point`` is contained in ``self``.

        See :meth:`_contains` (which is called by this function) for
        documentation.

        TESTS::

            sage: c = Cone([(1,0), (0,1)])
            sage: (1,1) in c
            True
            sage: [1,1] in c
            True
            sage: (-1,0) in c
            False
        """
        return self._contains(point)

    def __getstate__(self):
        r"""
        Return the dictionary that should be pickled.

        OUTPUT:

        - :class:`dict`.

        TESTS::

            sage: C = Cone([(1,0)])
            sage: C.face_lattice()                                                      # needs sage.combinat sage.graphs
            Finite lattice containing 2 elements with distinguished linear extension
            sage: C._test_pickling()
            sage: C2 = loads(dumps(C)); C2
            1-d cone in 2-d lattice N
            sage: C2 == C
            True
            sage: C2 is C      # Is this desirable?
            False
        """
        state = copy(self.__dict__)
        state.pop("_PPL_C_Polyhedron", None) # PPL is not picklable.

        # TODO: do we want to keep the face lattice in the pickle?
        # Currently there is an unpickling loop if do:
        # Unpickling a cone C requires first to unpickle its face lattice.
        # The latter is a Poset which takes C among its arguments. Due
        # to UniqueRepresentation, this triggers a call to hash(C) which
        # itself depends on the attribute C._rays which have not yet
        # been unpickled.  See ``explain_pickle(dumps(C))``.
        state.pop("_face_lattice", None)
        return state

    def _contains(self, point, region='whole cone'):
        r"""
        Check if ``point`` is contained in ``self``.

        This function is called by :meth:`__contains__` and :meth:`contains`
        to ensure the same call depth for warning messages.

        By default, a point on the boundary of the cone is considered
        part of the cone. If you want to test whether the
        **interior** of the cone contains the point, you need to pass
        the optional argument ``'interior'``.  If you want to test
        whether the **relative interior** of the cone contains the
        point, you need to pass the optional argument
        ``'relative_interior'``.

        .. WARNING::

            The boundary of a closed convex cone is determined by a
            set of inequalities. If your ``point`` has entries in an
            inexact ring, it will sometimes be impossible to say (with
            confidence) if that point lies on the boundary of the cone
            or slightly inside it.

        INPUT:

        - ``point`` -- anything; an attempt will be made to convert it
          into an element compatible with the ambient space of ``self``.

        - ``region`` -- a string (default: 'whole cone'); can be
          either 'whole cone', 'interior', or 'relative interior'.

        OUTPUT:

        ``True`` is returned if ``point`` is contained in the
        specified ``region`` of ``self``. ``False`` is returned
        otherwise, in particular when ``point`` is incompatible with
        the ambient space.

        A :class:`ValueError` is raised if ``region`` is not one of the
        three allowed values.

        TESTS::

            sage: c = Cone([(1,0), (0,1)])
            sage: c._contains((1,1))
            True

        We can test vectors with irrational components::

            sage: c = Cone([(1,0), (0,1)])
            sage: c._contains((1, sqrt(2)))                                             # needs sage.symbolic
            True
            sage: c._contains(vector(SR, [1, pi]))                                      # needs sage.symbolic
            True

        Ensure that complex vectors are not contained in a real cone::

            sage: c = Cone([(1,0), (0,1)])
            sage: c._contains((1,I))                                                    # needs sage.symbolic
            False
            sage: c._contains(vector(QQbar, [1,I]))                                     # needs sage.rings.number_field sage.symbolic
            False

        And we refuse to coerce elements of another lattice into ours::

            sage: c = Cone([(1,0), (0,1)])
            sage: c._contains(c.dual().ray(0))
            False
        """
        try:
            point = _ambient_space_point(self, point)
        except TypeError as ex:
            if str(ex).endswith("have incompatible lattices!"):
                warn("you have checked if a cone contains a point "
                     "from an incompatible lattice, this is False!",
                     stacklevel=3)
            return False

        if region not in ("whole cone", "relative interior", "interior"):
            raise ValueError("%s is an unknown region of the cone!" % region)
        if region == "interior" and self.dim() < self.lattice_dim():
            return False
        need_strict = region.endswith("interior")
        M = self.dual_lattice()
        for c in self._PPL_cone().minimized_constraints():
            pr = M(c.coefficients()) * point
            if c.is_equality():
                if pr != 0:
                    return False
            elif pr < 0 or need_strict and pr == 0:
                return False
        return True

    def interior_contains(self, *args):
        r"""
        Check if a given point is contained in the interior of ``self``.

        For a cone of strictly lower-dimension than the ambient space,
        the interior is always empty. You probably want to use
        :meth:`relative_interior_contains` in this case.

        INPUT:

        - anything. An attempt will be made to convert all arguments into a
          single element of the ambient space of ``self``. If it fails,
          ``False`` will be returned.

        OUTPUT:

        - ``True`` if the given point is contained in the interior of
          ``self``, ``False`` otherwise.

        EXAMPLES::

            sage: c = Cone([(1,0), (0,1)])
            sage: c.contains((1,1))
            True
            sage: c.interior_contains((1,1))
            True
            sage: c.contains((1,0))
            True
            sage: c.interior_contains((1,0))
            False
        """
        point = flatten(args)
        if len(point) == 1:
            point = point[0]
        return self._contains(point, 'interior')

    @cached_method
    def interior(self):
        r"""
        Return the interior of ``self``.

        OUTPUT:

        - either ``self``, an empty polyhedron, or an instance of
          :class:`~sage.geometry.relative_interior.RelativeInterior`.

        EXAMPLES::

            sage: c = Cone([(1,0,0), (0,1,0)]); c
            2-d cone in 3-d lattice N
            sage: c.interior()
            The empty polyhedron in ZZ^3

            sage: origin = cones.trivial(2); origin
            0-d cone in 2-d lattice N
            sage: origin.interior()
            The empty polyhedron in ZZ^2

            sage: K = cones.nonnegative_orthant(2); K
            2-d cone in 2-d lattice N
            sage: K.interior()
            Relative interior of 2-d cone in 2-d lattice N

            sage: K2 = Cone([(1,0),(-1,0),(0,1),(0,-1)]); K2
            2-d cone in 2-d lattice N
            sage: K2.interior() is K2
            True

        """
        if self.is_solid():
            return self.relative_interior()
        return Polyhedron(ambient_dim=self.lattice_dim())

    def relative_interior_contains(self, *args):
        r"""
        Check if a given point is contained in the relative interior of ``self``.

        For a full-dimensional cone the relative interior is simply
        the interior, so this method will do the same check as
        :meth:`interior_contains`. For a strictly lower-dimensional cone, the
        relative interior is the cone without its facets.

        INPUT:

        - anything. An attempt will be made to convert all arguments into a
          single element of the ambient space of ``self``. If it fails,
          ``False`` will be returned.

        OUTPUT:

        - ``True`` if the given point is contained in the relative
          interior of ``self``, ``False`` otherwise.

        EXAMPLES::

            sage: c = Cone([(1,0,0), (0,1,0)])
            sage: c.contains((1,1,0))
            True
            sage: c.relative_interior_contains((1,1,0))
            True
            sage: c.interior_contains((1,1,0))
            False
            sage: c.contains((1,0,0))
            True
            sage: c.relative_interior_contains((1,0,0))
            False
            sage: c.interior_contains((1,0,0))
            False
        """
        point = flatten(args)
        if len(point) == 1:
            point = point[0]
        return self._contains(point, 'relative interior')

    @cached_method
    def relative_interior(self):
        r"""
        Return the relative interior of ``self``.

        OUTPUT:

        - either ``self`` or an instance of
          :class:`~sage.geometry.relative_interior.RelativeInterior`.

        EXAMPLES::

            sage: c = Cone([(1,0,0), (0,1,0)]); c
            2-d cone in 3-d lattice N
            sage: c.relative_interior()
            Relative interior of 2-d cone in 3-d lattice N

            sage: origin = cones.trivial(2); origin
            0-d cone in 2-d lattice N
            sage: origin.relative_interior() is origin
            True

            sage: K1 = Cone([(1,0), (-1,0)]); K1
            1-d cone in 2-d lattice N
            sage: K1.relative_interior() is K1
            True

            sage: K2 = Cone([(1,0),(-1,0),(0,1),(0,-1)]); K2
            2-d cone in 2-d lattice N
            sage: K2.relative_interior() is K2
            True
        """
        if self.is_relatively_open():
            return self
        return RelativeInterior(self)

    def cartesian_product(self, other, lattice=None):
        r"""
        Return the Cartesian product of ``self`` with ``other``.

        INPUT:

        - ``other`` -- a :class:`cone <ConvexRationalPolyhedralCone>`;

        - ``lattice`` -- (optional) the ambient lattice for the
          Cartesian product cone. By default, the direct sum of the
          ambient lattices of ``self`` and ``other`` is constructed.

        OUTPUT:

        - a :class:`cone <ConvexRationalPolyhedralCone>`.

        EXAMPLES::

            sage: c = Cone([(1,)])
            sage: c.cartesian_product(c)
            2-d cone in 2-d lattice N+N
            sage: _.rays()
            N+N(1, 0),
            N+N(0, 1)
            in 2-d lattice N+N
        """
        assert isinstance(other, sage.geometry.abc.ConvexRationalPolyhedralCone)
        rc = super().cartesian_product(other, lattice)
        return ConvexRationalPolyhedralCone(rc.rays(), rc.lattice())

    def __neg__(self):
        """
        Return the cone with opposite rays.

        OUTPUT:

        - a :class:`cone <ConvexRationalPolyhedralCone>`.

        EXAMPLES::

            sage: c = Cone([(1,1),(0,1)]); c
            2-d cone in 2-d lattice N
            sage: d = -c; d  # indirect doctest
            2-d cone in 2-d lattice N
            sage: -d == c
            True
            sage: d.rays()
            N(-1, -1),
            N( 0, -1)
            in 2-d lattice N
        """
        rc = super().__neg__()
        return ConvexRationalPolyhedralCone(rc.rays(), rc.lattice())

    def __richcmp__(self, right, op):
        r"""
        Compare ``self`` and ``right``.

        INPUT:

        - ``right`` -- anything.

        OUTPUT:

        boolean

        There is equality if ``self`` and ``right`` are cones of any
        kind in the same lattice with the same rays listed in the
        same order.

        TESTS::

            sage: c1 = Cone([(1,0), (0,1)])
            sage: c2 = Cone([(0,1), (1,0)])
            sage: c3 = Cone([(0,1), (1,0)])
            sage: c1 > c2
            True
            sage: c2 < c1
            True
            sage: c2 == c3
            True
            sage: c2 is c3
            False
        """
        if isinstance(right, sage.geometry.abc.ConvexRationalPolyhedralCone):
            # We don't care about particular type of right in this case
            return richcmp((self.lattice(), self.rays()),
                           (right.lattice(), right.rays()), op)
        else:
            return NotImplemented

    def _latex_(self):
        r"""
        Return a LaTeX representation of ``self``.

        OUTPUT:

        - string.

        TESTS::

            sage: quadrant = Cone([(1,0), (0,1)])
            sage: quadrant._latex_()
            '\\sigma^{2}'
            sage: quadrant.facets()[0]._latex_()                                        # needs sage.graphs
            '\\sigma^{1} \\subset \\sigma^{2}'
        """
        if self.ambient() is self:
            return r"\sigma^{%d}" % self.dim()
        else:
            return r"\sigma^{%d} \subset %s" % (self.dim(),
                                                latex(self.ambient()))

    def _repr_(self):
        r"""
        Return a string representation of ``self``.

        OUTPUT:

        - string.

        TESTS::

            sage: quadrant = Cone([(1,0), (0,1)])
            sage: quadrant._repr_()
            '2-d cone in 2-d lattice N'
            sage: quadrant
            2-d cone in 2-d lattice N
            sage: quadrant.facets()[0]                                                  # needs sage.graphs
            1-d face of 2-d cone in 2-d lattice N
        """
        result = "%d-d" % self.dim()
        if self.ambient() is self:
            result += " cone in"
            if isinstance(self.lattice(), ToricLattice_generic):
                result += " %s" % self.lattice()
            else:
                result += " %d-d lattice" % self.lattice_dim()
        else:
            result += " face of %s" % self.ambient()
        return result

    def _some_elements_(self):
        r"""
        Generate some points of ``self``.

        EXAMPLES::

            sage: K = cones.nonnegative_orthant(3)
            sage: K.some_elements()  # indirect doctest
            [(0, 0, 0), (1/2, 0, 0), (1/4, 1/2, 0), (1/8, 1/4, 1/2)]
        """
        V = self.ambient_vector_space()
        r_iter = iter(self._rays)
        p = V(0)
        yield p
        for i in range(5):
            try:
                p = (p + next(r_iter)) / 2
            except StopIteration:
                return
            yield p

    def _sort_faces(self,  faces):
        r"""
        Return sorted (if necessary) ``faces`` as a tuple.

        This function ensures that one-dimensional faces are listed in
        agreement with the order of corresponding rays and facets with
        facet normals.

        INPUT:

        - ``faces`` -- iterable of :class:`cones
          <ConvexRationalPolyhedralCone>`.

        OUTPUT:

        - :class:`tuple` of :class:`cones <ConvexRationalPolyhedralCone>`.

        TESTS::

            sage: octant = Cone(identity_matrix(3).columns())
            sage: # indirect doctest
            sage: for i, face in enumerate(octant.faces(1)):                            # needs sage.graphs
            ....:     if face.ray(0) != octant.ray(i):
            ....:         print("Wrong order!")
        """
        faces = tuple(faces)
        if len(faces) > 1: # Otherwise there is nothing to sort
            if faces[0].nrays() == 1:
                faces = tuple(sorted(faces,
                                     key=lambda f: f._ambient_ray_indices))
            elif faces[0].dim() == self.dim() - 1 and \
                    self.facet_normals.is_in_cache():
                # If we already have facet normals, sort according to them
                faces = set(faces)
                sorted_faces = [None] * len(faces)
                for i, n in enumerate(self.facet_normals()):
                    for f in faces:
                        if n*f.rays() == 0:
                            sorted_faces[i] = f
                            faces.remove(f)
                            break
                faces = tuple(sorted_faces)
        return faces

    @cached_method
    def adjacent(self):
        r"""
        Return faces adjacent to ``self`` in the ambient face lattice.

        Two *distinct* faces `F_1` and `F_2` of the same face lattice are
        **adjacent** if all of the following conditions hold:

        * `F_1` and `F_2` have the same dimension `d`;

        * `F_1` and `F_2` share a facet of dimension `d-1`;

        * `F_1` and `F_2` are facets of some face of dimension `d+1`, unless
          `d` is the dimension of the ambient structure.

        OUTPUT:

        - :class:`tuple` of :class:`cones <ConvexRationalPolyhedralCone>`.

        EXAMPLES::

            sage: # needs sage.graphs
            sage: octant = Cone([(1,0,0), (0,1,0), (0,0,1)])
            sage: octant.adjacent()
            ()
            sage: one_face = octant.faces(1)[0]
            sage: len(one_face.adjacent())
            2
            sage: one_face.adjacent()[1]
            1-d face of 3-d cone in 3-d lattice N

        Things are a little bit subtle with fans, as we illustrate below.

        First, we create a fan from two cones in the plane::

            sage: fan = Fan(cones=[(0,1), (1,2)],
            ....:           rays=[(1,0), (0,1), (-1,0)])
            sage: cone = fan.generating_cone(0)
            sage: len(cone.adjacent())                                                  # needs sage.graphs
            1

        The second generating cone is adjacent to this one. Now we create the
        same fan, but embedded into the 3-dimensional space::

            sage: fan = Fan(cones=[(0,1), (1,2)],
            ....:           rays=[(1,0,0), (0,1,0), (-1,0,0)])
            sage: cone = fan.generating_cone(0)
            sage: len(cone.adjacent())                                                  # needs sage.graphs
            1

        The result is as before, since we still have::

            sage: fan.dim()
            2

        Now we add another cone to make the fan 3-dimensional::

            sage: fan = Fan(cones=[(0,1), (1,2), (3,)],
            ....:           rays=[(1,0,0), (0,1,0), (-1,0,0), (0,0,1)])
            sage: cone = fan.generating_cone(0)
            sage: len(cone.adjacent())                                                  # needs sage.graphs
            0

        Since now ``cone`` has smaller dimension than ``fan``, it and its
        adjacent cones must be facets of a bigger one, but since ``cone``
        in this example is generating, it is not contained in any other.
        """
        L = self._ambient._face_lattice_function()
        adjacent = set()
        facets = self.facets()
        superfaces = self.facet_of()
        if superfaces:
            for superface in superfaces:
                for facet in facets:
                    adjacent.update(L.open_interval(facet,  superface))
            if adjacent:
                adjacent.remove(L(self))
            return self._sort_faces(adjacent)
        elif self.dim() == self._ambient.dim():
            # Special treatment relevant for fans
            for facet in facets:
                adjacent.update(facet.facet_of())
            if adjacent:
                adjacent.remove(self)
            return self._sort_faces(adjacent)
        else:
            return ()

    def ambient(self):
        r"""
        Return the ambient structure of ``self``.

        OUTPUT:

        - cone or fan containing ``self`` as a face.

        EXAMPLES::

            sage: cone = Cone([(1,2,3), (4,6,5), (9,8,7)])
            sage: cone.ambient()
            3-d cone in 3-d lattice N
            sage: cone.ambient() is cone
            True

            sage: # needs sage.graphs
            sage: face = cone.faces(1)[0]
            sage: face
            1-d face of 3-d cone in 3-d lattice N
            sage: face.ambient()
            3-d cone in 3-d lattice N
            sage: face.ambient() is cone
            True
        """
        return self._ambient

    def ambient_ray_indices(self):
        r"""
        Return indices of rays of the ambient structure generating ``self``.

        OUTPUT:

        - increasing :class:`tuple` of integers.

        EXAMPLES::

            sage: quadrant = Cone([(1,0), (0,1)])
            sage: quadrant.ambient_ray_indices()
            (0, 1)
            sage: quadrant.facets()[1].ambient_ray_indices()                            # needs sage.graphs
            (1,)
        """
        return self._ambient_ray_indices

    def contains(self, *args):
        r"""
        Check if a given point is contained in ``self``.

        INPUT:

        - anything. An attempt will be made to convert all arguments into a
          single element of the ambient space of ``self``. If it fails,
          ``False`` will be returned.

        OUTPUT:

        - ``True`` if the given point is contained in ``self``, ``False``
          otherwise.

        EXAMPLES::

            sage: c = Cone([(1,0), (0,1)])
            sage: c.contains(c.lattice()(1,0))
            True
            sage: c.contains((1,0))
            True
            sage: c.contains((1,1))
            True
            sage: c.contains(1,1)
            True
            sage: c.contains((-1,0))
            False
            sage: c.contains(c.dual_lattice()(1,0))  # random output (warning)
            False
            sage: c.contains(c.dual_lattice()(1,0))
            False
            sage: c.contains(1)
            False
            sage: c.contains(1/2, sqrt(3))                                              # needs sage.symbolic
            True
            sage: c.contains(-1/2, sqrt(3))                                             # needs sage.symbolic
            False
        """
        point = flatten(args)
        if len(point) == 1:
            point = point[0]
        return self._contains(point)

    def dual(self):
        r"""
        Return the dual cone of ``self``.

        OUTPUT:

        - :class:`cone <ConvexRationalPolyhedralCone>`.

        EXAMPLES::

            sage: cone = Cone([(1,0), (-1,3)])
            sage: cone.dual().rays()
            M(0, 1),
            M(3, 1)
            in 2-d lattice M

        Now let's look at a more complicated case::

            sage: cone = Cone([(-2,-1,2), (4,1,0), (-4,-1,-5), (4,1,5)])
            sage: cone.is_strictly_convex()
            False
            sage: cone.dim()
            3
            sage: cone.dual().rays()
            M(7, -18, -2),
            M(1,  -4,  0)
            in 3-d lattice M
            sage: cone.dual().dual() is cone
            True

        We correctly handle the degenerate cases::

            sage: N = ToricLattice(2)
            sage: Cone([], lattice=N).dual().rays()  # empty cone
            M( 1,  0),
            M(-1,  0),
            M( 0,  1),
            M( 0, -1)
            in 2-d lattice M
            sage: Cone([(1,0)], lattice=N).dual().rays()  # ray in 2d
            M(1,  0),
            M(0,  1),
            M(0, -1)
            in 2-d lattice M
            sage: Cone([(1,0),(-1,0)], lattice=N).dual().rays()  # line in 2d
            M(0,  1),
            M(0, -1)
            in 2-d lattice M
            sage: Cone([(1,0),(0,1)], lattice=N).dual().rays()  # strictly convex cone
            M(0, 1),
            M(1, 0)
            in 2-d lattice M
            sage: Cone([(1,0),(-1,0),(0,1)], lattice=N).dual().rays()  # half space
            M(0, 1)
            in 2-d lattice M
            sage: Cone([(1,0),(0,1),(-1,-1)], lattice=N).dual().rays()  # whole space
            Empty collection
            in 2-d lattice M

        TESTS:

        The dual cone of a (random) dual cone is the original cone::

            sage: K = random_cone(max_ambient_dim=8, max_rays=10)
            sage: K.dual().dual() is K
            True
        """
        if "_dual" not in self.__dict__:
            rays = list(self.facet_normals())
            for ray in self.orthogonal_sublattice().gens():
                rays.append(ray)
                rays.append(-ray)
            self._dual = Cone(rays, lattice=self.dual_lattice(), check=False)
            self._dual._dual = self
        return self._dual

    def embed(self, cone):
        r"""
        Return the cone equivalent to the given one, but sitting in ``self`` as
        a face.

        You may need to use this method before calling methods of ``cone`` that
        depend on the ambient structure, such as
        :meth:`~sage.geometry.cone.ConvexRationalPolyhedralCone.ambient_ray_indices`
        or
        :meth:`~sage.geometry.cone.ConvexRationalPolyhedralCone.facet_of`. The
        cone returned by this method will have ``self`` as ambient. If ``cone``
        does not represent a valid cone of ``self``, :class:`ValueError`
        exception is raised.

        .. NOTE::

            This method is very quick if ``self`` is already the ambient
            structure of ``cone``, so you can use without extra checks and
            performance hit even if ``cone`` is likely to sit in ``self`` but
            in principle may not.

        INPUT:

        - ``cone`` -- a :class:`cone
          <sage.geometry.cone.ConvexRationalPolyhedralCone>`.

        OUTPUT:

        - a :class:`cone <sage.geometry.cone.ConvexRationalPolyhedralCone>`,
          equivalent to ``cone`` but sitting inside ``self``.

        EXAMPLES:

        Let's take a 3-d cone on 4 rays::

            sage: c = Cone([(1,0,1), (0,1,1), (-1,0,1), (0,-1,1)])

        Then any ray generates a 1-d face of this cone, but if you construct
        such a face directly, it will not "sit" inside the cone::

            sage: ray = Cone([(0,-1,1)])
            sage: ray
            1-d cone in 3-d lattice N
            sage: ray.ambient_ray_indices()
            (0,)
            sage: ray.adjacent()                                                        # needs sage.graphs
            ()
            sage: ray.ambient()
            1-d cone in 3-d lattice N

        If we want to operate with this ray as a face of the cone, we need to
        embed it first::

            sage: # needs sage.graphs
            sage: e_ray = c.embed(ray)
            sage: e_ray
            1-d face of 3-d cone in 3-d lattice N
            sage: e_ray.rays()
            N(0, -1, 1)
            in 3-d lattice N
            sage: e_ray is ray
            False
            sage: e_ray.is_equivalent(ray)
            True
            sage: e_ray.ambient_ray_indices()
            (3,)
            sage: e_ray.adjacent()
            (1-d face of 3-d cone in 3-d lattice N,
             1-d face of 3-d cone in 3-d lattice N)
            sage: e_ray.ambient()
            3-d cone in 3-d lattice N

        Not every cone can be embedded into a fixed ambient cone::

            sage: c.embed(Cone([(0,0,1)]))
            Traceback (most recent call last):
            ...
            ValueError: 1-d cone in 3-d lattice N is not a face
            of 3-d cone in 3-d lattice N!
            sage: c.embed(Cone([(1,0,1), (-1,0,1)]))                                    # needs sage.graphs
            Traceback (most recent call last):
            ...
            ValueError: 2-d cone in 3-d lattice N is not a face
            of 3-d cone in 3-d lattice N!
        """
        assert isinstance(cone, sage.geometry.abc.ConvexRationalPolyhedralCone)
        if cone.ambient() is self:
            return cone
        if self.is_strictly_convex():
            rays = self.rays()
            try:
                ray_indices = tuple(sorted(rays.index(ray)
                                           for ray in cone.rays()))
                for face in self.faces(cone.dim()):
                    if face.ambient_ray_indices() == ray_indices:
                        return face
            except ValueError:
                pass
        else:
            # We cannot use the trick with indices since rays are not unique.
            for face in self.faces(cone.dim()):
                if cone.is_equivalent(face):
                    return face
        # If we are here, then either ValueError was raised or we went through
        # all faces and didn't find the matching one.
        raise ValueError("%s is not a face of %s!" % (cone, self))

    def face_lattice(self):
        r"""
        Return the face lattice of ``self``.

        This lattice will have the origin as the bottom (we do not include the
        empty set as a face) and this cone itself as the top.

        OUTPUT:

        - :class:`finite poset <sage.combinat.posets.posets.FinitePoset>` of
          :class:`cones <ConvexRationalPolyhedralCone>`.

        EXAMPLES:

        Let's take a look at the face lattice of the first quadrant::

            sage: quadrant = Cone([(1,0), (0,1)])
            sage: L = quadrant.face_lattice()                                           # needs sage.combinat sage.graphs
            sage: L                                                                     # needs sage.combinat sage.graphs
            Finite lattice containing 4 elements with distinguished linear extension

        To see all faces arranged by dimension, you can do this::

            sage: for level in L.level_sets(): print(level)                             # needs sage.combinat sage.graphs
            [0-d face of 2-d cone in 2-d lattice N]
            [1-d face of 2-d cone in 2-d lattice N,
             1-d face of 2-d cone in 2-d lattice N]
            [2-d cone in 2-d lattice N]

        For a particular face you can look at its actual rays... ::

            sage: face = L.level_sets()[1][0]                                           # needs sage.combinat sage.graphs
            sage: face.rays()                                                           # needs sage.combinat sage.graphs
            N(1, 0)
            in 2-d lattice N

        ... or you can see the index of the ray of the original cone that
        corresponds to the above one::

            sage: face.ambient_ray_indices()                                            # needs sage.combinat sage.graphs
            (0,)
            sage: quadrant.ray(0)
            N(1, 0)

        An alternative to extracting faces from the face lattice is to use
        :meth:`faces` method::

            sage: face is quadrant.faces(dim=1)[0]                                      # needs sage.combinat sage.graphs
            True

        The advantage of working with the face lattice directly is that you
        can (relatively easily) get faces that are related to the given one::

            sage: face = L.level_sets()[1][0]                                           # needs sage.combinat sage.graphs
            sage: D = L.hasse_diagram()                                                 # needs sage.combinat sage.graphs
            sage: sorted(D.neighbors(face))                                             # needs sage.combinat sage.graphs
            [0-d face of 2-d cone in 2-d lattice N,
             2-d cone in 2-d lattice N]

        However, you can achieve some of this functionality using
        :meth:`facets`, :meth:`facet_of`, and :meth:`adjacent` methods::

            sage: # needs sage.graphs
            sage: face = quadrant.faces(1)[0]
            sage: face
            1-d face of 2-d cone in 2-d lattice N
            sage: face.rays()
            N(1, 0)
            in 2-d lattice N
            sage: face.facets()
            (0-d face of 2-d cone in 2-d lattice N,)
            sage: face.facet_of()
            (2-d cone in 2-d lattice N,)
            sage: face.adjacent()
            (1-d face of 2-d cone in 2-d lattice N,)
            sage: face.adjacent()[0].rays()
            N(0, 1)
            in 2-d lattice N

        Note that if ``cone`` is a face of ``supercone``, then the face
        lattice of ``cone`` consists of (appropriate) faces of ``supercone``::

            sage: # needs sage.combinat sage.graphs
            sage: supercone = Cone([(1,2,3,4), (5,6,7,8),
            ....:                   (1,2,4,8), (1,3,9,7)])
            sage: supercone.face_lattice()
            Finite lattice containing 16 elements with distinguished linear extension
            sage: supercone.face_lattice().top()
            4-d cone in 4-d lattice N
            sage: cone = supercone.facets()[0]
            sage: cone
            3-d face of 4-d cone in 4-d lattice N
            sage: cone.face_lattice()
            Finite poset containing 8 elements with distinguished linear extension
            sage: cone.face_lattice().bottom()
            0-d face of 4-d cone in 4-d lattice N
            sage: cone.face_lattice().top()
            3-d face of 4-d cone in 4-d lattice N
            sage: cone.face_lattice().top() == cone
            True

        TESTS::

            sage: C1 = Cone([(0,1)])
            sage: C2 = Cone([(0,1)])
            sage: C1 == C2
            True
            sage: C1 is C2
            False

        C1 and C2 are equal, but not identical. We currently want them
        to have non identical face lattices, even if the faces
        themselves are equal (see :issue:`10998`)::

            sage: C1.face_lattice() is C2.face_lattice()                                # needs sage.combinat sage.graphs
            False

            sage: C1.facets()[0]                                                        # needs sage.graphs
            0-d face of 1-d cone in 2-d lattice N
            sage: C2.facets()[0]                                                        # needs sage.graphs
            0-d face of 1-d cone in 2-d lattice N

            sage: C1.facets()[0].ambient() is C1                                        # needs sage.graphs
            True
            sage: C2.facets()[0].ambient() is C1                                        # needs sage.graphs
            False
            sage: C2.facets()[0].ambient() is C2                                        # needs sage.graphs
            True
        """
        if "_face_lattice" not in self.__dict__:
            if self._ambient is self:
                # We need to compute face lattice on our own. To accommodate
                # non-strictly convex cones we split rays (or rather their
                # indices) into those in the linear subspace and others, which
                # we refer to as atoms.
                S = self.linear_subspace()
                subspace_rays = []
                atom_to_ray = []
                for i, ray in enumerate(self):
                    # This try...except tests whether ray lies in S;
                    # "ray in S" does not work because ray lies in a
                    # toric lattice and S is a "plain" vector space,
                    # and there is only a conversion (no coercion)
                    # between them as of Github issue #10513.
                    try:
                        S(ray)
                        subspace_rays.append(i)
                    except (TypeError, ValueError):
                        atom_to_ray.append(i)

                def ConeFace(atoms, facets):
                    if facets:
                        rays = sorted([atom_to_ray[a] for a in atoms]
                                      + subspace_rays)
                        face = ConvexRationalPolyhedralCone(
                                    ambient=self, ambient_ray_indices=rays)
                        # It may be nice if this functionality is exposed,
                        # however it makes sense only for cones which are
                        # thought of as faces of a single cone, not of a fan.
                        face._containing_cone_facets = facets
                        return face
                    else:
                        return self

                # Obtain a modified version of the incidence matrix,
                # with rows corresponding to rays in subspace removed.
                mod_incidence_matrix = self.incidence_matrix()[atom_to_ray]

                atom_to_facets = [row.nonzero_positions()
                                  for row in mod_incidence_matrix.rows()]
                facet_to_atoms = [column.nonzero_positions()
                                  for column in mod_incidence_matrix.columns()]

                self._face_lattice = lattice_from_incidences(
                                    atom_to_facets, facet_to_atoms, ConeFace,
                                    key=id(self))
            else:
                # Get face lattice as a sublattice of the ambient one
                allowed_indices = frozenset(self._ambient_ray_indices)
                from sage.graphs.digraph import DiGraph
                L = DiGraph()
                origin = \
                    self._ambient._face_lattice_function().bottom()
                L.add_vertex(0) # In case it is the only one
                dfaces = [origin]
                faces = [origin]
                face_to_index = {origin:0}
                next_index = 1
                next_d = 1 # Dimension of faces to be considered next.
                while next_d < self.dim():
                    ndfaces = []
                    for face in dfaces:
                        face_index = face_to_index[face]
                        for new_face in face.facet_of():
                            if not allowed_indices.issuperset(
                                            new_face._ambient_ray_indices):
                                continue
                            if new_face in ndfaces:
                                new_face_index = face_to_index[new_face]
                            else:
                                ndfaces.append(new_face)
                                face_to_index[new_face] = next_index
                                new_face_index = next_index
                                next_index += 1
                            L.add_edge(face_index, new_face_index)
                    faces.extend(ndfaces)
                    dfaces = ndfaces
                    next_d += 1
                if self.dim() > 0:
                    # Last level is very easy to build, so we do it separately
                    # even though the above cycle could do it too.
                    faces.append(self)
                    for face in dfaces:
                        L.add_edge(face_to_index[face], next_index)
                D = {i:f for i,f in enumerate(faces)}
                L.relabel(D)
                self._face_lattice = FinitePoset(L, faces, key=id(self))
        return self._face_lattice

    # Internally we use this name for a uniform behaviour of cones and fans.
    _face_lattice_function = face_lattice

    def faces(self, dim=None, codim=None):
        r"""
        Return faces of ``self`` of specified (co)dimension.

        INPUT:

        - ``dim`` -- integer, dimension of the requested faces;

        - ``codim`` -- integer, codimension of the requested faces.

        .. NOTE::

            You can specify at most one parameter. If you don't give any, then
            all faces will be returned.

        OUTPUT:

        - if either ``dim`` or ``codim`` is given, the output will be a
          :class:`tuple` of :class:`cones <ConvexRationalPolyhedralCone>`;

        - if neither ``dim`` nor ``codim`` is given, the output will be the
          :class:`tuple` of tuples as above, giving faces of all existing
          dimensions. If you care about inclusion relations between faces,
          consider using :meth:`face_lattice` or :meth:`adjacent`,
          :meth:`facet_of`, and :meth:`facets`.

        EXAMPLES:

        Let's take a look at the faces of the first quadrant::

            sage: quadrant = Cone([(1,0), (0,1)])
            sage: quadrant.faces()                                                      # needs sage.graphs
            ((0-d face of 2-d cone in 2-d lattice N,),
             (1-d face of 2-d cone in 2-d lattice N,
              1-d face of 2-d cone in 2-d lattice N),
             (2-d cone in 2-d lattice N,))
            sage: quadrant.faces(dim=1)                                                 # needs sage.graphs
            (1-d face of 2-d cone in 2-d lattice N,
             1-d face of 2-d cone in 2-d lattice N)
            sage: face = quadrant.faces(dim=1)[0]                                       # needs sage.graphs

        Now you can look at the actual rays of this face... ::

            sage: face.rays()                                                           # needs sage.graphs
            N(1, 0)
            in 2-d lattice N

        ... or you can see indices of the rays of the original cone that
        correspond to the above ray::

            sage: face.ambient_ray_indices()                                            # needs sage.graphs
            (0,)
            sage: quadrant.ray(0)
            N(1, 0)

        Note that it is OK to ask for faces of too small or high dimension::

            sage: quadrant.faces(-1)                                                    # needs sage.graphs
            ()
            sage: quadrant.faces(3)                                                     # needs sage.graphs
            ()

        In the case of non-strictly convex cones even faces of small
        non-negative dimension may be missing::

            sage: # needs sage.graphs
            sage: halfplane = Cone([(1,0), (0,1), (-1,0)])
            sage: halfplane.faces(0)
            ()
            sage: halfplane.faces()
            ((1-d face of 2-d cone in 2-d lattice N,),
             (2-d cone in 2-d lattice N,))
            sage: plane = Cone([(1,0), (0,1), (-1,-1)])
            sage: plane.faces(1)
            ()
            sage: plane.faces()
            ((2-d cone in 2-d lattice N,),)

        TESTS:

        Now we check that "general" cones whose dimension is smaller than the
        dimension of the ambient space work as expected (see :issue:`9188`)::

            sage: c = Cone([(1,1,1,3),(1,-1,1,3),(-1,-1,1,3)])
            sage: c.faces()                                                             # needs sage.graphs
            ((0-d face of 3-d cone in 4-d lattice N,),
             (1-d face of 3-d cone in 4-d lattice N,
              1-d face of 3-d cone in 4-d lattice N,
              1-d face of 3-d cone in 4-d lattice N),
             (2-d face of 3-d cone in 4-d lattice N,
              2-d face of 3-d cone in 4-d lattice N,
              2-d face of 3-d cone in 4-d lattice N),
             (3-d cone in 4-d lattice N,))

        We also ensure that a call to this function does not break
        :meth:`facets` method (see :issue:`9780`)::

            sage: # needs palp sage.graphs
            sage: cone = toric_varieties.dP8().fan().generating_cone(0); cone
            2-d cone of Rational polyhedral fan in 2-d lattice N
            sage: for f in cone.facets(): print(f.rays())
            N(1, 1)
            in 2-d lattice N
            N(0, 1)
            in 2-d lattice N
            sage: len(cone.faces())
            3
            sage: for f in cone.facets(): print(f.rays())
            N(1, 1)
            in 2-d lattice N
            N(0, 1)
            in 2-d lattice N
        """
        if dim is not None and codim is not None:
            raise ValueError(
                    "dimension and codimension cannot be specified together!")
        dim = self.dim() - codim if codim is not None else dim
        if "_faces" not in self.__dict__:
            self._faces = tuple(map(self._sort_faces,
                                    self.face_lattice().level_sets()))
        if dim is None:
            return self._faces
        else:
            lsd = self.linear_subspace().dimension()
            return self._faces[dim - lsd] if lsd <= dim <= self.dim() else ()

    @cached_method
    def facet_normals(self):
        r"""
        Return inward normals to facets of ``self``.

        .. NOTE::

            #. For a not full-dimensional cone facet normals will specify
               hyperplanes whose intersections with the space spanned by
               ``self`` give facets of ``self``.

            #. For a not strictly convex cone facet normals will be orthogonal
               to the linear subspace of ``self``, i.e. they always will be
               elements of the dual cone of ``self``.

            #. The order of normals is random, but consistent with
               :meth:`facets`.

        OUTPUT:

        - a :class:`~sage.geometry.point_collection.PointCollection`.

        If the ambient :meth:`~IntegralRayCollection.lattice` of ``self`` is a
        :class:`toric lattice
        <sage.geometry.toric_lattice.ToricLatticeFactory>`, the facet normals
        will be elements of the dual lattice. If it is a general lattice (like
        ``ZZ^n``) that does not have a ``dual()`` method, the facet normals
        will be returned as integral vectors.

        EXAMPLES::

            sage: cone = Cone([(1,0), (-1,3)])
            sage: cone.facet_normals()
            M(0, 1),
            M(3, 1)
            in 2-d lattice M

        Now let's look at a more complicated case::

            sage: cone = Cone([(-2,-1,2), (4,1,0), (-4,-1,-5), (4,1,5)])
            sage: cone.is_strictly_convex()
            False
            sage: cone.dim()
            3
            sage: cone.linear_subspace().dimension()
            1
            sage: lsg = (QQ^3)(cone.linear_subspace().gen(0)); lsg
            (1, 1/4, 5/4)
            sage: cone.facet_normals()
            M(7, -18, -2),
            M(1,  -4,  0)
            in 3-d lattice M
            sage: [lsg*normal for normal in cone.facet_normals()]
            [0, 0]

        A lattice that does not have a ``dual()`` method::

            sage: Cone([(1,1),(0,1)], lattice=ZZ^2).facet_normals()
            (-1, 1),
            ( 1, 0)
            in Ambient free module of rank 2
            over the principal ideal domain Integer Ring

        We correctly handle the degenerate cases::

            sage: N = ToricLattice(2)
            sage: Cone([], lattice=N).facet_normals()  # empty cone
            Empty collection
            in 2-d lattice M
            sage: Cone([(1,0)], lattice=N).facet_normals()  # ray in 2d
            M(1, 0)
            in 2-d lattice M
            sage: Cone([(1,0),(-1,0)], lattice=N).facet_normals()  # line in 2d
            Empty collection
            in 2-d lattice M
            sage: Cone([(1,0),(0,1)], lattice=N).facet_normals()  # strictly convex cone
            M(0, 1),
            M(1, 0)
            in 2-d lattice M
            sage: Cone([(1,0),(-1,0),(0,1)], lattice=N).facet_normals()  # half space
            M(0, 1)
            in 2-d lattice M
            sage: Cone([(1,0),(0,1),(-1,-1)], lattice=N).facet_normals()  # whole space
            Empty collection
            in 2-d lattice M
        """
        cone = self._PPL_cone()
        normals = []
        for c in cone.minimized_constraints():
            assert c.inhomogeneous_term() == 0
            if c.is_inequality():
                normals.append(c.coefficients())
        M = self.dual_lattice()
        normals = tuple(map(M, normals))
        for n in normals:
            n.set_immutable()
        if len(normals) > 1:
            # Sort normals if they are rays
            if self.dim() == 2 and normals[0]*self.ray(0) != 0:
                normals = (normals[1], normals[0])
            else:
                try:    # or if we have combinatorial faces already
                    facets = self._faces[-2]
                    normals = set(normals)
                    sorted_normals = [None] * len(normals)
                    for i, f in enumerate(facets):
                        for n in normals:
                            if n*f.rays() == 0:
                                sorted_normals[i] = n
                                normals.remove(n)
                                break
                    normals = tuple(sorted_normals)
                except AttributeError:
                    pass
        return PointCollection(normals, M)

    @cached_method
    def facet_of(self):
        r"""
        Return *cones* of the ambient face lattice having ``self`` as a facet.

        OUTPUT:

        - :class:`tuple` of :class:`cones <ConvexRationalPolyhedralCone>`.

        EXAMPLES::

            sage: # needs sage.graphs
            sage: octant = Cone([(1,0,0), (0,1,0), (0,0,1)])
            sage: octant.facet_of()
            ()
            sage: one_face = octant.faces(1)[0]
            sage: len(one_face.facet_of())
            2
            sage: one_face.facet_of()[1]
            2-d face of 3-d cone in 3-d lattice N

        While fan is the top element of its own cone lattice, which is a
        variant of a face lattice, we do not refer to cones as its facets::

            sage: fan = Fan([octant])                                                   # needs sage.graphs
            sage: fan.generating_cone(0).facet_of()                                     # needs sage.graphs
            ()

        Subcones of generating cones work as before::

            sage: one_cone = fan(1)[0]                                                  # needs sage.graphs
            sage: len(one_cone.facet_of())                                              # needs sage.graphs
            2
        """
        L = self._ambient._face_lattice_function()
        H = L.hasse_diagram()
        return self._sort_faces(
            f for f in H.neighbors_out(L(self)) if isinstance(f, sage.geometry.abc.ConvexRationalPolyhedralCone))

    def facets(self):
        r"""
        Return facets (faces of codimension 1) of ``self``.

        OUTPUT:

        - :class:`tuple` of :class:`cones <ConvexRationalPolyhedralCone>`.

        EXAMPLES::

            sage: quadrant = Cone([(1,0), (0,1)])
            sage: quadrant.facets()                                                     # needs sage.graphs
            (1-d face of 2-d cone in 2-d lattice N,
             1-d face of 2-d cone in 2-d lattice N)
        """
        return self.faces(codim=1)

    @cached_method
    def incidence_matrix(self):
        r"""
        Return the incidence matrix.

        .. NOTE::

           The columns correspond to facets/facet normals
           in the order of :meth:`facet_normals`, the rows
           correspond to the rays in the order of
           :meth:`rays`.

        EXAMPLES::

            sage: octant = Cone([(1,0,0), (0,1,0), (0,0,1)])
            sage: octant.incidence_matrix()
            [0 1 1]
            [1 0 1]
            [1 1 0]

            sage: halfspace = Cone([(1,0,0), (0,1,0), (-1,-1,0), (0,0,1)])
            sage: halfspace.incidence_matrix()
            [0]
            [1]
            [1]
            [1]
            [1]

        TESTS::

            sage: halfspace.incidence_matrix().is_immutable()
            True

        Check that the base ring is ``ZZ``, see :issue:`29840`::

            sage: halfspace.incidence_matrix().base_ring()
            Integer Ring
        """
        normals = self.facet_normals()
        incidence_matrix = matrix(ZZ, self.nrays(),
                                  len(normals), 0)

        for Hindex, normal in enumerate(self.facet_normals()):
            for Vindex, ray in enumerate(self.rays()):
                if normal*ray == 0:
                    incidence_matrix[Vindex, Hindex] = 1

        incidence_matrix.set_immutable()
        return incidence_matrix

    def intersection(self, other):
        r"""
        Compute the intersection of two cones.

        INPUT:

        - ``other`` -- :class:`cone <ConvexRationalPolyhedralCone>`.

        OUTPUT:

        - :class:`cone <ConvexRationalPolyhedralCone>`.

        This raises :class:`ValueError` if the ambient space dimensions
        are not compatible.

        EXAMPLES::

            sage: cone1 = Cone([(1,0), (-1, 3)])
            sage: cone2 = Cone([(-1,0), (2, 5)])
            sage: cone1.intersection(cone2).rays()
            N(-1, 3),
            N( 2, 5)
            in 2-d lattice N

        The intersection can also be expressed using the operator ``&``::

            sage: (cone1 & cone2).rays()
            N(-1, 3),
            N( 2, 5)
            in 2-d lattice N

        It is OK to intersect cones living in sublattices of the same ambient
        lattice::

            sage: N = cone1.lattice()
            sage: Ns = N.submodule([(1,1)])
            sage: cone3 = Cone([(1,1)], lattice=Ns)
            sage: I = cone1.intersection(cone3)
            sage: I.rays()
            N(1, 1)
            in Sublattice <N(1, 1)>
            sage: I.lattice()
            Sublattice <N(1, 1)>

        But you cannot intersect cones from incompatible lattices without
        explicit conversion::

            sage: cone1.intersection(cone1.dual())
            Traceback (most recent call last):
            ...
            ValueError: 2-d lattice N and 2-d lattice M
            have different ambient lattices!
            sage: cone1.intersection(Cone(cone1.dual().rays(), N)).rays()
            N(3, 1),
            N(0, 1)
            in 2-d lattice N

        An intersection with a polyhedron returns a polyhedron::

            sage: cone = Cone([(1,0), (-1,0), (0,1)])
            sage: p = polytopes.hypercube(2)
            sage: cone & p
            A 2-dimensional polyhedron in ZZ^2 defined as the convex hull of 4 vertices
            sage: sorted(_.vertices_list())
            [[-1, 0], [-1, 1], [1, 0], [1, 1]]
        """
        if not isinstance(other, ConvexRationalPolyhedralCone):
            return self.polyhedron().intersection(other)
        if self._ambient is other._ambient:
            # Cones of the same ambient cone or fan intersect nicely/quickly.
            # Can we maybe even return an element of the cone lattice?..
            # But currently it can be done only for strictly convex cones.
            ambient_ray_indices = tuple(r for r in self._ambient_ray_indices
                                          if r in other._ambient_ray_indices)
            # type(self) allows this code to work nicely for derived classes,
            # although it forces all of them to accept such input
            return type(self)(ambient=self._ambient,
                              ambient_ray_indices=ambient_ray_indices)
        # Generic (slow) intersection, returning a generic cone.
        p = C_Polyhedron(self._PPL_cone())
        p.add_constraints(other._PPL_cone().constraints())
        return _Cone_from_PPL(p, self.lattice().intersection(other.lattice()))

    __and__ = intersection

    def is_equivalent(self, other):
        r"""
        Check if ``self`` is "mathematically" the same as ``other``.

        INPUT:

        - ``other`` -- cone.

        OUTPUT:

        - ``True`` if ``self`` and ``other`` define the same cones as sets of
          points in the same lattice, ``False`` otherwise.

        There are three different equivalences between cones `C_1` and `C_2`
        in the same lattice:

        #. They have the same generating rays in the same order.
           This is tested by ``C1 == C2``.
        #. They describe the same sets of points.
           This is tested by ``C1.is_equivalent(C2)``.
        #. They are in the same orbit of `GL(n,\ZZ)` (and, therefore,
           correspond to isomorphic affine toric varieties).
           This is tested by ``C1.is_isomorphic(C2)``.

        EXAMPLES::

            sage: cone1 = Cone([(1,0), (-1, 3)])
            sage: cone2 = Cone([(-1,3), (1, 0)])
            sage: cone1.rays()
            N( 1, 0),
            N(-1, 3)
            in 2-d lattice N
            sage: cone2.rays()
            N(-1, 3),
            N( 1, 0)
            in 2-d lattice N
            sage: cone1 == cone2
            False
            sage: cone1.is_equivalent(cone2)
            True

        TESTS:

        A random cone is equivalent to itself::

            sage: K = random_cone(max_ambient_dim=8, max_rays=10)
            sage: K.is_equivalent(K)
            True

        """
        if self is other:
            return True
        # TODO: Next check is pointless if cones and fans are made to be unique
        if self.ambient() is other.ambient() and self.is_strictly_convex():
            return self.ambient_ray_indices() == other.ambient_ray_indices()
        if self.lattice() != other.lattice():
            return False
        return self._PPL_cone() == other._PPL_cone()

    def is_face_of(self, cone):
        r"""
        Check if ``self`` forms a face of another ``cone``.

        INPUT:

        - ``cone`` -- cone.

        OUTPUT:

        - ``True`` if ``self`` is a face of ``cone``, ``False`` otherwise.

        EXAMPLES::

            sage: quadrant = Cone([(1,0), (0,1)])
            sage: cone1 = Cone([(1,0)])
            sage: cone2 = Cone([(1,2)])
            sage: quadrant.is_face_of(quadrant)
            True
            sage: cone1.is_face_of(quadrant)
            True
            sage: cone2.is_face_of(quadrant)
            False

        Being a face means more than just saturating a facet
        inequality::

            sage: octant = Cone([(1,0,0), (0,1,0), (0,0,1)])
            sage: cone = Cone([(2,1,0),(1,2,0)])
            sage: cone.is_face_of(octant)
            False

        TESTS:

        Any cone is a face of itself::

            sage: K = random_cone(max_ambient_dim=8, max_rays=10)
            sage: K.is_face_of(K)
            True

        """
        if self.lattice() != cone.lattice():
            return False
        if self._ambient is cone._ambient:
            # Cones are always faces of their ambient structure, so
            return self.rays().set().issubset(cone.rays().set())
        if self.is_equivalent(cone):
            return True
        # Obviously False case
        if self.dim() >= cone.dim(): # if == and face, we return True above
            return False

        # It remains to test whether self is a proper face of cone:
        # 1) self must saturate at least one facet inequality
        saturates = Poly_Con_Relation.saturates()
        supporting_hyperplanes = Constraint_System()
        for c in cone._PPL_cone().minimized_constraints():
            rel = self._PPL_cone().relation_with(c)
            if c.is_equality() and not rel.implies(saturates):
                return False
            if c.is_inequality() and rel.implies(saturates):
                c_eq = (Linear_Expression(c.coefficients(),
                                          c.inhomogeneous_term()) == 0)
                supporting_hyperplanes.insert(c_eq)
        if supporting_hyperplanes.empty():
            return False
        # 2) self must be a whole face, and not just a part of one
        cone_face = C_Polyhedron(cone._PPL_cone())
        cone_face.add_constraints(supporting_hyperplanes)
        return cone_face == self._PPL_cone()

    def is_isomorphic(self, other):
        r"""
        Check if ``self`` is in the same `GL(n, \ZZ)`-orbit as ``other``.

        INPUT:

        - ``other`` -- cone.

        OUTPUT:

        - ``True`` if ``self`` and ``other`` are in the same
          `GL(n, \ZZ)`-orbit, ``False`` otherwise.

        There are three different equivalences between cones `C_1` and `C_2`
        in the same lattice:

        #. They have the same generating rays in the same order.
           This is tested by ``C1 == C2``.
        #. They describe the same sets of points.
           This is tested by ``C1.is_equivalent(C2)``.
        #. They are in the same orbit of `GL(n,\ZZ)` (and, therefore,
           correspond to isomorphic affine toric varieties).
           This is tested by ``C1.is_isomorphic(C2)``.

        EXAMPLES::

            sage: cone1 = Cone([(1,0), (0, 3)])
            sage: m = matrix(ZZ, [(1, -5), (-1, 4)]) # a GL(2,ZZ)-matrix
            sage: cone2 = Cone( m*r for r in cone1.rays() )
            sage: cone1.is_isomorphic(cone2)
            True

            sage: cone1 = Cone([(1,0), (0, 3)])
            sage: cone2 = Cone([(-1,3), (1, 0)])
            sage: cone1.is_isomorphic(cone2)
            False

        TESTS::

            sage: from sage.geometry.cone import classify_cone_2d
            sage: classify_cone_2d(*cone1.rays())
            (1, 0)
            sage: classify_cone_2d(*cone2.rays())
            (3, 2)

        We check that :issue:`18613` is fixed::

            sage: # needs sage.graphs sage.groups
            sage: K = cones.trivial(0)
            sage: K.is_isomorphic(K)
            True
            sage: K = cones.trivial(1)
            sage: K.is_isomorphic(K)
            True
            sage: K = cones.trivial(2)
            sage: K.is_isomorphic(K)
            True

        A random (strictly convex) cone is isomorphic to itself::

            sage: K = random_cone(max_ambient_dim=6, strictly_convex=True)
            sage: K.is_isomorphic(K)                                                    # needs sage.graphs
            True
        """
        if self.is_strictly_convex() and other.is_strictly_convex():
            from sage.geometry.fan import Fan
            return Fan([self]).is_isomorphic(Fan([other]))
        if self.is_strictly_convex() ^ other.is_strictly_convex():
            return False
        raise NotImplementedError("isomorphism check for not strictly convex "
                                  "cones is not implemented")

    def is_simplicial(self):
        r"""
        Check if ``self`` is simplicial.

        A cone is called **simplicial** if primitive vectors along its
        generating rays form a part of a *rational* basis of the ambient
        space.

        OUTPUT:

        - ``True`` if ``self`` is simplicial, ``False`` otherwise.

        EXAMPLES::

            sage: cone1 = Cone([(1,0), (0, 3)])
            sage: cone2 = Cone([(1,0), (0, 3), (-1,-1)])
            sage: cone1.is_simplicial()
            True
            sage: cone2.is_simplicial()
            False
        """
        return self.nrays() == self.dim()

    @cached_method
    def is_smooth(self):
        r"""
        Check if ``self`` is smooth.

        A cone is called **smooth** if primitive vectors along its
        generating rays form a part of an *integral* basis of the
        ambient space. Equivalently, they generate the whole lattice
        on the linear subspace spanned by the rays.

        OUTPUT:

        - ``True`` if ``self`` is smooth, ``False`` otherwise.

        EXAMPLES::

            sage: cone1 = Cone([(1,0), (0, 1)])
            sage: cone2 = Cone([(1,0), (-1, 3)])
            sage: cone1.is_smooth()
            True
            sage: cone2.is_smooth()
            False

        The following cones are the same up to a `SL(2,\ZZ)`
        coordinate transformation::

            sage: Cone([(1,0,0), (2,1,-1)]).is_smooth()
            True
            sage: Cone([(1,0,0), (2,1,1)]).is_smooth()
            True
            sage: Cone([(1,0,0), (2,1,2)]).is_smooth()
            True
        """
        if not self.is_simplicial():
            return False
        return self.rays().matrix().elementary_divisors() == [1] * self.nrays()

    def is_empty(self):
        """
        Return whether ``self`` is the empty set.

        Because a cone always contains the origin, this method returns ``False``.

        EXAMPLES::

            sage: trivial_cone = cones.trivial(3)
            sage: trivial_cone.is_empty()
            False

        """
        return False

    def is_trivial(self):
        """
        Checks if the cone has no rays.

        OUTPUT:

        - ``True`` if the cone has no rays, ``False`` otherwise.

        EXAMPLES::

            sage: c0 = cones.trivial(3)
            sage: c0.is_trivial()
            True
            sage: c0.nrays()
            0
        """
        return self.nrays() == 0

    is_compact = is_trivial

    def is_strictly_convex(self):
        r"""
        Check if ``self`` is strictly convex.

        A cone is called **strictly convex** if it does not contain any lines.

        OUTPUT:

        - ``True`` if ``self`` is strictly convex, ``False`` otherwise.

        EXAMPLES::

            sage: cone1 = Cone([(1,0), (0, 1)])
            sage: cone2 = Cone([(1,0), (-1, 0)])
            sage: cone1.is_strictly_convex()
            True
            sage: cone2.is_strictly_convex()
            False
        """
        if "_is_strictly_convex" not in self.__dict__:
            convex = True
            for gs in self._PPL_cone().minimized_generators():
                if gs.is_line():
                    convex = False
                    break
            self._is_strictly_convex = convex
        return self._is_strictly_convex

    @cached_method
    def linear_subspace(self):
        r"""
        Return the largest linear subspace contained inside of ``self``.

        OUTPUT:

        - subspace of the ambient space of ``self``.

        EXAMPLES::

            sage: halfplane = Cone([(1,0), (0,1), (-1,0)])
            sage: halfplane.linear_subspace()
            Vector space of degree 2 and dimension 1 over Rational Field
            Basis matrix:
            [1 0]

        TESTS:

        The linear subspace of any closed convex cone can be identified
        with the orthogonal complement of the span of its dual::

            sage: K = random_cone(max_ambient_dim = 8)
            sage: expected = K.dual().span().vector_space().complement()
            sage: K.linear_subspace() == expected
            True
        """
        if self.is_strictly_convex():
            return span([vector(QQ, self.lattice_dim())], QQ)
        return span(self.lines(), QQ)

    @cached_method
    def lines(self):
        r"""
        Return lines generating the linear subspace of ``self``.

        OUTPUT:

        - :class:`tuple` of primitive vectors in the lattice of ``self``
          giving directions of lines that span the linear subspace of
          ``self``. These lines are arbitrary, but fixed. If you do not care
          about the order, see also :meth:`line_set`.

        EXAMPLES::

            sage: halfplane = Cone([(1,0), (0,1), (-1,0)])
            sage: halfplane.lines()
            N(1, 0)
            in 2-d lattice N
            sage: fullplane = Cone([(1,0), (0,1), (-1,-1)])
            sage: fullplane.lines()
            N(0, 1),
            N(1, 0)
            in 2-d lattice N
        """
        lines = []
        for g in self._PPL_cone().minimized_generators():
            if g.is_line():
                lines.append(g.coefficients())
        N = self.lattice()
        lines = tuple(map(N, lines))
        for l in lines:
            l.set_immutable()
        return PointCollection(lines, N)

    def plot(self, **options):
        r"""
        Plot ``self``.

        INPUT:

        - any options for toric plots (see :func:`toric_plotter.options
          <sage.geometry.toric_plotter.options>`), none are mandatory.

        OUTPUT:

        - a plot.

        EXAMPLES::

            sage: quadrant = Cone([(1,0), (0,1)])
            sage: quadrant.plot()                                                       # needs sage.plot sage.symbolic
            Graphics object consisting of 9 graphics primitives
        """
        # What to do with 3-d cones in 5-d? Use some projection method?
        deg = self.lattice().degree()
        tp = ToricPlotter(options, deg, self.rays())
        # Modify ray labels to match the ambient cone or fan.
        tp.ray_label = label_list(tp.ray_label, self.nrays(), deg <= 2,
                                   self.ambient_ray_indices())
        result = tp.plot_lattice() + tp.plot_generators()
        # To deal with non-strictly convex cones we separate rays and labels.
        result += tp.plot_ray_labels()
        tp.ray_label = None
        lsd = self.linear_subspace().dimension()
        if lsd == 1:
            # Plot only rays of the line
            v = self.lines()[0]
            tp.set_rays([v, -v])
        if lsd <= 1:
            result += tp.plot_rays()
        # Modify wall labels to match the ambient cone or fan too.
        walls = self.faces(2)
        try:
            ambient_walls = self.ambient().faces(2)
        except AttributeError:
            ambient_walls = self.ambient().cones(2)
        tp.wall_label = label_list(tp.wall_label, len(walls), deg <= 2,
                            [ambient_walls.index(wall) for wall in walls])
        tp.set_rays(self.ambient().rays())
        result += tp.plot_walls(walls)
        return result

    def polyhedron(self, **kwds):
        r"""
        Return the polyhedron associated to ``self``.

        Mathematically this polyhedron is the same as ``self``.

        OUTPUT:

        - :class:`~sage.geometry.polyhedron.base.Polyhedron_base`.

        EXAMPLES::

            sage: quadrant = Cone([(1,0), (0,1)])
            sage: quadrant.polyhedron()
            A 2-dimensional polyhedron in ZZ^2 defined as the convex hull
            of 1 vertex and 2 rays
            sage: line = Cone([(1,0), (-1,0)])
            sage: line.polyhedron()
            A 1-dimensional polyhedron in ZZ^2 defined as the convex hull
            of 1 vertex and 1 line

        Here is an example of a trivial cone (see :issue:`10237`)::

            sage: origin = Cone([], lattice=ZZ^2)
            sage: origin.polyhedron()
            A 0-dimensional polyhedron in ZZ^2 defined as the convex hull
            of 1 vertex
        """
        return Polyhedron(rays=self.rays(), vertices=[self.lattice()(0)], **kwds)

    def an_affine_basis(self):
        r"""
        Return points in ``self`` that form a basis for the affine hull.

        EXAMPLES::

            sage: quadrant = Cone([(1,0), (0,1)])
            sage: quadrant.an_affine_basis()
            [(0, 0), (1, 0), (0, 1)]
            sage: ray = Cone([(1, 1)])
            sage: ray.an_affine_basis()
            [(0, 0), (1, 1)]
            sage: line = Cone([(1,0), (-1,0)])
            sage: line.an_affine_basis()
            [(1, 0), (0, 0)]
        """
        return [vector(v) for v in self.polyhedron().an_affine_basis()]

    @cached_method
    def strict_quotient(self):
        r"""
        Return the quotient of ``self`` by the linear subspace.

        We define the **strict quotient** of a cone to be the image of this
        cone in the quotient of the ambient space by the linear subspace of
        the cone, i.e. it is the "complementary part" to the linear subspace.

        OUTPUT:

        - cone.

        EXAMPLES::

            sage: halfplane = Cone([(1,0), (0,1), (-1,0)])
            sage: ssc = halfplane.strict_quotient()
            sage: ssc
            1-d cone in 1-d lattice N
            sage: ssc.rays()
            N(1)
            in 1-d lattice N
            sage: line = Cone([(1,0), (-1,0)])
            sage: ssc = line.strict_quotient()
            sage: ssc
            0-d cone in 1-d lattice N
            sage: ssc.rays()
            Empty collection
            in 1-d lattice N

        The quotient of the trivial cone is trivial::

            sage: K = cones.trivial(0)
            sage: K.strict_quotient()
            0-d cone in 0-d lattice N
            sage: K = Cone([(0,0,0,0)])
            sage: K.strict_quotient()
            0-d cone in 4-d lattice N

        TESTS:

        The strict quotient of any cone should be strictly convex::

            sage: K = random_cone(max_ambient_dim=6)
            sage: K.strict_quotient().is_strictly_convex()
            True

        If the original cone is solid, then its strict quotient is proper::

            sage: K = random_cone(max_ambient_dim=6, solid=True)
            sage: K.strict_quotient().is_proper()
            True

        The strict quotient of a strictly convex cone is itself::

            sage: K = random_cone(max_ambient_dim=6, strictly_convex=True)
            sage: K.strict_quotient() is K
            True

        The complement of our linear subspace has the same dimension as
        our dual, so the strict quotient cannot have a larger dimension
        than our dual::

            sage: K = random_cone(max_ambient_dim=6)
            sage: K.strict_quotient().dim() <= K.dual().dim()
            True

        The strict quotient is idempotent::

            sage: K = random_cone(max_ambient_dim=6)
            sage: K1 = K.strict_quotient()
            sage: K2 = K1.strict_quotient()
            sage: K1 is K2
            True
        """
        if self.is_strictly_convex():
            return self
        L = self.lattice()
        Q = L.base_extend(QQ) / self.linear_subspace()
        # Maybe we can improve this one if we create something special
        # for sublattices. But it seems to be the most natural choice
        # for names. If many subcones land in the same lattice -
        # that's just how it goes.
        if isinstance(L, ToricLattice_generic):
            S = ToricLattice(Q.dimension(), L._name, L._dual_name,
                             L._latex_name, L._latex_dual_name)
        else:
            S = ZZ**Q.dimension()
        rays = ( Q(ray) for ray in self if not Q(ray).is_zero() )
        quotient = Cone(rays, S, check=False)
        quotient._is_strictly_convex = True
        return quotient

    @cached_method
    def solid_restriction(self):
        r"""
        Return a solid representation of this cone in terms of a basis
        of its :meth:`sublattice`.

        We define the **solid restriction** of a cone to be a
        representation of that cone in a basis of its own
        sublattice. Since a cone's sublattice is just large enough to
        hold the cone (by definition), the resulting solid restriction
        :meth:`is_solid`. For convenience, the solid restriction lives
        in a new lattice (of the appropriate dimension) and not actually
        in the sublattice object returned by :meth:`sublattice`.

        OUTPUT:

        A solid cone in a new lattice having the same dimension as this
        cone's :meth:`sublattice`.

        EXAMPLES:

        The nonnegative quadrant in the plane is left after we take its
        solid restriction in space::

            sage: K = Cone([(1,0,0), (0,1,0)])
            sage: K.solid_restriction().rays()
            N(0, 1),
            N(1, 0)
            in 2-d lattice N

        The solid restriction of a single ray has the same
        representation regardless of the ambient space::

            sage: K = Cone([(1,0)])
            sage: K.solid_restriction().rays()
            N(1)
            in 1-d lattice N
            sage: K = Cone([(1,1,1)])
            sage: K.solid_restriction().rays()
            N(1)
            in 1-d lattice N

        The solid restriction of the trivial cone lives in a trivial space::

            sage: K = cones.trivial(0)
            sage: K.solid_restriction()
            0-d cone in 0-d lattice N
            sage: K = cones.trivial(4)
            sage: K.solid_restriction()
            0-d cone in 0-d lattice N

        The solid restriction of a solid cone is itself::

            sage: K = Cone([(1,1),(1,2)])
            sage: K.solid_restriction() is K
            True

        TESTS:

        The solid restriction of any cone is solid::

            sage: K = random_cone(max_ambient_dim=6)
            sage: K.solid_restriction().is_solid()
            True

        If a cone :meth:`is_strictly_convex`, then its solid restriction
        :meth:`is_proper`::

            sage: K = random_cone(max_ambient_dim=6, strictly_convex=True)
            sage: K.solid_restriction().is_proper()
            True

        The solid restriction of a cone has the same dimension as the
        original::

            sage: K = random_cone(max_ambient_dim=6)
            sage: K.solid_restriction().dim() == K.dim()
            True

        The solid restriction of a cone has the same number of rays as
        the original::

            sage: K = random_cone(max_ambient_dim=6)
            sage: K.solid_restriction().nrays() == K.nrays()
            True

        The solid restriction of a cone has the same lineality as the
        original::

            sage: K = random_cone(max_ambient_dim=6)
            sage: K.solid_restriction().lineality() == K.lineality()
            True

        The solid restriction of a cone has the same number of facets as
        the original::

            sage: K = random_cone(max_ambient_dim=6)
            sage: len(K.solid_restriction().facets()) == len(K.facets())                # needs sage.graphs
            True
        """
        if self.is_solid():
            return self
        # Construct a NEW lattice ``S`` (of the appropriate dimension)
        # to use. This works around the fact that it's difficult to
        # work with sublattice objects. There are naming issues here
        # similar to those in the strict_quotient() method.
        L = self.lattice()
        subL = self.sublattice()
        S = ToricLattice(subL.dimension(), L._name,
                         L._dual_name, L._latex_name, L._latex_dual_name)

        # We don't need to check if these rays are zero: they will all
        # have at least one non-zero coordinate; otherwise they would
        # lie outside of the span of our cone. And they don't, because
        # they generate the cone.
        rays = ( S(subL.coordinates(ray)) for ray in self )
        return Cone(rays, lattice=S, check=False)

    def _split_ambient_lattice(self):
        r"""
        Compute a decomposition of the ``N``-lattice into `N_\sigma`
        and its complement isomorphic to `N(\sigma)`.

        You should not call this function directly, but call
        :meth:`sublattice` and :meth:`sublattice_complement` instead.

        EXAMPLES::

            sage: c = Cone([ (1,2) ])
            sage: c._split_ambient_lattice()
            sage: c._sublattice
            Sublattice <N(1, 2)>
            sage: c._sublattice_complement
            Sublattice <N(0, 1)>

        Degenerate cases::

            sage: C2_Z2 = Cone([(1,0),(1,2)])
            sage: C2_Z2._split_ambient_lattice()
            sage: C2_Z2._sublattice
            Sublattice <N(1, 0), N(0, 1)>

        Trivial cone::

            sage: trivial_cone = cones.trivial(3)
            sage: trivial_cone._split_ambient_lattice()
            sage: trivial_cone._sublattice
            Sublattice <>
            sage: trivial_cone._sublattice_complement
            Sublattice <N(1, 0, 0), N(0, 1, 0), N(0, 0, 1)>
        """
        N = self.lattice()
        n = N.dimension()
        basis = self.rays().basis()
        r = len(basis)
        Nsigma = matrix(ZZ, r, n, ( N.coordinates(v) for v in basis ))
        D, U, V = Nsigma.smith_form()  # D = U*N*V <=> N = Uinv*D*Vinv
        basis = (V.inverse() * N.basis_matrix()).rows()
        # spanned lattice N_sigma
        self._sublattice = N.submodule_with_basis(basis[:r])
        # complement to the spanned lattice, isomorphic to N(sigma)
        self._sublattice_complement = N.submodule_with_basis(basis[r:])

    def sublattice(self, *args, **kwds):
        r"""
        The sublattice spanned by the cone.

        Let `\sigma` be the given cone and `N=` ``self.lattice()`` the
        ambient lattice. Then, in the notation of [Ful1993]_, this
        method returns the sublattice

        .. MATH::

            N_\sigma \stackrel{\text{def}}{=} \mathop{span}( N\cap \sigma )

        INPUT:

        - either nothing or something that can be turned into an element of
          this lattice.

        OUTPUT:

        - if no arguments were given, a :class:`toric sublattice
          <sage.geometry.toric_lattice.ToricLattice_sublattice_with_basis>`,
          otherwise the corresponding element of it.

        .. NOTE::

            * The sublattice spanned by the cone is the saturation of
              the sublattice generated by the rays of the cone.

            * If you only need a `\QQ`-basis, you may want to try the
              :meth:`~sage.geometry.point_collection.PointCollection.basis`
              method on the result of :meth:`~IntegralRayCollection.rays`.

            * The returned lattice points are usually not rays of the
              cone. In fact, for a non-smooth cone the rays do not
              generate the sublattice `N_\sigma`, but only a finite
              index sublattice.

        EXAMPLES::

            sage: cone = Cone([(1, 1, 1), (1, -1, 1), (-1, -1, 1), (-1, 1, 1)])
            sage: cone.rays().basis()
            N( 1,  1, 1),
            N( 1, -1, 1),
            N(-1, -1, 1)
            in 3-d lattice N
            sage: cone.rays().basis().matrix().det()
            -4
            sage: cone.sublattice()
            Sublattice <N(1, 1, 1), N(0, -1, 0), N(-1, -1, 0)>
            sage: matrix( cone.sublattice().gens() ).det()
            -1

        Another example::

            sage: c = Cone([(1,2,3), (4,-5,1)])
            sage: c
            2-d cone in 3-d lattice N
            sage: c.rays()
            N(1,  2, 3),
            N(4, -5, 1)
            in 3-d lattice N
            sage: c.sublattice()
            Sublattice <N(4, -5, 1), N(1, 2, 3)>
            sage: c.sublattice(5, -3, 4)
            N(5, -3, 4)
            sage: c.sublattice(1, 0, 0)
            Traceback (most recent call last):
            ...
            TypeError: element [1, 0, 0] is not in free module
        """
        if "_sublattice" not in self.__dict__:
            self._split_ambient_lattice()
        if args or kwds:
            return self._sublattice(*args, **kwds)
        else:
            return self._sublattice

    def sublattice_quotient(self, *args, **kwds):
        r"""
        The quotient of the ambient lattice by the sublattice spanned
        by the cone.

        INPUT:

        - either nothing or something that can be turned into an element of
          this lattice.

        OUTPUT:

        - if no arguments were given, a :class:`quotient of a toric lattice
          <sage.geometry.toric_lattice.ToricLattice_quotient>`,
          otherwise the corresponding element of it.

        EXAMPLES::

            sage: # needs sage.graphs
            sage: C2_Z2 = Cone([(1,0), (1,2)])     # C^2/Z_2
            sage: c1, c2 = C2_Z2.facets()
            sage: c2.sublattice_quotient()
            1-d lattice, quotient of 2-d lattice N by Sublattice <N(1, 2)>
            sage: N = C2_Z2.lattice()
            sage: n = N(1,1)
            sage: n_bar = c2.sublattice_quotient(n); n_bar
            N[1, 1]
            sage: n_bar.lift()
            N(1, 1)
            sage: vector(n_bar)
            (-1)
        """
        if "_sublattice_quotient" not in self.__dict__:
            self._sublattice_quotient = self.lattice() / self.sublattice()
        if args or kwds:
            return self._sublattice_quotient(*args, **kwds)
        else:
            return self._sublattice_quotient

    def sublattice_complement(self, *args, **kwds):
        r"""
        A complement of the sublattice spanned by the cone.

        In other words, :meth:`sublattice` and
        :meth:`sublattice_complement` together form a
        `\ZZ`-basis for the ambient :meth:`lattice()
        <sage.geometry.cone.IntegralRayCollection.lattice>`.

        In the notation of [Ful1993]_, let `\sigma` be the given cone
        and `N=` ``self.lattice()`` the ambient lattice. Then this
        method returns

        .. MATH::

            N(\sigma) \stackrel{\text{def}}{=} N / N_\sigma

        lifted (non-canonically) to a sublattice of `N`.

        INPUT:

        - either nothing or something that can be turned into an element of
          this lattice.

        OUTPUT:

        - if no arguments were given, a :class:`toric sublattice
          <sage.geometry.toric_lattice.ToricLattice_sublattice_with_basis>`,
          otherwise the corresponding element of it.

        EXAMPLES::

            sage: C2_Z2 = Cone([(1,0), (1,2)])     # C^2/Z_2
            sage: c1, c2 = C2_Z2.facets()                                               # needs sage.graphs
            sage: c2.sublattice()                                                       # needs sage.graphs
            Sublattice <N(1, 2)>
            sage: c2.sublattice_complement()                                            # needs sage.graphs
            Sublattice <N(0, 1)>

        A more complicated example::

            sage: c = Cone([(1,2,3), (4,-5,1)])
            sage: c.sublattice()
            Sublattice <N(4, -5, 1), N(1, 2, 3)>
            sage: c.sublattice_complement()
            Sublattice <N(2, -3, 0)>
            sage: m = matrix( c.sublattice().gens() + c.sublattice_complement().gens() )
            sage: m
            [ 4 -5  1]
            [ 1  2  3]
            [ 2 -3  0]
            sage: m.det()
            -1
        """
        if "_sublattice_complement" not in self.__dict__:
            self._split_ambient_lattice()
        if args or kwds:
            return self._sublattice_complement(*args, **kwds)
        else:
            return self._sublattice_complement

    def orthogonal_sublattice(self, *args, **kwds):
        r"""
        The sublattice (in the dual lattice) orthogonal to the
        sublattice spanned by the cone.

        Let `M=` ``self.dual_lattice()`` be the lattice dual to the
        ambient lattice of the given cone `\sigma`. Then, in the
        notation of [Ful1993]_, this method returns the sublattice

        .. MATH::

            M(\sigma) \stackrel{\text{def}}{=}
            \sigma^\perp \cap M
            \subset M

        INPUT:

        - either nothing or something that can be turned into an element of
          this lattice.

        OUTPUT:

        - if no arguments were given, a :class:`toric sublattice
          <sage.geometry.toric_lattice.ToricLattice_sublattice_with_basis>`,
          otherwise the corresponding element of it.

        EXAMPLES::

            sage: c = Cone([(1,1,1), (1,-1,1), (-1,-1,1), (-1,1,1)])
            sage: c.orthogonal_sublattice()
            Sublattice <>
            sage: c12 = Cone([(1,1,1), (1,-1,1)])
            sage: c12.sublattice()
            Sublattice <N(1, 1, 1), N(0, -1, 0)>
            sage: c12.orthogonal_sublattice()
            Sublattice <M(1, 0, -1)>

        TESTS:

        We check that :issue:`24541` is fixed::

            sage: c = Cone([(1,0)], lattice=ZZ^2)
            sage: c.orthogonal_sublattice()
            Free module of degree 2 and rank 1 over Integer Ring
            User basis matrix:
            [0 1]
            sage: c.dual()
            2-d cone in 2-d lattice
        """
        if "_orthogonal_sublattice" not in self.__dict__:
            try:
                self._orthogonal_sublattice = self.sublattice_quotient().dual()
            except AttributeError:
                N = self.lattice()
                basis = self.rays().basis()
                Nsigma = column_matrix(ZZ, (N.coordinates(v) for v in basis))
                D, U, V = Nsigma.smith_form()  # D = U * Nsigma * V
                M = self.dual_lattice()
                self._orthogonal_sublattice = M.submodule_with_basis(
                    U.rows()[len(basis):])
        if args or kwds:
            return self._orthogonal_sublattice(*args, **kwds)
        else:
            return self._orthogonal_sublattice

    def relative_quotient(self, subcone):
        r"""
        The quotient of the spanned lattice by the lattice spanned by
        a subcone.

        In the notation of [Ful1993]_, let `N` be the ambient lattice
        and `N_\sigma` the sublattice spanned by the given cone
        `\sigma`. If `\rho < \sigma` is a subcone, then `N_\rho` =
        ``rho.sublattice()`` is a saturated sublattice of `N_\sigma` =
        ``self.sublattice()``. This method returns the quotient
        lattice. The lifts of the quotient generators are
        `\dim(\sigma)-\dim(\rho)` linearly independent primitive
        lattice points that, together with `N_\rho`, generate
        `N_\sigma`.

        OUTPUT:

        - :class:`toric lattice quotient
          <sage.geometry.toric_lattice.ToricLattice_quotient>`.

        .. NOTE::

            * The quotient `N_\sigma / N_\rho` of spanned sublattices
              has no torsion since the sublattice `N_\rho` is saturated.

            * In the codimension one case, the generator of
              `N_\sigma / N_\rho` is chosen to be in the same direction as the
              image `\sigma / N_\rho`

        EXAMPLES::

            sage: sigma = Cone([(1,1,1,3),(1,-1,1,3),(-1,-1,1,3),(-1,1,1,3)])
            sage: rho   = Cone([(-1, -1, 1, 3), (-1, 1, 1, 3)])
            sage: sigma.sublattice()
            Sublattice <N(1, 1, 1, 3), N(0, -1, 0, 0), N(-1, -1, 0, 0)>
            sage: rho.sublattice()
            Sublattice <N(-1, -1, 1, 3), N(0, 1, 0, 0)>
            sage: sigma.relative_quotient(rho)
            1-d lattice, quotient
            of Sublattice <N(1, 1, 1, 3), N(0, -1, 0, 0), N(-1, -1, 0, 0)>
            by Sublattice <N(1, 0, -1, -3), N(0, 1, 0, 0)>
            sage: sigma.relative_quotient(rho).gens()
            (N[1, 0, 0, 0],)

        More complicated example::

            sage: rho = Cone([(1, 2, 3), (1, -1, 1)])
            sage: sigma = Cone([(1, 2, 3), (1, -1, 1), (-1, 1, 1), (-1, -1, 1)])
            sage: N_sigma = sigma.sublattice()
            sage: N_sigma
            Sublattice <N(1, 2, 3), N(1, -1, 1), N(-1, -1, -2)>
            sage: N_rho = rho.sublattice()
            sage: N_rho
            Sublattice <N(1, -1, 1), N(1, 2, 3)>
            sage: sigma.relative_quotient(rho).gens()
            (N[-1, -1, -2],)
            sage: N = rho.lattice()
            sage: N_sigma == N.span(N_rho.gens() + tuple(q.lift()
            ....:            for q in sigma.relative_quotient(rho).gens()))
            True

        Sign choice in the codimension one case::

            sage: sigma1 = Cone([(1, 2, 3), (1, -1, 1), (-1, 1, 1), (-1, -1, 1)])  # 3d
            sage: sigma2 = Cone([(1, 1, -1), (1, 2, 3), (1, -1, 1), (1, -1, -1)])  # 3d
            sage: rho = sigma1.intersection(sigma2)
            sage: rho.sublattice()
            Sublattice <N(1, -1, 1), N(1, 2, 3)>
            sage: sigma1.relative_quotient(rho)
            1-d lattice, quotient
            of Sublattice <N(1, 2, 3), N(1, -1, 1), N(-1, -1, -2)>
            by Sublattice <N(1, 2, 3), N(0, 3, 2)>
            sage: sigma1.relative_quotient(rho).gens()
            (N[-1, -1, -2],)
            sage: sigma2.relative_quotient(rho).gens()
            (N[0, 2, 1],)
        """
        try:
            cached_values = self._relative_quotient
        except AttributeError:
            self._relative_quotient = {}
            cached_values = self._relative_quotient

        try:
            return cached_values[subcone]
        except KeyError:
            pass

        Ncone = self.sublattice()
        Nsubcone = subcone.sublattice()

        extra_ray = None
        if Ncone.dimension()-Nsubcone.dimension() == 1:
            extra_ray = set(self.rays().set() - subcone.rays().set()).pop()

        Q = Ncone.quotient(Nsubcone, positive_point=extra_ray)
        assert Q.is_torsion_free()
        cached_values[subcone] = Q
        return Q

    def relative_orthogonal_quotient(self, supercone):
        r"""
        The quotient of the dual spanned lattice by the dual of the
        supercone's spanned lattice.

        In the notation of [Ful1993]_, if ``supercone`` = `\rho >
        \sigma` = ``self`` is a cone that contains `\sigma` as a face,
        then `M(\rho)` = ``supercone.orthogonal_sublattice()`` is a
        saturated sublattice of `M(\sigma)` =
        ``self.orthogonal_sublattice()``. This method returns the
        quotient lattice. The lifts of the quotient generators are
        `\dim(\rho)-\dim(\sigma)` linearly independent M-lattice
        lattice points that, together with `M(\rho)`, generate
        `M(\sigma)`.

        OUTPUT:

        - :class:`toric lattice quotient
          <sage.geometry.toric_lattice.ToricLattice_quotient>`.

        If we call the output ``Mrho``, then

            - ``Mrho.cover() == self.orthogonal_sublattice()``, and

            - ``Mrho.relations() == supercone.orthogonal_sublattice()``.

        .. NOTE::

            * `M(\sigma) / M(\rho)` has no torsion since the sublattice
              `M(\rho)` is saturated.

            * In the codimension one case, (a lift of) the generator of
              `M(\sigma) / M(\rho)` is chosen to be positive on `\sigma`.

        EXAMPLES::

            sage: # needs sage.graphs
            sage: rho = Cone([(1,1,1,3), (1,-1,1,3), (-1,-1,1,3), (-1,1,1,3)])
            sage: rho.orthogonal_sublattice()
            Sublattice <M(0, 0, 3, -1)>
            sage: sigma = rho.facets()[1]
            sage: sigma.orthogonal_sublattice()
            Sublattice <M(0, 1, 1, 0), M(0, 0, 3, -1)>
            sage: sigma.is_face_of(rho)
            True
            sage: Q = sigma.relative_orthogonal_quotient(rho); Q
            1-d lattice, quotient
            of Sublattice <M(0, 1, 1, 0), M(0, 0, 3, -1)>
            by Sublattice <M(0, 0, 3, -1)>
            sage: Q.gens()
            (M[0, 1, 1, 0],)

        Different codimension::

            sage: # needs sage.graphs
            sage: rho = Cone([[1,-1,1,3],[-1,-1,1,3]])
            sage: sigma = rho.facets()[0]
            sage: sigma.orthogonal_sublattice()
            Sublattice <M(1, 0, 2, -1), M(0, 1, 1, 0), M(0, 0, 3, -1)>
            sage: rho.orthogonal_sublattice()
            Sublattice <M(0, 1, 1, 0), M(0, 0, 3, -1)>
            sage: sigma.relative_orthogonal_quotient(rho).gens()
            (M[-1, 0, -2, 1],)

        Sign choice in the codimension one case::

            sage: sigma1 = Cone([(1, 2, 3), (1, -1, 1), (-1, 1, 1), (-1, -1, 1)])  # 3d
            sage: sigma2 = Cone([(1, 1, -1), (1, 2, 3), (1, -1, 1), (1, -1, -1)])  # 3d
            sage: rho = sigma1.intersection(sigma2)
            sage: rho.relative_orthogonal_quotient(sigma1).gens()
            (M[-5, -2, 3],)
            sage: rho.relative_orthogonal_quotient(sigma2).gens()
            (M[5, 2, -3],)
        """
        try:
            cached_values = self._relative_orthogonal_quotient
        except AttributeError:
            self._relative_orthogonal_quotient = {}
            cached_values = self._relative_orthogonal_quotient

        try:
            return cached_values[supercone]
        except KeyError:
            pass

        Mcone = self.orthogonal_sublattice()
        Msupercone = supercone.orthogonal_sublattice()

        extra_ray = None
        if Mcone.dimension()-Msupercone.dimension() == 1:
            extra_ray = set(supercone.rays().set() - self.rays().set()).pop()

        Q = Mcone.quotient(Msupercone, positive_dual_point=extra_ray)
        assert Q.is_torsion_free()
        cached_values[supercone] = Q
        return Q

    def semigroup_generators(self):
        r"""
        Return generators for the semigroup of lattice points of ``self``.

        OUTPUT:

        - a :class:`~sage.geometry.point_collection.PointCollection`
          of lattice points generating the semigroup of lattice points
          contained in ``self``.

        .. note::

            No attempt is made to return a minimal set of generators, see
            :meth:`Hilbert_basis` for that.

        EXAMPLES:

        The following command ensures that the output ordering in the examples
        below is independent of TOPCOM, you don't have to use it::

            sage: PointConfiguration.set_engine('internal')

        We start with a simple case of a non-smooth 2-dimensional cone::

            sage: Cone([(1,0), (1,2)]).semigroup_generators()
            N(1, 1),
            N(1, 0),
            N(1, 2)
            in 2-d lattice N

        A non-simplicial cone works, too::

            sage: cone = Cone([(3,0,-1), (1,-1,0), (0,1,0), (0,0,1)])
            sage: sorted(cone.semigroup_generators())
            [N(0, 0, 1), N(0, 1, 0), N(1, -1, 0), N(1, 0, 0), N(3, 0, -1)]

        GAP's toric package thinks this is challenging::

            sage: cone = Cone([[1,2,3,4], [0,1,0,7], [3,1,0,2], [0,0,1,0]]).dual()
            sage: len(cone.semigroup_generators())
            2806

        The cone need not be strictly convex::

            sage: halfplane = Cone([(1,0), (2,1), (-1,0)])
            sage: sorted(halfplane.semigroup_generators())
            [N(-1, 0), N(0, 1), N(1, 0)]
            sage: line = Cone([(1,1,1), (-1,-1,-1)])
            sage: sorted(line.semigroup_generators())
            [N(-1, -1, -1), N(1, 1, 1)]
            sage: wedge = Cone([(1,0,0), (1,2,0), (0,0,1), (0,0,-1)])
            sage: sorted(wedge.semigroup_generators())
            [N(0, 0, -1), N(0, 0, 1), N(1, 0, 0), N(1, 1, 0), N(1, 2, 0)]

        Nor does it have to be full-dimensional (see :issue:`11312`)::

            sage: Cone([(1,1,0), (-1,1,0)]).semigroup_generators()
            N( 0, 1, 0),
            N( 1, 1, 0),
            N(-1, 1, 0)
            in 3-d lattice N

        Neither full-dimensional nor simplicial::

            sage: A = matrix([(1, 3, 0), (-1, 0, 1), (1, 1, -2), (15, -2, 0)])
            sage: A.elementary_divisors()
            [1, 1, 1, 0]
            sage: cone3d = Cone([(3,0,-1), (1,-1,0), (0,1,0), (0,0,1)])
            sage: rays = (A*vector(v) for v in cone3d.rays())
            sage: gens = Cone(rays).semigroup_generators(); sorted(gens)
            [N(-2, -1, 0, 17),
             N(0, 1, -2, 0),
             N(1, -1, 1, 15),
             N(3, -4, 5, 45),
             N(3, 0, 1, -2)]
            sage: set(map(tuple,gens)) == set(tuple(A*r) for r in cone3d.semigroup_generators())
            True

        TESTS::

            sage: len(Cone(identity_matrix(10).rows()).semigroup_generators())
            10

            sage: trivial_cone = cones.trivial(3)
            sage: trivial_cone.semigroup_generators()
            Empty collection
            in 3-d lattice N

        ALGORITHM:

        If the cone is not simplicial, it is first triangulated. Each
        simplicial subcone has the integral points of the spaned
        parallelotope as generators. This is the first step of the
        primal Normaliz algorithm, see [Normaliz]_. For each
        simplicial cone (of dimension `d`), the integral points of the
        open parallelotope

        .. MATH::

            par \langle x_1, \dots, x_d \rangle =
            \ZZ^n \cap
            \left\{
            q_1 x_1 + \cdots +q_d x_d
            :~
            0 \leq q_i < 1
            \right\}

        are then computed [BK2001]_.

        Finally, the union of the generators of all simplicial
        subcones is returned.
        """
        # if the cone is not simplicial, triangulate and run
        # recursively
        N = self.lattice()
        if not self.is_simplicial():
            from sage.geometry.triangulation.point_configuration \
                    import PointConfiguration
            origin = self.nrays() # last one in pc
            pc = PointConfiguration(tuple(self.rays()) + (N(0),), star=origin)
            triangulation = pc.triangulate()
            subcones = ( Cone(( self.ray(i) for i in simplex if i != origin ),
                              lattice=N, check=False)
                         for simplex in triangulation )
            gens = set()
            for cone in subcones:
                gens.update(cone.semigroup_generators())
            return tuple(gens)

        gens = list(parallelotope_points(self.rays(), N)) + list(self.rays())
        gens = ( v for v in gens if gcd(v) == 1 )
        return PointCollection(gens, N)

    @cached_method
    def Hilbert_basis(self):
        r"""
        Return the Hilbert basis of the cone.

        Given a strictly convex cone `C\subset \RR^d`, the Hilbert
        basis of `C` is the set of all irreducible elements in the
        semigroup `C\cap \ZZ^d`. It is the unique minimal generating
        set over `\ZZ` for the integral points `C\cap \ZZ^d`.

        If the cone `C` is not strictly convex, this method finds the
        (unique) minimal set of lattice points that need to be added
        to the defining rays of the cone to generate the whole
        semigroup `C\cap \ZZ^d`. But because the rays of the cone are
        not unique nor necessarily minimal in this case, neither is
        the returned generating set (consisting of the rays plus
        additional generators).

        See also :meth:`semigroup_generators` if you are not
        interested in a minimal set of generators.

        OUTPUT:

        - a
          :class:`~sage.geometry.point_collection.PointCollection`. The
          rays of ``self`` are the first ``self.nrays()`` entries.

        EXAMPLES:

        The following command ensures that the output ordering in the examples
        below is independent of TOPCOM, you don't have to use it::

            sage: PointConfiguration.set_engine('internal')

        We start with a simple case of a non-smooth 2-dimensional cone::

            sage: Cone([(1,0), (1,2)]).Hilbert_basis()
            N(1, 0),
            N(1, 2),
            N(1, 1)
            in 2-d lattice N

        Two more complicated example from GAP/toric::

            sage: Cone([[1,0], [3,4]]).dual().Hilbert_basis()
            M(0,  1),
            M(4, -3),
            M(1,  0),
            M(2, -1),
            M(3, -2)
            in 2-d lattice M
            sage: cone = Cone([[1,2,3,4], [0,1,0,7], [3,1,0,2], [0,0,1,0]]).dual()
            sage: cone.Hilbert_basis()           # long time
            M(10,  -7,  0,  1),
            M(-5,  21,  0, -3),
            M( 0,  -2,  0,  1),
            M(15, -63, 25,  9),
            M( 2,  -3,  0,  1),
            M( 1,  -4,  1,  1),
            M( 4,  -4,  0,  1),
            M(-1,   3,  0,  0),
            M( 1,  -5,  2,  1),
            M( 3,  -5,  1,  1),
            M( 6,  -5,  0,  1),
            M( 3, -13,  5,  2),
            M( 2,  -6,  2,  1),
            M( 5,  -6,  1,  1),
            M( 8,  -6,  0,  1),
            M( 0,   1,  0,  0),
            M(-2,   8,  0, -1),
            M(10, -42, 17,  6),
            M( 7, -28, 11,  4),
            M( 5, -21,  9,  3),
            M( 6, -21,  8,  3),
            M( 5, -14,  5,  2),
            M( 2,  -7,  3,  1),
            M( 4,  -7,  2,  1),
            M( 7,  -7,  1,  1),
            M( 0,   0,  1,  0),
            M( 1,   0,  0,  0),
            M(-1,   7,  0, -1),
            M(-3,  14,  0, -2)
            in 4-d lattice M

        Not a strictly convex cone::

            sage: wedge = Cone([(1,0,0), (1,2,0), (0,0,1), (0,0,-1)])
            sage: sorted(wedge.semigroup_generators())
            [N(0, 0, -1), N(0, 0, 1), N(1, 0, 0), N(1, 1, 0), N(1, 2, 0)]
            sage: wedge.Hilbert_basis()
            N(1, 2,  0),
            N(1, 0,  0),
            N(0, 0,  1),
            N(0, 0, -1),
            N(1, 1,  0)
            in 3-d lattice N

        Not full-dimensional cones are ok, too (see :issue:`11312`)::

            sage: Cone([(1,1,0), (-1,1,0)]).Hilbert_basis()
            N( 1, 1, 0),
            N(-1, 1, 0),
            N( 0, 1, 0)
            in 3-d lattice N

        ALGORITHM:

        The primal Normaliz algorithm, see [Normaliz]_.
        """
        if self.is_strictly_convex():

            def not_in_linear_subspace(x):
                return True
        else:
            linear_subspace = self.linear_subspace()

            def not_in_linear_subspace(x):
                # "x in linear_subspace" does not work, due to absence
                # of coercion maps as of Github issue #10513.
                try:
                    linear_subspace(x)
                    return False
                except (TypeError, ValueError):
                    return True

        irreducible = list(self.rays())  # these are irreducible for sure
        gens = list(self.semigroup_generators())
        for x in irreducible:
            try:
                gens.remove(x)
            except ValueError:
                pass

        while gens:
            x = gens.pop()
            if any(not_in_linear_subspace(y) and x-y in self
                   for y in irreducible+gens):
                continue
            irreducible.append(x)
        if len(irreducible) == self.nrays():
            return self.rays()
        else:
            return PointCollection(irreducible, self.lattice())

    def Hilbert_coefficients(self, point, solver=None, verbose=0,
                             *, integrality_tolerance=1e-3):
        r"""
        Return the expansion coefficients of ``point`` with respect to
        :meth:`Hilbert_basis`.

        INPUT:

        - ``point`` -- a :meth:`~IntegralRayCollection.lattice` point
          in the cone, or something that can be converted to a
          point. For example, a list or tuple of integers.

        - ``solver`` -- (default: ``None``) Specify a Mixed Integer Linear Programming
          (MILP) solver to be used. If set to ``None``, the default one is used. For
          more information on MILP solvers and which default solver is used, see
          the method
          :meth:`solve <sage.numerical.mip.MixedIntegerLinearProgram.solve>`
          of the class
          :class:`MixedIntegerLinearProgram <sage.numerical.mip.MixedIntegerLinearProgram>`.

        - ``verbose`` -- integer (default: ``0``). Sets the level of verbosity
          of the LP solver. Set to 0 by default, which means quiet.

        - ``integrality_tolerance`` -- parameter for use with MILP solvers over an
          inexact base ring; see :meth:`MixedIntegerLinearProgram.get_values`.

        OUTPUT:

        A `\ZZ`-vector of length ``len(self.Hilbert_basis())`` with nonnegative
        components.

        .. note::

            Since the Hilbert basis elements are not necessarily linearly
            independent, the expansion coefficients are not unique. However,
            this method will always return the same expansion coefficients when
            invoked with the same argument.

        EXAMPLES::

            sage: cone = Cone([(1,0), (0,1)])
            sage: cone.rays()
            N(1, 0),
            N(0, 1)
            in 2-d lattice N
            sage: cone.Hilbert_coefficients([3,2])
            (3, 2)

        A more complicated example::

            sage: N = ToricLattice(2)
            sage: cone = Cone([N(1,0), N(1,2)])
            sage: cone.Hilbert_basis()
            N(1, 0),
            N(1, 2),
            N(1, 1)
            in 2-d lattice N
            sage: cone.Hilbert_coefficients(N(1,1))
            (0, 0, 1)

        The cone need not be strictly convex::

            sage: N = ToricLattice(3)
            sage: cone = Cone([N(1,0,0), N(1,2,0), N(0,0,1), N(0,0,-1)])
            sage: cone.Hilbert_basis()
            N(1, 2,  0),
            N(1, 0,  0),
            N(0, 0,  1),
            N(0, 0, -1),
            N(1, 1,  0)
            in 3-d lattice N
            sage: cone.Hilbert_coefficients(N(1,1,3))
            (0, 0, 3, 0, 1)
        """
        point = self.lattice()(point)
        if point not in self:
            raise ValueError('The given point is not in the cone!')
        basis = self.Hilbert_basis()

        from sage.numerical.mip import MixedIntegerLinearProgram
        p = MixedIntegerLinearProgram(maximization=False, solver=solver)
        p.set_objective(None)
        x = p.new_variable(integer=True, nonnegative=True)
        for i in range(self.lattice_dim()):
            p.add_constraint(p.sum(b[i]*x[j] for j,b in enumerate(basis)) == point[i])
        p.solve(log=verbose)

        return vector(ZZ, p.get_values(x, convert=ZZ, tolerance=integrality_tolerance))

    def is_solid(self):
        r"""
        Check if this cone is solid.

        A cone is said to be solid if it has nonempty interior. That
        is, if its extreme rays span the entire ambient space.

        An alias is :meth:`is_full_dimensional`.

        OUTPUT:

        ``True`` if this cone is solid, and ``False`` otherwise.

        .. SEEALSO::

            :meth:`is_proper`

        EXAMPLES:

        The nonnegative orthant is always solid::

            sage: quadrant = cones.nonnegative_orthant(2)
            sage: quadrant.is_solid()
            True
            sage: octant = Cone([(1,0,0), (0,1,0), (0,0,1)])
            sage: octant.is_solid()
            True

        However, if we embed the two-dimensional nonnegative quadrant
        into three-dimensional space, then the resulting cone no longer
        has interior, so it is not solid::

            sage: quadrant = Cone([(1,0,0), (0,1,0)])
            sage: quadrant.is_solid()
            False

        TESTS:

        A closed convex cone is solid if and only if its dual is
        strictly convex::

            sage: K = random_cone(max_ambient_dim=8)
            sage: K.is_solid() == K.dual().is_strictly_convex()
            True
        """
        return (self.dim() == self.lattice_dim())

    is_full_dimensional = is_solid

    def is_proper(self):
        r"""
        Check if this cone is proper.

        A cone is said to be proper if it is closed, convex, solid,
        and contains no lines. This cone is assumed to be closed and
        convex; therefore it is proper if it is solid and contains no
        lines.

        OUTPUT:

        ``True`` if this cone is proper, and ``False`` otherwise.

        .. SEEALSO::

            :meth:`is_strictly_convex`, :meth:`is_solid`

        EXAMPLES:

        The nonnegative orthant is always proper::

            sage: quadrant = cones.nonnegative_orthant(2)
            sage: quadrant.is_proper()
            True
            sage: octant = Cone([(1,0,0), (0,1,0), (0,0,1)])
            sage: octant.is_proper()
            True

        However, if we embed the two-dimensional nonnegative quadrant
        into three-dimensional space, then the resulting cone no longer
        has interior, so it is not solid, and thus not proper::

            sage: quadrant = Cone([(1,0,0), (0,1,0)])
            sage: quadrant.is_proper()
            False

        Likewise, a half-space contains at least one line, so it is not
        proper::

            sage: halfspace = Cone([(1,0), (0,1), (-1,0)])
            sage: halfspace.is_proper()
            False

        """
        return (self.is_strictly_convex() and self.is_solid())

    def is_full_space(self):
        r"""
        Check if this cone is equal to its ambient vector space.

        An alias is :meth:`is_universe`.

        OUTPUT:

        ``True`` if this cone equals its entire ambient vector
        space and ``False`` otherwise.

        EXAMPLES:

        A single ray in two dimensions is not equal to the entire
        space::

            sage: K = Cone([(1,0)])
            sage: K.is_full_space()
            False

        Neither is the nonnegative orthant::

            sage: K = cones.nonnegative_orthant(2)
            sage: K.is_full_space()
            False

        The right half-space contains a vector subspace, but it is
        still not equal to the entire space::

            sage: K = Cone([(1,0), (-1,0), (0,1)])
            sage: K.is_full_space()
            False

        However, if we allow conic combinations of both axes, then
        the resulting cone is the entire two-dimensional space::

            sage: K = Cone([(1,0), (-1,0), (0,1), (0,-1)])
            sage: K.is_full_space()
            True

        """
        return self.linear_subspace() == self.lattice().vector_space()

    is_universe = is_full_space

    def lineality(self):
        r"""
        Return the lineality of this cone.

        The lineality of a cone is the dimension of the largest linear
        subspace contained in that cone.

        OUTPUT:

        A nonnegative integer; the dimension of the largest subspace
        contained within this cone.

        REFERENCES:

        - [Roc1970]_

        EXAMPLES:

        The lineality of the nonnegative orthant is zero, since it clearly
        contains no lines::

            sage: K = cones.nonnegative_orthant(3)
            sage: K.lineality()
            0

        However, if we add another ray so that the entire `x`-axis belongs
        to the cone, then the resulting cone will have lineality one::

            sage: K = Cone([(1,0,0), (-1,0,0), (0,1,0), (0,0,1)])
            sage: K.lineality()
            1

        If our cone is all of `\mathbb{R}^{2}`, then its lineality is equal
        to the dimension of the ambient space (i.e. two)::

            sage: K = Cone([(1,0), (-1,0), (0,1), (0,-1)])
            sage: K.is_full_space()
            True
            sage: K.lineality()
            2
            sage: K.lattice_dim()
            2

        Per the definition, the lineality of the trivial cone in a trivial
        space is zero::

            sage: K = cones.trivial(0)
            sage: K.lineality()
            0

        TESTS:

        The lineality of a cone should be an integer between zero and the
        dimension of the ambient space, inclusive::

            sage: K = random_cone(max_ambient_dim=8)
            sage: l = K.lineality()
            sage: l in ZZ
            True
            sage: 0 <= l <= K.lattice_dim()
            True

        A strictly convex cone should have lineality zero::

            sage: K = random_cone(max_ambient_dim=8, strictly_convex=True)
            sage: K.lineality()
            0
        """
        return self.linear_subspace().dimension()

    def is_relatively_open(self):
        r"""
        Return whether ``self`` is relatively open.

        OUTPUT:

        Boolean.

        EXAMPLES::

            sage: K = cones.nonnegative_orthant(3)
            sage: K.is_relatively_open()
            False

            sage: K1 = Cone([(1,0), (-1,0)]); K1
            1-d cone in 2-d lattice N
            sage: K1.is_relatively_open()
            True
        """
        return self.lineality() == self.dim()

    @cached_method
    def discrete_complementarity_set(self):
        r"""
        Compute a discrete complementarity set of this cone.

        A discrete complementarity set of a cone is the set of all
        orthogonal pairs `(x,s)` where `x` is in some fixed generating
        set of the cone, and `s` is in some fixed generating set of its
        dual. The generators chosen for this cone and its dual are
        simply their :meth:`~IntegralRayCollection.rays`.

        OUTPUT:

        A tuple of pairs `(x,s)` such that,

          * `x` and `s` are nonzero.
          * `s(x)` is zero.
          * `x` is one of this cone's :meth:`~IntegralRayCollection.rays`.
          * `s` is one of the :meth:`~IntegralRayCollection.rays` of this
            cone's :meth:`dual`.

        REFERENCES:

        - [Or2017]_

        EXAMPLES:

        Pairs of standard basis elements form a discrete complementarity
        set for the nonnegative orthant::

            sage: K = cones.nonnegative_orthant(2)
            sage: K.discrete_complementarity_set()
            ((N(1, 0), M(0, 1)), (N(0, 1), M(1, 0)))

        If a cone consists of a single ray, then the second components
        of a discrete complementarity set for that cone should generate
        the orthogonal complement of the ray::

            sage: K = Cone([(1,0)])
            sage: K.discrete_complementarity_set()
            ((N(1, 0), M(0, 1)), (N(1, 0), M(0, -1)))
            sage: K = Cone([(1,0,0)])
            sage: K.discrete_complementarity_set()
            ((N(1, 0, 0), M(0, 1, 0)),
             (N(1, 0, 0), M(0, -1, 0)),
             (N(1, 0, 0), M(0, 0, 1)),
             (N(1, 0, 0), M(0, 0, -1)))

        When a cone is the entire space, its dual is the trivial cone,
        so the only discrete complementarity set for it is empty::

            sage: K = Cone([(1,0), (-1,0), (0,1), (0,-1)])
            sage: K.is_full_space()
            True
            sage: K.discrete_complementarity_set()
            ()

        Likewise for trivial cones, whose duals are the entire space::

            sage: cones.trivial(0).discrete_complementarity_set()
            ()

        TESTS:

        A discrete complementarity set for the dual can be obtained by
        switching components in a discrete complementarity set of the
        original cone::

            sage: K = random_cone(max_ambient_dim=6)
            sage: dcs_dual = K.dual().discrete_complementarity_set()
            sage: expected = tuple((x,s) for (s,x) in dcs_dual)
            sage: actual = K.discrete_complementarity_set()
            sage: sorted(actual) == sorted(expected)
            True

        The pairs in a discrete complementarity set are in fact
        complementary::

            sage: K = random_cone(max_ambient_dim=6)
            sage: dcs = K.discrete_complementarity_set()
            sage: sum((s*x).abs() for (x,s) in dcs)
            0
        """
        # Return an immutable tuple instead of a mutable list because
        # the result will be cached.
        return tuple( (x,s) for x in self
                            for s in self.dual()
                            if s*x == 0 )

    def lyapunov_like_basis(self):
        r"""
        Compute a basis of Lyapunov-like transformations on this cone.

        A linear transformation `L` is said to be Lyapunov-like on this
        cone if `L(x)` and `s` are orthogonal for every pair `(x,s)` in
        its :meth:`discrete_complementarity_set`. The set of all such
        transformations forms a vector space, namely the Lie algebra of
        the automorphism group of this cone.

        OUTPUT:

        A list of matrices forming a basis for the space of all
        Lyapunov-like transformations on this cone.

        .. SEEALSO::

            :meth:`cross_positive_operators_gens`,
            :meth:`positive_operators_gens`,
            :meth:`Z_operators_gens`

        REFERENCES:

        - [Or2017]_
        - [RNPA2011]_

        EXAMPLES:

        Every transformation is Lyapunov-like on the trivial cone::

            sage: K = cones.trivial(2)
            sage: M = MatrixSpace(K.lattice().base_field(), K.lattice_dim())
            sage: list(M.basis()) == K.lyapunov_like_basis()
            True

        And by duality, every transformation is Lyapunov-like on the
        ambient space::

            sage: K = Cone([(1,0), (-1,0), (0,1), (0,-1)])
            sage: K.is_full_space()
            True
            sage: M = MatrixSpace(K.lattice().base_field(), K.lattice_dim())
            sage: list(M.basis()) == K.lyapunov_like_basis()
            True

        However, in a trivial space, there are no non-trivial linear maps,
        so there can be no Lyapunov-like basis::

            sage: K = cones.trivial(0)
            sage: K.lyapunov_like_basis()
            []

        The Lyapunov-like transformations on the nonnegative orthant are
        diagonal matrices::

            sage: K = cones.nonnegative_orthant(1)
            sage: K.lyapunov_like_basis()
            [[1]]

            sage: K = cones.nonnegative_orthant(2)
            sage: K.lyapunov_like_basis()
            [
            [1 0]  [0 0]
            [0 0], [0 1]
            ]

            sage: K = cones.nonnegative_orthant(3)
            sage: K.lyapunov_like_basis()
            [
            [1 0 0]  [0 0 0]  [0 0 0]
            [0 0 0]  [0 1 0]  [0 0 0]
            [0 0 0], [0 0 0], [0 0 1]
            ]

        Only the identity matrix is Lyapunov-like on the pyramids
        defined by the one- and infinity-norms [RNPA2011]_::

            sage: l31 = Cone([(1,0,1), (0,-1,1), (-1,0,1), (0,1,1)])
            sage: l31.lyapunov_like_basis()
            [
            [1 0 0]
            [0 1 0]
            [0 0 1]
            ]

            sage: l3infty = Cone([(0,1,1), (1,0,1), (0,-1,1), (-1,0,1)])
            sage: l3infty.lyapunov_like_basis()
            [
            [1 0 0]
            [0 1 0]
            [0 0 1]
            ]

        TESTS:

        Every operator in a :meth:`lyapunov_like_basis` is Lyapunov-like
        on the cone::

            sage: K = random_cone(max_ambient_dim=8)
            sage: LL = K.lyapunov_like_basis()
            sage: all(L.is_lyapunov_like_on(K) for L in LL)
            True

        The Lyapunov-like transformations on a cone and its dual are
        transposes of one another. However, there's no reason to expect
        that one basis will consist of transposes of the other::

            sage: K = random_cone(max_ambient_dim=8)
            sage: LL1 = K.lyapunov_like_basis()
            sage: LL2 = (L.transpose() for L in K.dual().lyapunov_like_basis())
            sage: V = VectorSpace(K.lattice().base_field(), K.lattice_dim()^2)
            sage: LL1_vecs = (V(m.list()) for m in LL1)
            sage: LL2_vecs = (V(m.list()) for m in LL2)
            sage: V.span(LL1_vecs) == V.span(LL2_vecs)
            True

        The space of all Lyapunov-like transformations is a Lie algebra
        and should therefore be closed under the lie bracket::

            sage: K = random_cone(max_ambient_dim=4)
            sage: LL = K.lyapunov_like_basis()
            sage: W = VectorSpace(K.lattice().base_field(), K.lattice_dim()**2)
            sage: LL_W = W.span( W(m.list()) for m in LL )
            sage: brackets = (W((L1*L2 - L2*L1).list()) for L1 in LL
            ....:                                       for L2 in LL)
            sage: all(b in LL_W for b in brackets)
            True
        """
        # Matrices are not vectors in Sage, so we have to convert them
        # to vectors explicitly before we can find a basis. We need these
        # two values to construct the appropriate "long vector" space.
        F = self.lattice().base_field()
        n = self.lattice_dim()

        # These tensor products contain a basis for the orthogonal
        # complement of the Lyapunov-like transformations on this cone.
        tensor_products = ( s.tensor_product(x)
                            for (x,s) in self.discrete_complementarity_set() )

        # Convert those tensor products to long vectors.
        W = VectorSpace(F, n**2)
        perp_vectors = ( W(tp.list()) for tp in tensor_products )

        # Now find the Lyapunov-like transformations (as long vectors).
        LL_vectors = W.span(perp_vectors).complement()

        # And finally convert the long vectors back to matrices.
        M = MatrixSpace(F, n, n)
        return [ M(v.list()) for v in LL_vectors.basis() ]

    def lyapunov_rank(self):
        r"""
        Compute the Lyapunov rank of this cone.

        The Lyapunov rank of a cone is the dimension of the space of its
        Lyapunov-like transformations --- that is, the length of a
        :meth:`lyapunov_like_basis`. Equivalently, the Lyapunov rank is
        the dimension of the Lie algebra of the automorphism group of
        the cone.

        OUTPUT:

        A nonnegative integer representing the Lyapunov rank of this cone.

        If the ambient space is trivial, then the Lyapunov rank will be
        zero. On the other hand, if the dimension of the ambient vector
        space is `n > 0`, then the resulting Lyapunov rank will be
        between `1` and `n^2` inclusive. If this cone :meth:`is_proper`,
        then that upper bound reduces from `n^2` to `n`. A Lyapunov rank
        of `n-1` is not possible (by Lemma 6 [Or2017]_) in either case.

        ALGORITHM:

        Algorithm 3 [Or2017]_ is used. Every closed convex cone is
        isomorphic to a Cartesian product of a proper cone, a subspace,
        and a trivial cone. The Lyapunov ranks of the subspace and
        trivial cone are easy to compute. Essentially, we "peel off"
        those easy parts of the cone and compute their Lyapunov ranks
        separately. We then compute the rank of the proper cone by
        counting a :meth:`lyapunov_like_basis` for it. Summing the
        individual ranks gives the Lyapunov rank of the original cone.

        REFERENCES:

        - [GT2014]_
        - [Or2017]_
        - [RNPA2011]_

        EXAMPLES:

        The Lyapunov rank of the nonnegative orthant is the same as the
        dimension of the ambient space [RNPA2011]_::

            sage: positives = cones.nonnegative_orthant(1)
            sage: positives.lyapunov_rank()
            1
            sage: quadrant = cones.nonnegative_orthant(2)
            sage: quadrant.lyapunov_rank()
            2
            sage: octant = cones.nonnegative_orthant(3)
            sage: octant.lyapunov_rank()
            3

        A vector space of dimension `n` has Lyapunov rank `n^{2}`
        [Or2017]_::

            sage: Q5 = VectorSpace(QQ, 5)
            sage: gs = Q5.basis() + [-r for r in Q5.basis()]
            sage: K = Cone(gs)
            sage: K.lyapunov_rank()
            25

        A pyramid in three dimensions has Lyapunov rank one [RNPA2011]_::

            sage: l31 = Cone([(1,0,1), (0,-1,1), (-1,0,1), (0,1,1)])
            sage: l31.lyapunov_rank()
            1
            sage: l3infty = Cone([(0,1,1), (1,0,1), (0,-1,1), (-1,0,1)])
            sage: l3infty.lyapunov_rank()
            1

        A ray in `n` dimensions has Lyapunov rank `n^{2} - n + 1`
        [Or2017]_::

            sage: K = Cone([(1,0,0,0,0)])
            sage: K.lyapunov_rank()
            21
            sage: K.lattice_dim()**2 - K.lattice_dim() + 1
            21

        A subspace of dimension `m` in an `n`-dimensional ambient space
        has Lyapunov rank `n^{2} - m(n - m)` [Or2017]_::

            sage: e1 = vector(QQ, [1,0,0,0,0])
            sage: e2 = vector(QQ, [0,1,0,0,0])
            sage: z = (0,0,0,0,0)
            sage: K = Cone([e1, -e1, e2, -e2, z, z, z])
            sage: K.lyapunov_rank()
            19
            sage: K.lattice_dim()**2 - K.dim()*K.codim()
            19

        Lyapunov rank is additive on a product of proper cones [RNPA2011]_::

            sage: l31 = Cone([(1,0,1), (0,-1,1), (-1,0,1), (0,1,1)])
            sage: octant = Cone([(1,0,0), (0,1,0), (0,0,1)])
            sage: K = l31.cartesian_product(octant)
            sage: K.lyapunov_rank()
            4
            sage: l31.lyapunov_rank() + octant.lyapunov_rank()
            4

        Two linearly-isomorphic cones have the same Lyapunov rank
        [RNPA2011]_. A cone linearly-isomorphic to the nonnegative octant
        will have Lyapunov rank ``3``::

            sage: K = Cone([(1,2,3), (-1,1,0), (1,0,6)])
            sage: K.lyapunov_rank()
            3

        Lyapunov rank is invariant under :meth:`dual` [RNPA2011]_::

            sage: K = Cone([(2,2,4), (-1,9,0), (2,0,6)])
            sage: K.lyapunov_rank() == K.dual().lyapunov_rank()
            True

        TESTS:

        Lyapunov rank should be additive on a product of proper cones
        [RNPA2011]_::

            sage: K1 = random_cone(max_ambient_dim=6,
            ....:                  strictly_convex=True,
            ....:                  solid=True)
            sage: K2 = random_cone(max_ambient_dim=6,
            ....:                  strictly_convex=True,
            ....:                  solid=True)
            sage: K = K1.cartesian_product(K2)
            sage: K.lyapunov_rank() == K1.lyapunov_rank() + K2.lyapunov_rank()
            True

        Lyapunov rank should be invariant under a linear isomorphism
        [Or2017]_::

            sage: K1 = random_cone(max_ambient_dim=8)
            sage: n = K1.lattice_dim()
            sage: A = random_matrix(QQ, n, algorithm='unimodular')
            sage: K2 = Cone((A*r for r in K1), lattice=K1.lattice())
            sage: K1.lyapunov_rank() == K2.lyapunov_rank()
            True

        Lyapunov rank should be invariant under :meth:`dual` [RNPA2011]_::

            sage: K = random_cone(max_ambient_dim=8)
            sage: K.lyapunov_rank() == K.dual().lyapunov_rank()
            True

        The Lyapunov rank of a proper polyhedral cone in a non-trivial
        `n`-dimensional space can be any number between `1` and `n`
        inclusive, excluding `n-1` [GT2014]_::

            sage: K = random_cone(max_ambient_dim=8,
            ....:                 min_rays=1,
            ....:                 strictly_convex=True,
            ....:                 solid=True)
            sage: b = K.lyapunov_rank()
            sage: n = K.lattice_dim()
            sage: 1 <= b <= n
            True
            sage: b == n-1
            False

        No polyhedral closed convex cone in `n` dimensions has Lyapunov
        rank `n-1` [Or2017]_::

            sage: K = random_cone(max_ambient_dim=8)
            sage: K.lyapunov_rank() == K.lattice_dim() - 1
            False

        The calculation of the Lyapunov rank of an improper cone can
        be reduced to that of a proper cone [Or2017]_::

            sage: K = random_cone(max_ambient_dim=8)
            sage: K_SP = K.solid_restriction().strict_quotient()
            sage: l = K.lineality()
            sage: c = K.codim()
            sage: actual = K.lyapunov_rank()
            sage: expected = K_SP.lyapunov_rank() + K.dim()*(l + c) + c**2
            sage: actual == expected
            True

        The Lyapunov rank of a cone is the length of a
        :meth:`lyapunov_like_basis` for it::

            sage: K = random_cone(max_ambient_dim=8)
            sage: K.lyapunov_rank() == len(K.lyapunov_like_basis())
            True

        A "perfect" cone has Lyapunov rank `n` or more in `n`
        dimensions. We can make any cone perfect by adding a slack
        variable::

            sage: K = random_cone(max_ambient_dim=8)
            sage: L = ToricLattice(K.lattice_dim() + 1)
            sage: K = Cone([r.list() + [0] for r in K], lattice=L)
            sage: K.lyapunov_rank() >= K.lattice_dim()
            True
        """
        # The solid_restriction() and strict_quotient() methods
        # already check if the cone is solid or strictly convex, so we
        # can't save any additional time here by seeing if those
        # methods would be no-ops.
        #
        # The call to solid_restriction() restricts K to its own span,
        # resulting in the cone K_S from the paper. The call to
        # strict_quotient() then restricts K_S to the span of its dual.
        K_SP = self.solid_restriction().strict_quotient()

        # K_SP is proper, so we have to compute its Lyapunov rank the
        # hard way -- by counting a Lyapunov-like basis for it.
        m = self.dim()
        n = self.lattice_dim()
        l = self.lineality()

        # cf. Theorem 2
        return len(K_SP.lyapunov_like_basis()) + l*m + (n - m)*n

    def random_element(self, ring=ZZ):
        r"""
        Return a random element of this cone.

        All elements of a convex cone can be represented as a
        nonnegative linear combination of its generators. A random
        element is thus constructed by assigning random nonnegative
        weights to the generators of this cone.  By default, these
        weights are integral and the resulting random element will live
        in the same lattice as the cone.

        The random nonnegative weights are chosen from ``ring`` which
        defaults to ``ZZ``. When ``ring`` is not ``ZZ``, the random
        element returned will be a vector. Only the rings ``ZZ`` and
        ``QQ`` are currently supported.

        INPUT:

          - ``ring`` -- (default: ``ZZ``) the ring from which the random
            generator weights are chosen; either ``ZZ`` or ``QQ``.

        OUTPUT:

        Either a lattice element or vector contained in both this cone
        and its ambient vector space. If ``ring`` is ``ZZ``, a lattice
        element is returned; otherwise a vector is returned. If ``ring``
        is neither ``ZZ`` nor ``QQ``, then a :class:`NotImplementedError` is
        raised.

        EXAMPLES:

        The trivial element ``()`` is always returned in a trivial space::

            sage: K = cones.trivial(0)
            sage: K.random_element()
            N()
            sage: K.random_element(ring=QQ)
            ()

        A random element of the trivial cone in a nontrivial space is zero::

            sage: K = cones.trivial(3)
            sage: K.random_element()
            N(0, 0, 0)
            sage: K.random_element(ring=QQ)
            (0, 0, 0)

        A random element of the nonnegative orthant should have all
        components nonnegative::

            sage: K = cones.nonnegative_orthant(3)
            sage: all(x >= 0 for x in K.random_element())
            True
            sage: all(x >= 0 for x in K.random_element(ring=QQ))
            True

        If ``ring`` is not ``ZZ`` or ``QQ``, an error is raised::

            sage: K = Cone([(1,0), (0,1)])
            sage: K.random_element(ring=RR)
            Traceback (most recent call last):
            ...
            NotImplementedError: ring must be either ZZ or QQ.

        TESTS:

        Any cone should contain a random element of itself::

            sage: K = random_cone(max_ambient_dim=8)
            sage: K.contains(K.random_element())
            True
            sage: K.contains(K.random_element(ring=QQ))
            True

        The ambient vector space of the cone should contain a random
        element of the cone::

            sage: K = random_cone(max_ambient_dim=8)
            sage: K.random_element() in K.lattice().vector_space()
            True
            sage: K.random_element(ring=QQ) in K.lattice().vector_space()
            True

        By default, the random element should live in this cone's lattice::

            sage: K = random_cone(max_ambient_dim=8)
            sage: K.random_element() in K.lattice()
            True

        A strictly convex cone contains no lines, and thus no negative
        multiples of any of its elements besides zero::

            sage: K = random_cone(max_ambient_dim=8, strictly_convex=True)
            sage: x = K.random_element()
            sage: x.is_zero() or not K.contains(-x)
            True

        The sum of random elements of a cone lies in the cone::

            sage: K = random_cone(max_ambient_dim=8)
            sage: K.contains(sum(K.random_element() for i in range(10)))
            True
            sage: K.contains(sum(K.random_element(QQ) for i in range(10)))
            True

        The sum of random elements of a cone belongs to its ambient
        vector space::

            sage: K = random_cone(max_ambient_dim=8)
            sage: V = K.lattice().vector_space()
            sage: sum(K.random_element() for i in range(10)) in V
            True
            sage: sum(K.random_element(ring=QQ) for i in range(10)) in V
            True

        By default, the sum of random elements of the cone should live
        in the cone's lattice::

            sage: K = random_cone(max_ambient_dim=8)
            sage: sum(K.random_element() for i in range(10)) in K.lattice()
            True
        """
        if ring not in [ZZ, QQ]:
            # This cone theoretically lives in a real vector space,
            # but in Sage, we work over the rationals to avoid
            # numerical issues. Thus ``ring`` must consist of
            # rationals so that the ambient vector space will contain
            # the resulting random element.
            raise NotImplementedError('ring must be either ZZ or QQ.')

        # The lattice or vector space in which the return value will live.
        L = self.lattice()
        if ring is not ZZ:
            L = L.vector_space()

        # Scale each generator by a random nonnegative factor.
        terms = ( ring.random_element().abs()*L(g) for g in self )

        # Make sure we return a lattice element or vector. Without the
        # explicit conversion, we return ``0`` when we have no rays.
        return L(sum(terms))

    def positive_operators_gens(self, K2=None):
        r"""
        Compute minimal generators of the positive operators on this cone.

        A linear operator on a cone is positive if the image of
        the cone under the operator is a subset of the cone. This
        concept can be extended to two cones: the image of the
        first cone under a positive operator is a subset of the
        second cone, which may live in a different space.

        The positive operators (on one or two fixed cones) themselves
        form a closed convex cone. This method computes and returns
        the generators of that cone as a list of matrices.

        INPUT:

        - ``K2`` -- (default: ``self``) the codomain cone; the image of
          this cone under the returned generators is a subset of ``K2``.

        OUTPUT:

        A list of `m`-by-`n` matrices where `m` is the ambient dimension
        of ``K2`` and `n` is the ambient dimension of this cone. Each
        matrix `P` in the list has the property that `P(x)` is an
        element of ``K2`` whenever `x` is an element of this cone.

        The returned matrices generate the cone of positive operators
        from this cone to ``K2``; that is,

        - Any nonnegative linear combination of the returned matrices
          sends elements of this cone to ``K2``.

        - Every positive operator on this cone (with respect to ``K2``)
          is some nonnegative linear combination of the returned matrices.

        ALGORITHM:

        Computing positive operators directly is difficult, but
        computing their dual is straightforward using the generators of
        Berman and Gaiha. We construct the dual of the positive
        operators, and then return the dual of that, which is guaranteed
        to be the desired positive operators because everything is
        closed, convex, and polyhedral.

        .. SEEALSO::

            :meth:`cross_positive_operators_gens`,
            :meth:`lyapunov_like_basis`,
            :meth:`Z_operators_gens`

        REFERENCES:

        - [BG1972]_
        - [BP1994]_
        - [Or2018b]_

        EXAMPLES:

        Positive operators on the nonnegative orthant are nonnegative
        matrices::

            sage: K = Cone([(1,)])
            sage: K.positive_operators_gens()
            [[1]]

            sage: K = Cone([(1,0), (0,1)])
            sage: K.positive_operators_gens()
            [
            [1 0]  [0 1]  [0 0]  [0 0]
            [0 0], [0 0], [1 0], [0 1]
            ]

        The trivial cone in a trivial space has no positive operators::

            sage: K = cones.trivial(0)
            sage: K.positive_operators_gens()
            []

        Every operator is positive on the trivial cone::

            sage: K = cones.trivial(1)
            sage: K.positive_operators_gens()
            [[1], [-1]]

            sage: K = cones.trivial(2)
            sage: K.is_trivial()
            True
            sage: K.positive_operators_gens()
            [
            [1 0]  [-1  0]  [0 1]  [ 0 -1]  [0 0]  [ 0  0]  [0 0]  [ 0  0]
            [0 0], [ 0  0], [0 0], [ 0  0], [1 0], [-1  0], [0 1], [ 0 -1]
            ]

        Every operator is positive on the ambient vector space::

            sage: K = Cone([(1,), (-1,)])
            sage: K.is_full_space()
            True
            sage: K.positive_operators_gens()
            [[1], [-1]]

            sage: K = Cone([(1,0), (-1,0), (0,1), (0,-1)])
            sage: K.is_full_space()
            True
            sage: K.positive_operators_gens()
            [
            [1 0]  [-1  0]  [0 1]  [ 0 -1]  [0 0]  [ 0  0]  [0 0]  [ 0  0]
            [0 0], [ 0  0], [0 0], [ 0  0], [1 0], [-1  0], [0 1], [ 0 -1]
            ]

        A non-obvious application is to find the positive operators on the
        right half-plane [Or2018b]_::

            sage: K = Cone([(1,0), (0,1), (0,-1)])
            sage: K.positive_operators_gens()
            [
            [1 0]  [0 0]  [ 0  0]  [0 0]  [ 0  0]
            [0 0], [1 0], [-1  0], [0 1], [ 0 -1]
            ]

        TESTS:

        A random positive operator should send a random element of one
        cone into the other cone::

            sage: K1 = random_cone(max_ambient_dim=3)
            sage: K2 = random_cone(max_ambient_dim=3)
            sage: pi_gens = K1.positive_operators_gens(K2)
            sage: L = ToricLattice(K1.lattice_dim() * K2.lattice_dim())
            sage: pi_cone = Cone((g.list() for g in pi_gens),
            ....:                lattice=L,
            ....:                check=False)
            sage: P = matrix(K2.lattice_dim(),
            ....:            K1.lattice_dim(),
            ....:            pi_cone.random_element(QQ).list())
            sage: K2.contains(P*K1.random_element(ring=QQ))
            True

        The lineality space of the dual of the positive operators
        can be computed from the lineality spaces of the cone and
        its dual [Or2018b]_::

            sage: K = random_cone(max_ambient_dim=3)
            sage: pi_gens = K.positive_operators_gens()
            sage: L = ToricLattice(K.lattice_dim()**2)
            sage: pi_cone = Cone((g.list() for g in pi_gens),
            ....:                lattice=L,
            ....:                check=False)
            sage: actual = pi_cone.dual().linear_subspace()
            sage: U1 = [vector((s.tensor_product(x)).list())
            ....:       for x in K.lines()
            ....:       for s in K.dual()]
            sage: U2 = [vector((s.tensor_product(x)).list())
            ....:       for x in K
            ....:       for s in K.dual().lines()]
            sage: expected = pi_cone.lattice().vector_space().span(U1+U2)
            sage: actual == expected
            True

        The lineality of the dual of the positive operators is known
        from its lineality space [Or2018b]_::

            sage: K = random_cone(max_ambient_dim=3)
            sage: n = K.lattice_dim()
            sage: m = K.dim()
            sage: l = K.lineality()
            sage: pi_gens = K.positive_operators_gens()
            sage: L = ToricLattice(n**2)
            sage: pi_cone = Cone((g.list() for g in pi_gens),
            ....:                lattice=L,
            ....:                check=False)
            sage: actual = pi_cone.dual().lineality()
            sage: expected = l*(m - l) + m*(n - m)
            sage: actual == expected
            True

        The dimension of the positive operators on a cone depends on the
        dimension and lineality of that cone [Or2018b]_::

            sage: K = random_cone(max_ambient_dim=3)
            sage: n = K.lattice_dim()
            sage: m = K.dim()
            sage: l = K.lineality()
            sage: pi_gens = K.positive_operators_gens()
            sage: L = ToricLattice(n**2)
            sage: pi_cone = Cone((g.list() for g in pi_gens),
            ....:                lattice=L,
            ....:                check=False)
            sage: actual = pi_cone.dim()
            sage: expected = n**2 - l*(m - l) - (n - m)*m
            sage: actual == expected
            True

        The trivial cone, full space, and half-plane all give rise to the
        expected dimensions [Or2018b]_::

            sage: n = ZZ.random_element(5)
            sage: K = cones.trivial(n)
            sage: L = ToricLattice(n^2)
            sage: pi_gens = K.positive_operators_gens()
            sage: pi_cone = Cone((g.list() for g in pi_gens),
            ....:                lattice=L,
            ....:                check=False)
            sage: pi_cone.dim() == n^2
            True

            sage: K = K.dual()
            sage: K.is_full_space()
            True
            sage: pi_gens = K.positive_operators_gens()
            sage: pi_cone = Cone((g.list() for g in pi_gens),
            ....:                lattice=L,
            ....:                check=False)
            sage: pi_cone.dim() == n^2
            True

            sage: K = Cone([(1,0), (0,1), (0,-1)])
            sage: pi_gens = K.positive_operators_gens()
            sage: pi_cone = Cone((g.list() for g in pi_gens),
            ....:                check=False)
            sage: pi_cone.dim() == 3
            True

        The lineality of the positive operators follows from the
        description of its generators [Or2018b]_::

            sage: K = random_cone(max_ambient_dim=3)
            sage: n = K.lattice_dim()
            sage: pi_gens = K.positive_operators_gens()
            sage: L = ToricLattice(n**2)
            sage: pi_cone = Cone((g.list() for g in pi_gens),
            ....:                lattice=L,
            ....:                check=False)
            sage: actual = pi_cone.lineality()
            sage: expected = n**2 - K.dim()*K.dual().dim()
            sage: actual == expected
            True

        The trivial cone, full space, and half-plane all give rise to
        the expected linealities [Or2018b]_::

            sage: n = ZZ.random_element(5)
            sage: K = cones.trivial(n)
            sage: L = ToricLattice(n^2)
            sage: pi_gens = K.positive_operators_gens()
            sage: pi_cone = Cone((g.list() for g in pi_gens),
            ....:                lattice=L,
            ....:                check=False)
            sage: pi_cone.lineality() == n^2
            True

            sage: K = K.dual()
            sage: K.is_full_space()
            True
            sage: pi_gens = K.positive_operators_gens()
            sage: pi_cone = Cone((g.list() for g in pi_gens),
            ....:                lattice=L,
            ....:                check=False)
            sage: pi_cone.lineality() == n^2
            True

            sage: K = Cone([(1,0), (0,1), (0,-1)])
            sage: pi_gens = K.positive_operators_gens()
            sage: pi_cone = Cone((g.list() for g in pi_gens), check=False)
            sage: pi_cone.lineality() == 2
            True

        A cone is proper if and only if its positive operators form a
        proper cone [Or2018b]_::

            sage: K = random_cone(max_ambient_dim=3)
            sage: pi_gens = K.positive_operators_gens()
            sage: L = ToricLattice(K.lattice_dim()**2)
            sage: pi_cone = Cone((g.list() for g in pi_gens),
            ....:                lattice=L,
            ....:                check=False)
            sage: K.is_proper() == pi_cone.is_proper()
            True

        The positive operators on a permuted cone can be obtained by
        conjugation::

            sage: # needs sage.groups
            sage: K = random_cone(max_ambient_dim=3)
            sage: L = ToricLattice(K.lattice_dim()**2)
            sage: p = SymmetricGroup(K.lattice_dim()).random_element().matrix()
            sage: pK = Cone((p*k for k in K), K.lattice(), check=False)
            sage: pi_gens = pK.positive_operators_gens()
            sage: actual = Cone((g.list() for g in pi_gens),
            ....:               lattice=L,
            ....:               check=False)
            sage: pi_gens = K.positive_operators_gens()
            sage: expected = Cone(((p*g*p.inverse()).list() for g in pi_gens),
            ....:                 lattice=L,
            ....:                 check=False)
            sage: actual.is_equivalent(expected)
            True

        An operator is positive from one cone to another if and only if
        its adjoint is positive from the dual of the second cone to the
        dual of the first::

            sage: K1 = random_cone(max_ambient_dim=3)
            sage: K2 = random_cone(max_ambient_dim=3)
            sage: F = K1.lattice().vector_space().base_field()
            sage: n = K1.lattice_dim()
            sage: m = K2.lattice_dim()
            sage: L = ToricLattice(n*m)
            sage: W = VectorSpace(F, n*m)
            sage: pi_gens = K1.positive_operators_gens(K2)
            sage: pi_fwd = Cone((g.list() for g in pi_gens),
            ....:                lattice=L,
            ....:                check=False)
            sage: pi_gens = K2.dual().positive_operators_gens(K1.dual())
            sage: pi_back = Cone((g.list() for g in pi_gens),
            ....:                lattice=L,
            ....:                check=False)
            sage: M_fwd = MatrixSpace(F, m, n)
            sage: M_back = MatrixSpace(F, n, m)
            sage: L = M_fwd(pi_fwd.random_element(ring=QQ).list())
            sage: pi_back.contains(W(L.transpose().list()))
            True
            sage: L = M_back(pi_back.random_element(ring=QQ).list())
            sage: pi_fwd.contains(W(L.transpose().list()))
            True

        The Lyapunov rank of the positive operators is the product of
        the Lyapunov ranks of the associated cones if both are proper
        [Or2018a]_::

            sage: K1 = random_cone(max_ambient_dim=3,
            ....:                  strictly_convex=True,
            ....:                  solid=True)
            sage: K2 = random_cone(max_ambient_dim=3,
            ....:                  strictly_convex=True,
            ....:                  solid=True)
            sage: pi_gens = K1.positive_operators_gens(K2)
            sage: L = ToricLattice(K1.lattice_dim() * K2.lattice_dim())
            sage: pi_cone = Cone((g.list() for g in pi_gens),
            ....:                lattice=L,
            ....:                check=False)
            sage: beta1 = K1.lyapunov_rank()
            sage: beta2 = K2.lyapunov_rank()
            sage: pi_cone.lyapunov_rank() == beta1*beta2
            True

        Lyapunov-like operators on a proper polyhedral positive operator
        cone can be computed from the Lyapunov-like operators on the cones
        with respect to which the operators are positive [Or2018a]_::

            sage: K1 = random_cone(max_ambient_dim=3,
            ....:                  strictly_convex=True,
            ....:                  solid=True)
            sage: K2 = random_cone(max_ambient_dim=3,
            ....:                  strictly_convex=True,
            ....:                  solid=True)
            sage: pi_gens = K1.positive_operators_gens(K2)
            sage: F = K1.lattice().base_field()
            sage: m = K1.lattice_dim()
            sage: n = K2.lattice_dim()
            sage: L = ToricLattice(m*n)
            sage: M1 = MatrixSpace(F, m, m)
            sage: M2 = MatrixSpace(F, n, n)
            sage: tps = (M2(s.list()).tensor_product(M1(x.list()))
            ....:        for x in K1.dual().lyapunov_like_basis()
            ....:        for s in K2.lyapunov_like_basis())
            sage: W = VectorSpace(F, (m**2)*(n**2))
            sage: expected = span(F, (W(x.list()) for x in tps))
            sage: pi_cone = Cone((g.list() for g in pi_gens),
            ....:                lattice=L,
            ....:                check=False)
            sage: LL_pi = pi_cone.lyapunov_like_basis()
            sage: actual = span(F, (W(x.list()) for x in LL_pi))
            sage: actual == expected
            True
        """
        if K2 is None:
            K2 = self

        # Matrices are not vectors in Sage, so we have to convert them
        # to vectors explicitly before we can find a basis. We need these
        # two values to construct the appropriate "long vector" space.
        F = self.lattice().base_field()
        n = self.lattice_dim()
        m = K2.lattice_dim()

        tensor_products = ( s.tensor_product(x) for x in self
                                                for s in K2.dual() )

        # Convert those tensor products to long vectors.
        W = VectorSpace(F, n*m)
        vectors = ( W(tp.list()) for tp in tensor_products )

        check = True
        if self.is_proper() and K2.is_proper():
            # All of the generators involved are extreme vectors and
            # therefore minimal. If this cone is neither solid nor
            # strictly convex, then the tensor product of ``s`` and ``x``
            # is the same as that of ``-s`` and ``-x``. However, as a
            # /set/, ``tensor_products`` may still be minimal.
            check = False

        # Create the dual cone of the positive operators, expressed as
        # long vectors.
        pi_dual = Cone(vectors, ToricLattice(W.dimension()), check=check)

        # Now compute the desired cone from its dual...
        pi_cone = pi_dual.dual()

        # And finally convert its rays back to matrix representations.
        M = MatrixSpace(F, m, n)
        return [ M(v.list()) for v in pi_cone ]

    def cross_positive_operators_gens(self):
        r"""
        Compute minimal generators of the cross-positive operators on this
        cone.

        Any positive operator `P` on this cone will have `s(P(x)) \ge 0`
        whenever `x` is an element of this cone and `s` is an element of
        its dual. By contrast, the cross-positive operators need only
        satisfy that property on the :meth:`discrete_complementarity_set`;
        that is, when `x` and `s` are "cross" (orthogonal).

        The cross-positive operators (on some fixed cone) themselves
        form a closed convex cone. This method computes and returns
        the generators of that cone as a list of matrices.

        Cross-positive operators are also called exponentially-positive,
        since they become positive operators when exponentiated. Other
        equivalent names are resolvent-positive, essentially-positive,
        and quasimonotone.

        OUTPUT:

        A list of `n`-by-`n` matrices where `n` is the ambient dimension
        of this cone. Each matrix `L` in the list has the property that
        `s(L(x)) \ge 0` whenever `(x,s)` is an element of this cone's
        :meth:`discrete_complementarity_set`.

        The returned matrices generate the cone of cross-positive operators
        on this cone; that is,

        - Any nonnegative linear combination of the returned matrices
          is cross-positive on this cone.

        - Every cross-positive operator on this cone is some nonnegative
          linear combination of the returned matrices.

        .. SEEALSO::

           :meth:`lyapunov_like_basis`,
           :meth:`positive_operators_gens`,
           :meth:`Z_operators_gens`

        REFERENCES:

        - [SV1970]_
        - [Or2018b]_

        EXAMPLES:

        Cross-positive operators on the nonnegative orthant are
        negations of Z-matrices; that is, matrices whose off-diagonal
        elements are nonnegative::

            sage: K = cones.nonnegative_orthant(2)
            sage: K.cross_positive_operators_gens()
            [
            [0 1]  [0 0]  [1 0]  [-1  0]  [0 0]  [ 0  0]
            [0 0], [1 0], [0 0], [ 0  0], [0 1], [ 0 -1]
            ]
            sage: K = Cone([(1,0,0,0), (0,1,0,0), (0,0,1,0), (0,0,0,1)])
            sage: all(c[i][j] >= 0 for c in K.cross_positive_operators_gens()
            ....:                  for i in range(c.nrows())
            ....:                  for j in range(c.ncols())
            ....:                  if i != j)
            True

        The trivial cone in a trivial space has no cross-positive
        operators::

            sage: K = cones.trivial(0)
            sage: K.cross_positive_operators_gens()
            []

        Every operator is a cross-positive operator on the ambient
        vector space::

            sage: K = Cone([(1,), (-1,)])
            sage: K.is_full_space()
            True
            sage: K.cross_positive_operators_gens()
            [[1], [-1]]

            sage: K = Cone([(1,0), (-1,0), (0,1), (0,-1)])
            sage: K.is_full_space()
            True
            sage: K.cross_positive_operators_gens()
            [
            [1 0]  [-1  0]  [0 1]  [ 0 -1]  [0 0]  [ 0  0]  [0 0]  [ 0  0]
            [0 0], [ 0  0], [0 0], [ 0  0], [1 0], [-1  0], [0 1], [ 0 -1]
            ]

        A non-obvious application is to find the cross-positive
        operators on the right half-plane [Or2018b]_::

            sage: K = Cone([(1,0), (0,1), (0,-1)])
            sage: K.cross_positive_operators_gens()
            [
            [1 0]  [-1  0]  [0 0]  [ 0  0]  [0 0]  [ 0  0]
            [0 0], [ 0  0], [1 0], [-1  0], [0 1], [ 0 -1]
            ]

        Cross-positive operators on a subspace are Lyapunov-like and
        vice-versa::

            sage: K = Cone([(1,0), (-1,0), (0,1), (0,-1)])
            sage: K.is_full_space()
            True
            sage: lls = span(vector(l.list())
            ....:            for l in K.lyapunov_like_basis())
            sage: cs  = span(vector(c.list())
            ....:            for c in K.cross_positive_operators_gens())
            sage: cs == lls
            True

        TESTS:

        The cross-positive property is possessed by every cross-positive
        operator::

            sage: K = random_cone(max_ambient_dim=3)
            sage: cp_gens = K.cross_positive_operators_gens()
            sage: all(L.is_cross_positive_on(K) for L in cp_gens)
            True

        The lineality space of the cone of cross-positive operators is
        the space of Lyapunov-like operators [Or2018b]_::

            sage: K = random_cone(max_ambient_dim=3)
            sage: L = ToricLattice(K.lattice_dim()**2)
            sage: cp_gens = K.cross_positive_operators_gens()
            sage: cp_cone = Cone((g.list() for g in cp_gens),
            ....:                lattice=L,
            ....:                check=False)
            sage: ll_basis = (vector(l.list())
            ....:             for l in K.lyapunov_like_basis())
            sage: lls = L.vector_space().span(ll_basis)
            sage: cp_cone.linear_subspace() == lls
            True

        The lineality spaces of the duals of the positive and cross-
        positive operator cones are equal. From this it follows that
        the dimensions of the cross-positive operator cone and positive
        operator cone are equal [Or2018b]_::

            sage: K = random_cone(max_ambient_dim=3)
            sage: pi_gens = K.positive_operators_gens()
            sage: cp_gens = K.cross_positive_operators_gens()
            sage: L = ToricLattice(K.lattice_dim()**2)
            sage: pi_cone = Cone((g.list() for g in pi_gens),
            ....:                lattice=L,
            ....:                check=False)
            sage: cp_cone = Cone((g.list() for g in cp_gens),
            ....:                lattice=L,
            ....:                check=False)
            sage: pi_cone.dim() == cp_cone.dim()
            True
            sage: pi_star = pi_cone.dual()
            sage: cp_star = cp_cone.dual()
            sage: pi_star.linear_subspace() == cp_star.linear_subspace()
            True

        The trivial cone, full space, and half-plane all give rise to
        the expected dimensions [Or2018b]_::

            sage: n = ZZ.random_element(5)
            sage: K = cones.trivial(n)
            sage: L = ToricLattice(n^2)
            sage: cp_gens = K.cross_positive_operators_gens()
            sage: cp_cone = Cone((g.list() for g in cp_gens),
            ....:                lattice=L,
            ....:                check=False)
            sage: cp_cone.dim() == n^2
            True

            sage: K = K.dual()
            sage: K.is_full_space()
            True
            sage: cp_gens = K.cross_positive_operators_gens()
            sage: cp_cone = Cone((g.list() for g in cp_gens),
            ....:                lattice=L,
            ....:                check=False)
            sage: cp_cone.dim() == n^2
            True

            sage: K = Cone([(1,0),(0,1),(0,-1)])
            sage: cp_gens = K.cross_positive_operators_gens()
            sage: cp_cone = Cone(( g.list() for g in cp_gens ), check=False)
            sage: cp_cone.dim() == 3
            True

        The cross-positive operators of a permuted cone can be obtained by
        conjugation::

            sage: # needs sage.groups
            sage: K = random_cone(max_ambient_dim=3)
            sage: L = ToricLattice(K.lattice_dim()**2)
            sage: p = SymmetricGroup(K.lattice_dim()).random_element().matrix()
            sage: pK = Cone((p*k for k in K), K.lattice(), check=False)
            sage: cp_gens = pK.cross_positive_operators_gens()
            sage: actual = Cone((g.list() for g in cp_gens),
            ....:               lattice=L,
            ....:               check=False)
            sage: cp_gens = K.cross_positive_operators_gens()
            sage: expected = Cone(((p*g*p.inverse()).list() for g in cp_gens),
            ....:                 lattice=L,
            ....:                 check=False)
            sage: actual.is_equivalent(expected)
            True

        An operator is cross-positive on a cone if and only if its
        adjoint is cross-positive on the dual of that cone [Or2018b]_::

            sage: K = random_cone(max_ambient_dim=3)
            sage: F = K.lattice().vector_space().base_field()
            sage: n = K.lattice_dim()
            sage: L = ToricLattice(n**2)
            sage: W = VectorSpace(F, n**2)
            sage: cp_gens = K.cross_positive_operators_gens()
            sage: cp_cone = Cone((g.list() for g in cp_gens),
            ....:                lattice=L,
            ....:                check=False)
            sage: cp_gens = K.dual().cross_positive_operators_gens()
            sage: cp_star = Cone((g.list() for g in cp_gens),
            ....:                lattice=L,
            ....:                check=False)
            sage: M = MatrixSpace(F, n)
            sage: L = M(cp_cone.random_element(ring=QQ).list())
            sage: cp_star.contains(W(L.transpose().list()))
            True
            sage: L = M(cp_star.random_element(ring=QQ).list())
            sage: cp_cone.contains(W(L.transpose().list()))
            True
        """
        # Matrices are not vectors in Sage, so we have to convert them
        # to vectors explicitly before we can find a basis. We need these
        # two values to construct the appropriate "long vector" space.
        F = self.lattice().base_field()
        n = self.lattice_dim()

        # These tensor products contain generators for the dual cone of
        # the cross-positive operators.
        tensor_products = ( s.tensor_product(x)
                            for (x,s) in self.discrete_complementarity_set() )

        # Turn our matrices into long vectors...
        W = VectorSpace(F, n**2)
        vectors = ( W(m.list()) for m in tensor_products )

        check = True
        if self.is_proper():
            # All of the generators involved are extreme vectors and
            # therefore minimal. If this cone is neither solid nor
            # strictly convex, then the tensor product of ``s`` and
            # ``x`` is the same as that of ``-s`` and ``-x``. However,
            # as a /set/, ``tensor_products`` may still be minimal.
            check = False

        # Create the dual cone of the cross-positive operators,
        # expressed as long vectors.
        cp_dual = Cone(vectors,
                       lattice=ToricLattice(W.dimension()),
                       check=check)

        # Now compute the desired cone from its dual...
        cp_cone = cp_dual.dual()

        # And finally convert its rays back to matrix representations.
        M = MatrixSpace(F, n)
        return [ M(v.list()) for v in cp_cone ]

    def Z_operators_gens(self):
        r"""
        Compute minimal generators of the Z-operators on this cone.

        The Z-operators on a cone generalize the Z-matrices over the
        nonnegative orthant. They are simply negations of the
        :meth:`cross_positive_operators_gens`.

        OUTPUT:

        A list of `n`-by-`n` matrices where `n` is the ambient dimension
        of this cone. Each matrix `L` in the list has the property that
        `s(L(x)) \le 0` whenever `(x,s)` is an element of this cone's
        :meth:`discrete_complementarity_set`.

        The returned matrices generate the cone of Z-operators on this
        cone; that is,

        - Any nonnegative linear combination of the returned matrices
          is a Z-operator on this cone.

        - Every Z-operator on this cone is some nonnegative linear
          combination of the returned matrices.

        .. SEEALSO::

           :meth:`cross_positive_operators_gens`,
           :meth:`lyapunov_like_basis`,
           :meth:`positive_operators_gens`

        REFERENCES:

        - [BP1994]_
        - [Or2018b]_

        TESTS:

        The Z-property is possessed by every Z-operator::

            sage: K = random_cone(max_ambient_dim=3)
            sage: Z_gens = K.Z_operators_gens()
            sage: all(L.is_Z_operator_on(K) for L in Z_gens)
            True
        """
        return [ -cp for cp in self.cross_positive_operators_gens() ]

    def max_angle(self, other=None, exact=True, epsilon=0):
        r"""
        Return the maximal angle between ``self`` and ``other``.

        The maximal angle between two closed convex cones is the
        unique largest angle formed by any two unit-norm vectors in
        those cones. In pathological cases, this computation can fail.

        If it fails when ``exact`` is ``True`` and if each of the
        cones :meth:`is_strictly_convex`, then a second attempt will
        be made using inexact arithmetic. (This sometimes avoids the
        problem noted in [Or2024]_). If the computation fails when the
        cones are not strictly convex or when ``exact`` is ``False``,
        a :class:`ValueError` is raised.

        INPUT:

        - ``other`` -- (default: ``None``) a rational, polyhedral
          convex cone

        - ``exact`` -- (default: ``True``) whether or not to use exact
          rational arithmetic instead of floating point computations;
          beware that ``True`` is not guaranteed to avoid floating
          point computations if the algorithm runs into trouble in
          rational arithmetic

        - ``epsilon`` -- (default: ``0``) the tolerance to use when
          making comparisons

        .. WARNING::

            Using inexact arithmetic (``exact=False``) is faster, but
            this computation is only known to be stable when both of
            the cones are strictly convex (or when one of them is the
            entire space, but the maximal angle is obviously `\pi` in
            that case).

        OUTPUT:

        A triple `\left( \theta_{\max}, u, v \right)`
        containing:

        - the maximal angle `\theta_{\max}` between ``self`` and
          ``other``

        - a vector `u` in ``self`` that achieves the maximal angle

        - a vector `v` in ``other`` that achieves the maximal angle

        If ``other`` is ``None`` (the default), then the maximal angle
        within this cone (between this cone and itself) is returned.

        If an eigenspace of dimension greater than one is encountered
        and if the corresponding angle cannot be ruled out as a
        maximum, the behavior of this function depends on
        ``exact``:

        - If ``exact`` is ``True`` and if both ``self`` and ``other``
          are strictly convex, then the algorithm will fall back to
          inexact arithmetic. In that case, the returned angle and
          vectors will be over :class:`sage.rings.real_double.RDF`.

        - If ``exact`` is ``False`` or if either cone is not strictly
          convex, then a :class:`ValueError` is raised to indicate
          that we have failed; i.e. we cannot say with certainty what
          the maximal angle is.

        REFERENCES:

        - [IS2005]_
        - [SS2016]_
        - [Or2020]_
        - [Or2024]_

        ALGORITHM:

        Algorithm 3 in [Or2020]_ is used. If a potentially-maximal
        angle corresponds to an eigenspace of dimension two or more,
        we sometimes fall back to inexact arithmetic which has the
        effect of perturbing the cones. That this will not affect the
        answer too much is one conclusion of [Or2024]_.

        EXAMPLES:

        The maximal angle in a single ray is zero::

            sage: K = random_cone(min_rays=1, max_rays=1, max_ambient_dim=5)
            sage: K.max_angle()[0]
            0

        The maximal angle in the nonnegative octant is `\pi/2`::

            sage: K = cones.nonnegative_orthant(3)
            sage: K.max_angle()[0]
            1/2*pi

        The maximal angle between the nonnegative quintant and the
        Schur cone of dimension 5 is about `0.8524 \pi`. The same
        result can be obtained faster using inexact arithmetic, but
        only confidently so because we already know the answer::

            sage: # long time
            sage: P = cones.nonnegative_orthant(5)
            sage: Q = cones.schur(5)
            sage: actual = P.max_angle(Q)[0]
            sage: expected = 0.8524*pi
            sage: bool( (actual - expected).abs() < 0.0001 )
            True
            sage: actual = P.max_angle(Q,exact=False)[0]
            sage: bool( (actual - expected).abs() < 0.0001 )
            True

        The maximal angle within the Schur cone is known explicitly
        via Gourion and Seeger's Proposition 2 [GS2010]_::

            sage: n = 3
            sage: K = cones.schur(n)
            sage: bool(K.max_angle()[0] == ((n-1)/n)*pi)
            True

        Sage can't prove that the actual and expected results are
        equal in the next two cases without a little nudge in the
        right direction, and, moreover, it's crashy about it::

            sage: n = 4
            sage: K = cones.schur(n)
            sage: actual = K.max_angle()[0].simplify()._sympy_()._sage_()
            sage: expected = ((n-1)/n)*pi
            sage: bool( actual == expected )
            True
            sage: n = 5
            sage: K = cones.schur(n)
            sage: actual = K.max_angle()[0].simplify()._sympy_()._sage_()
            sage: expected = ((n-1)/n)*pi
            sage: bool( actual == expected )
            True

        When there's a unit norm vector in ``self`` whose negation is
        in ``other``, they form a maximal angle of `\pi`::

            sage: P = Cone([(5,1), (1,-1)])
            sage: Q = Cone([(-1,0), (-1,0)])
            sage: P.max_angle(Q)[0]
            pi

        TESTS:

        When ``self`` and ``-other`` have nontrivial intersection, we
        expect the maximal angle to be `\pi`::

            sage: # long time
            sage: from sage.geometry.cone_critical_angles import (
            ....:   _random_admissible_cone )
            sage: n = ZZ.random_element(1,3)
            sage: P = _random_admissible_cone(ambient_dim=n)
            sage: Q = _random_admissible_cone(ambient_dim=n)
            sage: expected = P.intersection(-Q).is_trivial()
            sage: actual = bool(P.max_angle(Q)[0] != pi)
            sage: actual == expected
            True

        In particular, this should happen when either cone is the full
        space::

            sage: from sage.geometry.cone_critical_angles import (
            ....:   _random_admissible_cone )
            sage: n = ZZ.random_element(1,5)
            sage: P = _random_admissible_cone(ambient_dim=n)
            sage: Q = cones.trivial(n, P.dual().lattice()).dual()
            sage: Q.is_full_space()
            True
            sage: P.max_angle(Q)[0]
            pi
            sage: Q.max_angle(P)[0]
            pi
        """
        # We do the argument checking here, in the public cone method,
        # because the error message should say something like "this
        # cone" and not reference the argument of a function the user
        # has never heard of in some internal module.
        if self.is_trivial():
            raise ValueError("cone should not be trivial")

        if other is None:
            other = self
        else:
            if (other.lattice_dim() != self.lattice_dim()):
                raise ValueError("lattice dimensions of self and other "
                                 "must agree")
            if other.is_trivial():
                raise ValueError("other cone cannot be trivial")

        from sage.geometry.cone_critical_angles import max_angle
        return max_angle(self, other, exact, epsilon)


def random_cone(lattice=None, min_ambient_dim=0, max_ambient_dim=None,
                min_rays=0, max_rays=None, strictly_convex=None, solid=None):
    r"""
    Generate a random convex rational polyhedral cone.

    Lower and upper bounds may be provided for both the dimension of the
    ambient space and the number of generating rays of the cone. If a
    lower bound is left unspecified, it defaults to zero. Unspecified
    upper bounds will be chosen randomly, unless you set ``solid``, in
    which case they are chosen a little more wisely.

    You may specify the ambient ``lattice`` for the returned cone. In
    that case, the ``min_ambient_dim`` and ``max_ambient_dim``
    parameters are ignored.

    You may also request that the returned cone be strictly convex (or
    not). Likewise you may request that it be (non-)solid.

    .. WARNING::

        If you request a large number of rays in a low-dimensional
        space, you might be waiting for a while. For example, in three
        dimensions, it is possible to obtain an octagon raised up to height
        one (all z-coordinates equal to one). But in practice, we usually
        generate the entire three-dimensional space with six rays before we
        get to the eight rays needed for an octagon. We therefore have to
        throw the cone out and start over from scratch. This process repeats
        until we get lucky.

        We also refrain from "adjusting" the min/max parameters given to
        us when a (non-)strictly convex or (non-)solid cone is
        requested. This means that it may take a long time to generate
        such a cone if the parameters are chosen unwisely.

        For example, you may want to set ``min_rays`` close to
        ``min_ambient_dim`` if you desire a solid cone. Or, if you desire a
        non-strictly-convex cone, then they all contain at least two
        generating rays. So that might be a good candidate for
        ``min_rays``.

    INPUT:

    * ``lattice`` (default: random) -- A ``ToricLattice`` object in
      which the returned cone will live. By default a new lattice will
      be constructed with a randomly-chosen rank (subject to
      ``min_ambient_dim`` and ``max_ambient_dim``).

    * ``min_ambient_dim`` (default: zero) -- A nonnegative integer
      representing the minimum dimension of the ambient lattice.

    * ``max_ambient_dim`` (default: random) -- A nonnegative integer
      representing the maximum dimension of the ambient lattice.

    * ``min_rays`` (default: zero) -- A nonnegative integer representing
      the minimum number of generating rays of the cone.

    * ``max_rays`` (default: random) -- A nonnegative integer representing
      the maximum number of generating rays of the cone.

    * ``strictly_convex`` (default: random) -- Whether or not to make the
      returned cone strictly convex. Specify ``True`` for a strictly convex
      cone, ``False`` for a non-strictly-convex cone, or ``None`` if you
      don't care.

    * ``solid`` (default: random) -- Whether or not to make the returned
      cone solid. Specify ``True`` for a solid cone, ``False`` for a
      non-solid cone, or ``None`` if you don't care.

    OUTPUT:

    A new, randomly generated cone.

    A :class:`ValueError` will be thrown under the following conditions:

    * Any of ``min_ambient_dim``, ``max_ambient_dim``, ``min_rays``, or
      ``max_rays`` are negative.

    * ``max_ambient_dim`` is less than ``min_ambient_dim``.

    * ``max_rays`` is less than ``min_rays``.

    * Both ``max_ambient_dim`` and ``lattice`` are specified.

    * ``min_rays`` is greater than four but ``max_ambient_dim`` is less than
      three.

    * ``min_rays`` is greater than four but ``lattice`` has dimension
      less than three.

    * ``min_rays`` is greater than two but ``max_ambient_dim`` is less than
      two.

    * ``min_rays`` is greater than two but ``lattice`` has dimension less
      than two.

    * ``min_rays`` is positive but ``max_ambient_dim`` is zero.

    * ``min_rays`` is positive but ``lattice`` has dimension zero.

    * A trivial lattice is supplied and a non-strictly-convex cone
      is requested.

    * A non-strictly-convex cone is requested but ``max_rays`` is less
      than two.

    * A solid cone is requested but ``max_rays`` is less than
      ``min_ambient_dim``.

    * A solid cone is requested but ``max_rays`` is less than the
      dimension of ``lattice``.

    * A non-solid cone is requested but ``max_ambient_dim`` is zero.

    * A non-solid cone is requested but ``lattice`` has dimension zero.

    * A non-solid cone is requested but ``min_rays`` is so large that
      it guarantees a solid cone.

    ALGORITHM:

    First, a lattice is determined from ``min_ambient_dim`` and
    ``max_ambient_dim`` (or from the supplied ``lattice``).

    Then, lattice elements are generated one at a time and added to a
    cone. This continues until either the cone meets the user's
    requirements, or the cone is equal to the entire space (at which
    point it is futile to generate more).

    We check whether or not the resulting cone meets the user's
    requirements; if it does, it is returned. If not, we throw it away
    and start over. This process repeats indefinitely until an
    appropriate cone is generated.

    EXAMPLES:

    Generate a trivial cone in a trivial space::

        sage: random_cone(max_ambient_dim=0, max_rays=0)
        0-d cone in 0-d lattice N

    We can predict the ambient dimension when
    ``min_ambient_dim == max_ambient_dim``::

        sage: K = random_cone(min_ambient_dim=4, max_ambient_dim=4)
        sage: K.lattice_dim()
        4

    Likewise for the number of rays when ``min_rays == max_rays``::

        sage: K = random_cone(min_rays=3, max_rays=3)
        sage: K.nrays()
        3

    If we specify a lattice, then the returned cone will live in it::

        sage: L = ToricLattice(5, "L")
        sage: K = random_cone(lattice=L)
        sage: K.lattice() is L
        True

    We can also request a strictly convex cone::

        sage: K = random_cone(max_ambient_dim=8, max_rays=10,
        ....:                 strictly_convex=True)
        sage: K.is_strictly_convex()
        True

    Or one that isn't strictly convex::

        sage: K = random_cone(min_ambient_dim=5, min_rays=2,
        ....:                 strictly_convex=False)
        sage: K.is_strictly_convex()
        False

    An example with all parameters set::

        sage: K = random_cone(min_ambient_dim=4, max_ambient_dim=7,
        ....:                 min_rays=2, max_rays=10,
        ....:                 strictly_convex=False, solid=True)
        sage: 4 <= K.lattice_dim() and K.lattice_dim() <= 7
        True
        sage: 2 <= K.nrays() and K.nrays() <= 10
        True
        sage: K.is_strictly_convex()
        False
        sage: K.is_solid()
        True

    TESTS:

    It's hard to test the output of a random process, but we can at
    least make sure that we get a cone back::

        sage: K = random_cone(max_ambient_dim=6, max_rays=10)
        sage: isinstance(K, sage.geometry.abc.ConvexRationalPolyhedralCone)
        True

    The upper/lower bounds are respected::

        sage: K = random_cone(min_ambient_dim=5, max_ambient_dim=8,
        ....:                 min_rays=3, max_rays=4)
        sage: 5 <= K.lattice_dim() and K.lattice_dim() <= 8
        True
        sage: 3 <= K.nrays() and K.nrays() <= 4
        True

    Ensure that an exception is raised when either lower bound is greater
    than its respective upper bound::

        sage: random_cone(min_ambient_dim=5, max_ambient_dim=2)
        Traceback (most recent call last):
        ...
        ValueError: max_ambient_dim cannot be less than min_ambient_dim.

        sage: random_cone(min_rays=5, max_rays=2)
        Traceback (most recent call last):
        ...
        ValueError: max_rays cannot be less than min_rays.

    Or if we specify both ``max_ambient_dim`` and ``lattice``::

        sage: L = ToricLattice(5, "L")
        sage: random_cone(lattice=L, max_ambient_dim=10)
        Traceback (most recent call last):
        ...
        ValueError: max_ambient_dim cannot be specified when a lattice is
        provided.

    If the user requests too many rays in zero, one, or two dimensions,
    a :class:`ValueError` is thrown::

        sage: random_cone(max_ambient_dim=0, min_rays=1)
        Traceback (most recent call last):
        ...
        ValueError: all cones in zero dimensions have no generators.
        Please increase max_ambient_dim to at least 1, or decrease min_rays.

        sage: random_cone(max_ambient_dim=1, min_rays=3)
        Traceback (most recent call last):
        ...
        ValueError: all cones in zero/one dimensions have two or fewer
        generators. Please increase max_ambient_dim to at least 2, or decrease
        min_rays.

        sage: random_cone(max_ambient_dim=2, min_rays=5)
        Traceback (most recent call last):
        ...
        ValueError: all cones in zero/one/two dimensions have four or fewer
        generators. Please increase max_ambient_dim to at least 3, or decrease
        min_rays.

        sage: L = ToricLattice(0)
        sage: random_cone(lattice=L, min_rays=1)
        Traceback (most recent call last):
        ...
        ValueError: all cones in the given lattice have no generators.
        Please decrease min_rays.

        sage: L = ToricLattice(1)
        sage: random_cone(lattice=L, min_rays=3)
        Traceback (most recent call last):
        ...
        ValueError: all cones in the given lattice have two or fewer
        generators. Please decrease min_rays.

        sage: L = ToricLattice(2)
        sage: random_cone(lattice=L, min_rays=5)
        Traceback (most recent call last):
        ...
        ValueError: all cones in the given lattice have four or fewer
        generators. Please decrease min_rays.

    Ensure that we can obtain a cone in three dimensions with a large
    number (in particular, more than 2*dim) rays. The ``max_rays`` is
    not strictly necessary, but it minimizes the number of times that
    we will loop with an absurd, unattainable, number of rays::

        sage: K = random_cone(min_ambient_dim=3, # long time
        ....:                 max_ambient_dim=3,
        ....:                 min_rays=7,
        ....:                 max_rays=9)
        sage: K.nrays() >= 7                     # long time
        True
        sage: K.lattice_dim()                    # long time
        3

    We need three dimensions to obtain five rays; we should throw out
    cones in zero/one/two dimensions until we get lucky::

        sage: K = random_cone(max_ambient_dim=3, min_rays=5)
        sage: K.nrays() >= 5
        True
        sage: K.lattice_dim()
        3

    It is an error to request a non-strictly-convex trivial cone::

        sage: L = ToricLattice(0, "L")
        sage: random_cone(lattice=L, strictly_convex=False)
        Traceback (most recent call last):
        ...
        ValueError: all cones in this lattice are strictly convex (trivial).

    Or a non-strictly-convex cone with fewer than two rays::

        sage: random_cone(max_rays=1, strictly_convex=False)
        Traceback (most recent call last):
        ...
        ValueError: all cones are strictly convex when ``max_rays`` is
        less than two.

    But fine to ask for a strictly convex trivial cone::

        sage: L = ToricLattice(0, "L")
        sage: random_cone(lattice=L, strictly_convex=True)
        0-d cone in 0-d lattice L

    A :class:`ValueError` is thrown if a non-solid cone is requested in a
    zero-dimensional lattice::

        sage: L = ToricLattice(0)
        sage: random_cone(lattice=L, solid=False)
        Traceback (most recent call last):
        ...
        ValueError: all cones in the given lattice are solid.

        sage: random_cone(max_ambient_dim=0, solid=False)
        Traceback (most recent call last):
        ...
        ValueError: all cones are solid when max_ambient_dim is zero.

    A :class:`ValueError` is thrown if a solid cone is requested but the
    maximum number of rays is too few::

        sage: random_cone(min_ambient_dim=4, max_rays=3, solid=True)
        Traceback (most recent call last):
        ...
        ValueError: max_rays must be at least min_ambient_dim for a solid cone.

        sage: L = ToricLattice(5)
        sage: random_cone(lattice=L, max_rays=3, solid=True)
        Traceback (most recent call last):
        ...
        ValueError: max_rays must be at least 5 for a solid cone in this
        lattice.

    A :class:`ValueError` is thrown if a non-solid cone is requested but
    ``min_rays`` guarantees a solid cone::

        sage: random_cone(max_ambient_dim=4, min_rays=10, solid=False)
        Traceback (most recent call last):
        ...
        ValueError: every cone is solid when min_rays > 2*(max_ambient_dim - 1).

        sage: L = ToricLattice(4)
        sage: random_cone(lattice=L, min_rays=10, solid=False)
        Traceback (most recent call last):
        ...
        ValueError: every cone is solid when min_rays > 2*(d - 1) where d
        is the dimension of the given lattice.

    """

    # Catch obvious mistakes so that we can generate clear error
    # messages.

    if min_ambient_dim < 0:
        raise ValueError('min_ambient_dim must be nonnegative.')

    if min_rays < 0:
        raise ValueError('min_rays must be nonnegative.')

    if max_ambient_dim is not None:
        if max_ambient_dim < 0:
            raise ValueError('max_ambient_dim must be nonnegative.')
        if (max_ambient_dim < min_ambient_dim):
            msg = 'max_ambient_dim cannot be less than min_ambient_dim.'
            raise ValueError(msg)
        if lattice is not None:
            msg = 'max_ambient_dim cannot be specified when a lattice is '
            msg += 'provided.'
            raise ValueError(msg)

        # The next three checks prevent an infinite loop (a futile
        # search for more rays) in zero, one, or two dimensions.
        if min_rays > 4 and max_ambient_dim < 3:
            msg = 'all cones in zero/one/two dimensions have four or fewer '
            msg += 'generators. Please increase max_ambient_dim to at least '
            msg += '3, or decrease min_rays.'
            raise ValueError(msg)

        if min_rays > 2 and max_ambient_dim < 2:
            msg = 'all cones in zero/one dimensions have two or fewer '
            msg += 'generators. Please increase max_ambient_dim to at least '
            msg += '2, or decrease min_rays.'
            raise ValueError(msg)

        if min_rays > 0 and max_ambient_dim == 0:
            msg = 'all cones in zero dimensions have no generators. '
            msg += 'Please increase max_ambient_dim to at least 1, or '
            msg += 'decrease min_rays.'
            raise ValueError(msg)

    if max_rays is not None:
        if max_rays < 0:
            raise ValueError('max_rays must be nonnegative.')
        if (max_rays < min_rays):
            raise ValueError('max_rays cannot be less than min_rays.')

    # Also perform the "futile search" checks when a lattice is given,
    # using its dimension rather than max_ambient_dim as the indicator.
    if lattice is not None:
        if min_rays > 4 and lattice.dimension() < 3:
            msg = 'all cones in the given lattice have four or fewer '
            msg += 'generators. Please decrease min_rays.'
            raise ValueError(msg)

        if min_rays > 2 and lattice.dimension() < 2:
            msg = 'all cones in the given lattice have two or fewer '
            msg += 'generators. Please decrease min_rays.'
            raise ValueError(msg)

        if min_rays > 0 and lattice.dimension() == 0:
            msg = 'all cones in the given lattice have no generators. '
            msg += 'Please decrease min_rays.'
            raise ValueError(msg)

    # Sanity checks for strictly_convex.
    if strictly_convex is not None and not strictly_convex:
        if lattice is not None and lattice.dimension() == 0:
            msg = 'all cones in this lattice are strictly convex (trivial).'
            raise ValueError(msg)
        if max_rays is not None and max_rays < 2:
            msg = 'all cones are strictly convex when ``max_rays`` is '
            msg += 'less than two.'
            raise ValueError(msg)

    # Sanity checks for solid cones.
    if solid is not None and solid:
        # The user wants a solid cone.
        if lattice is None:
            if max_rays is not None:
                if max_rays < min_ambient_dim:
                    msg = 'max_rays must be at least min_ambient_dim for '
                    msg += 'a solid cone.'
                    raise ValueError(msg)
        else:
            # Repeat the checks above when a lattice is given.
            if max_rays is not None and max_rays < lattice.dimension():
                msg = "max_rays must be at least {0} for a solid cone "
                msg += "in this lattice."
                raise ValueError(msg.format(lattice.dimension()))

    # Sanity checks for non-solid cones.
    if solid is not None and not solid:
        if lattice is None:
            if max_ambient_dim is not None and max_ambient_dim == 0:
                msg = 'all cones are solid when max_ambient_dim is zero.'
                raise ValueError(msg)
            if (max_ambient_dim is not None and
                    min_rays > 2 * (max_ambient_dim - 1)):
                msg = 'every cone is solid when '
                msg += 'min_rays > 2*(max_ambient_dim - 1).'
                raise ValueError(msg)
        else:
            if lattice.dimension() == 0:
                msg = 'all cones in the given lattice are solid.'
                raise ValueError(msg)
            if min_rays > 2 * (lattice.dimension() - 1):
                msg = 'every cone is solid when min_rays > 2*(d - 1) '
                msg += 'where d is the dimension of the given lattice.'
                raise ValueError(msg)

    # Now that we've sanity-checked our parameters, we can massage the
    # min/maxes for (non-)solid cones. It doesn't violate the user's
    # expectation to increase a minimum, decrease a maximum, or fix an
    # "I don't care" parameter.
    if solid is not None:
        if solid:
            # If max_ambient_dim is "I don't care", we can set it so that we
            # guaranteed to generate a solid cone.
            if max_rays is not None and max_ambient_dim is None:
                # We won't make max_ambient_dim less than min_ambient_dim,
                # since we already checked that
                # min_ambient_dim <= min_rays = max_ambient_dim.
                max_ambient_dim = min_rays
        else:
            if max_rays is None and max_ambient_dim is not None:
                # This is an upper limit on the number of rays in a
                # non-solid cone.
                max_rays = 2*(max_ambient_dim - 1)
            if max_rays is None and lattice is not None:
                # Same thing, except when we're given a lattice.
                max_rays = 2*(lattice.dimension() - 1)

    def random_min_max(l,u):
        r"""
        We need to handle two cases for the upper bounds, and we need
        to do the same thing for max_ambient_dim/max_rays. So we consolidate
        the logic here.
        """
        if u is None:
            # The upper bound is unspecified; return a random integer
            # in [l,infinity).
            return l + ZZ.random_element().abs()
        else:
            # We have an upper bound, and it's greater than or equal
            # to our lower bound. So we generate a random integer in
            # [0,u-l], and then add it to l to get something in
            # [l,u]. To understand the "+1", check the
            # ZZ.random_element() docs.
            return l + ZZ.random_element(u - l + 1)

    def is_valid(K):
        r"""
        Check if the given cone is valid; that is, if its ambient
        dimension and number of rays meet the upper and lower bounds
        provided by the user.
        """
        if lattice is None:
            # We only care about min/max_ambient_dim when no lattice is given.
            if K.lattice_dim() < min_ambient_dim:
                return False
            if (max_ambient_dim is not None and
                    K.lattice_dim() > max_ambient_dim):
                return False
        else:
            if K.lattice() is not lattice:
                return False
        return all([K.nrays() >= min_rays,
                    max_rays is None or K.nrays() <= max_rays,
                    solid is None or K.is_solid() == solid,
                    strictly_convex is None or
                    K.is_strictly_convex() == strictly_convex])

    # Now we actually compute the thing. To avoid recursion (and the
    # associated "maximum recursion depth exceeded" error), we loop
    # until we have a valid cone and occasionally throw everything out
    # and start over from scratch.
    while True:
        L = lattice

        if lattice is None:
            # No lattice given, make our own.
            d = random_min_max(min_ambient_dim, max_ambient_dim)
            L = ToricLattice(d)
        else:
            d = L.dimension()

        # The number of rays that we will try to attain in this iteration.
        r = random_min_max(min_rays, max_rays)

        # The rays are trickier to generate, since we could generate v and
        # 2*v as our "two rays." In that case, the resulting cone would
        # have only one generating ray -- not what we want.
        #
        # Let's begin with an easier question: how many rays should we
        # start with? If we want to attain r rays in this iteration,
        # then surely r is a good number to start with, even if some
        # of them will be redundant?
        #
        # Not quite, because after 2*d rays, there is a greater
        # tendency for them to be redundant. If, for example, the
        # maximum number of rays is unbounded, then r could be enormous
        # Ultimately that won't be a problem, because almost all of
        # those rays will be thrown out. However, as we discovered in
        # Issue #24517, simply generating the random rays in the first
        # place (and storing them in a list) is problematic.
        #
        # Since the returns fall off around 2*d, we start with the
        # smaller of the two numbers 2*d or r to ensure that we don't
        # pay a huge performance penalty for things we're going to
        # throw out anyway. This has a side effect, namely that if you
        # ask for more than 2*d rays, then you'll probably get the
        # minimum amount, because we'll start with 2*d and add them
        # one-at-a-time (see below).
        rays = [L.random_element() for i in range(min(r,2*d))]

        # The lattice parameter is required when no rays are given, so
        # we pass it in case r == 0 or d == 0 (or d == 1 but we're
        # making a strictly convex cone).
        K = Cone(rays, lattice=L)

        # Now, some of the rays that we generated were probably redundant,
        # so we need to come up with more. We can obviously stop if K
        # becomes the entire ambient vector space.
        #
        # We're still not guaranteed to have the correct number of
        # rays after this! Since we normalize the generators in the
        # loop above, we can jump from two to four generators by
        # adding e.g. (1,1) to [(0,1), (0,-1)]. Rather than trying to
        # mangle what we have, we just start over if we get a cone
        # that won't work.
        #
        while r > K.nrays() and not K.is_full_space():
            rays.append(L.random_element())
            K = Cone(rays, lattice=L)
            rays = list(K.rays()) # Avoid re-normalizing next time around

        if strictly_convex is not None:
            if strictly_convex:
                if not K.is_strictly_convex():
                    # The user wants a strictly convex cone, but
                    # didn't get one. So let's take our rays, and give
                    # them all either (strictly) positive or negative
                    # leading coordinates. This makes the resulting
                    # cone strictly convex. Whether or not those
                    # coordinates become positive/negative is chosen
                    # randomly.
                    from random import choice
                    pm = choice([-1,1])

                    # rays has immutable elements
                    rays = [copy(ray) for ray in rays]

                    for i, ray in enumerate(rays):
                        rays[i][0] = pm * (ray[0].abs() + 1)

                    K = Cone(rays, lattice=L)
            else:
                # The user requested that the cone be NOT strictly
                # convex. So it should contain some line...
                if K.is_strictly_convex():
                    # ...but it doesn't. If K has at least two rays,
                    # we can just make the second one a multiple of
                    # the first -- then K will contain a line. If K
                    # has fewer than two rays, we punt.
                    if len(rays) >= 2:
                        rays[1] = -rays[0]
                        K = Cone(rays, lattice=L)

        if is_valid(K):
            # Loop if we don't have a valid cone.
            return K<|MERGE_RESOLUTION|>--- conflicted
+++ resolved
@@ -212,17 +212,10 @@
 from sage.arith.functions import lcm
 from sage.geometry.point_collection import PointCollection
 from sage.geometry.polyhedron.constructor import Polyhedron
-<<<<<<< HEAD
-from sage.geometry.hasse_diagram import lattice_from_incidences
+lazy_import('sage.geometry.hasse_diagram', 'lattice_from_incidences')
 from sage.geometry.toric_lattice import (ToricLattice, ToricLattice_generic,
                                          ToricLattice_quotient)
-from sage.geometry.toric_plotter import ToricPlotter, label_list
-=======
-lazy_import('sage.geometry.hasse_diagram', 'lattice_from_incidences')
-from sage.geometry.toric_lattice import (ToricLattice, is_ToricLattice,
-                                         is_ToricLatticeQuotient)
 lazy_import('sage.geometry.toric_plotter', ['ToricPlotter', 'label_list'])
->>>>>>> e5f42fac
 from sage.geometry.relative_interior import RelativeInterior
 from sage.matrix.constructor import matrix
 from sage.matrix.matrix_space import MatrixSpace
