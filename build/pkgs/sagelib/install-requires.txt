--- conflicted
+++ resolved
@@ -1,6 +1,2 @@
 # This file is updated on every release by the sage-update-version script
-<<<<<<< HEAD
-sagemath-standard ~= 10.1b1
-=======
-sagelib ~= 10.1b2
->>>>>>> 2f426a11
+sagemath-standard ~= 10.1b2