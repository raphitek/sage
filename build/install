--- conflicted
+++ resolved
@@ -125,25 +125,11 @@
 fi
 
 if [ -f "$SAGE_LOCAL/bin/gcc" ]; then
-<<<<<<< HEAD
-    # GCC is already installed. To disable unneeded rebuilding
-    # of GCC, we touch the installed file for GCC, such that it will
-    # really only be built if one of its dependencies has been upgraded.
-    echo >&2 "GCC was installed before, it will get re-installed if needed."
-    need_to_install_gcc=yes
-    for f in "$SAGE_SPKG_INST"/gcc-*; do
-        if [ -f "$f" ]; then
-            touch "$f"
-        fi
-    done
-elif [ -n "$SAGE_INSTALL_GCC" ]; then
-=======
     # Ignore SAGE_INSTALL_GCC if GCC is already installed
     SAGE_INSTALL_GCC=""
 fi
 
 if [ -n "$SAGE_INSTALL_GCC" ]; then
->>>>>>> b22c33b8
     # Check the value of the environment variable SAGE_INSTALL_GCC
     case "$SAGE_INSTALL_GCC" in
         yes)
