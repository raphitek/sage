--- conflicted
+++ resolved
@@ -1,5 +1 @@
-<<<<<<< HEAD
-Sage version 6.3.beta0, released 2014-05-10
-=======
-Sage version 6.3.beta1, released 2014-05-13
->>>>>>> 80e319d4
+Sage version 6.3.beta1, released 2014-05-13